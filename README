------------------------------------------------------------------------------

DAKOTA:
A Multilevel Parallel Object-Oriented Framework for Design Optimization,
Parameter Estimation, Uncertainty Quantification, and Sensitivity Analysis 

------------------------------------------------------------------------------

					Sandia National Laboratories

Brian M. Adams      (Project Lead)                      _/_/_/       
Michael S. Eldred   (Research Lead)           	         _/_/    
James R. Stewart    (Business Manager)	 	    _/_/_/_/_/_/ 
J. Adam Stephens    (Support Analyst)        	   _/  _/_/  _/  
William Bohnhoff                                   _/  _/_/  _/   
John P. Eddy	                               	    _/_/_/       
Keith R. Dalbey
Mohamed S.Ebeida
Russell W. Hooper
Kenneth T. Hu
John D. Jakeman
Kathryn Maupin
Jason A. Monschke
Ahmad Rushdi
Laura P. Swiler
Timothy M. Wildey		        P.O. Box 5800, Mail Stop 1318
Dena M. Vigil				Albuquerque, NM 87185-1318   

Patricia D. Hough			P.O. Box 969, MS 9217
Lara E. Bauman				Livermore, CA 94551-0969

------------------------------------------------------------------------------
License

Dakota is distributed under the GNU Lesser General Public License.  It
is free software; you can redistribute it and/or modify it under the
terms of the GNU Lesser General Public License as published by the
Free Software Foundation; either version 2.1 of the License, or (at
your option) any later version.  A copy of this license is included in
the LICENSE file, and is also available online from
http://www.gnu.org/licenses/lgpl.html.  Also refer to the COPYRIGHT
file for important U.S. Government legal notices.

Dakota source and binary distributions include external libraries
which have compatible licensing terms.  In particular, those in the
packages/ directory are available separately under the following
licenses.  These packages may in turn include packages under other
licenses; see their contents for the most up to date details.  Here
[SNL] denotes software originating at Sandia National Laboratories.

dakota	      	    GNU Lesser General Public License (LGPL) [SNL]
		    (including any source, test, unit_test, example,
		     script, build system, or other files not
		     specifically marked)
  acro              Revised BSD License [SNL]
    (including colin, dummy, interfaces, pebbl, scolib, utilib)
    tpl
      ampl          MIT License (old style with disclaimer)
      3po/cobyla    MIT License (modern style with sublicense)
      3po/hooke	    MIT License (variant)
      cxxtest	    GNU Lesser General Public License (LGPL)
      momhlib	    GNU Lesser General Public License (LGPL)
      tinyxml	    ZLib license
      vpykit/pyutilib.virtualenv  BSD License  
  ampl		    MIT License (old style with disclaimer)
  CONMIN	    Public Domain
  DDACE		    GNU Lesser General Public License (LGPL) [SNL]
  dfftpack	    Public Domain
  DOT		    Commercial license (optional add-on)
  dream		    GNU Lesser General Public License (LGPL)
  fftw	    	    GNU General Public License (GPL; disabled by default)
  FSUDace	    GNU Lesser General Public License (LGPL)
  hopspack	    GNU Lesser General Public License (LGPL) [SNL]
    CDDLIB	    GNU General Public License (GPL; disabled by default)
  JEGA		    GNU Lesser General Public License (LGPL) [SNL]
  LHS		    GNU Lesser General Public License (LGPL) [SNL]
  motif/SciPlot	    GNU Library General Public License (old LGPL)
  NCSUOpt	    MIT License
  nidr		    BSD License [SNL]
  NL2SOL	    Publicly Available
  NLPQL		    Commercial license (optional add-on)
  NOMAD		    GNU Lesser General Public License (LGPL)
  NPSOL		    Commercial license (optional add-on)
  OPTPP		    GNU Lesser General Public License (LGPL) [SNL]
  pecos		    GNU Lesser General Public License (LGPL) [SNL]
  PSUADE	    GNU Lesser General Public License (LGPL)
  queso		    GNU Lesser General Public License (LGPL)
  surfpack	    GNU Lesser General Public License (LGPL) [SNL]
  teuchos	    BSD License [SNL]
  VPISparseGrid     GNU Lesser General Public License (LGPL)

The commerically licensed packages are not distributed with public
versions of Dakota.  To use one of them with Dakota, obtain the source
code under an appropriate license and include it under the appropriate
packages directory when compiling Dakota.

Third-party system libraries: In addition to standard compiler and
system runtime libraries, Dakota requires the following external
third-party libraries for compilation and operation:

  BLAS/LAPACK	    BSD License, or that of compiler or system-provided libs
  Boost		    Boost Software License

GPL/Other: Dakota may optionally depend on GNU GPL-licensed
components, which are disabled by default, resulting in an
LGPL-compatible Dakota.  Optional GPL capabilities include:

 * dakota/trunk/packages/hopspack/src/src-citizens/citizen-gss/cddlib/;
   enable with CMake setting HAVE_CDDLIB.

 * dakota/packages/fftw or dakota/packages/pecos/packages/fftw:
   optionally included with Dakota; enable with CMake setting
   HAVE_FFTW

 * GNU Scientific Library: external third-party library; enable with
   CMake setting Dakota_HAVE_GSL and pointer to gsl-config

 * cURL/libcurl: external third-party library, MIT/modified-BSD
   license, but its dependencies have numerous licenses that make it
   challenging to redistribute.  Redistributed Dakota binaries never
   include libcurl.

Utilities required to compile and deploy Dakota and its documentation
are not included here.  These may include compilers, MPI, X Windows,
system runtimes, Doxygen, LaTeX, CMake, etc.

------------------------------------------------------------------------------
Overview

The Dakota toolkit provides a flexible, extensible interface between analysis 
codes and iteration methods. Dakota contains algorithms for optimization with 
gradient and nongradient-based methods; uncertainty quantification with 
sampling, reliability, stochastic expansion, and epistemic methods; parameter 
estimation with nonlinear least squares methods; and sensitivity/variance 
analysis with design of experiments and parameter study capabilities.  These 
capabilities may be used on their own or as components within advanced 
strategies such as surrogate-based optimization, mixed integer nonlinear 
programming, or optimization under uncertainty.

Refer to http://dakota.sandia.gov/ for additional information,
including support contacts.

------------------------------------------------------------------------------
Distributions

Dakota is distributed in binary (executable/library) and source code
formats.  Recommendations for getting started with either format can
be found in INSTALL included with the distribution, but the most up to
date guidance can be found alongside downloads on the Dakota website.

------------------------------------------------------------------------------
Platforms

Dakota operates on most systems running Unix or Linux operating
systems as well as on Windows (with or without the help of a Cygwin
emulation layer).  Dakota is developed and most extensively tested on
Redhat Enterprise Linux with GNU compilers, but additional operating
systems / compiler combinations are tested nightly as well.  See the
Dakota website for more information on supported platforms for
particular Dakota versions.  Dakota was historically tested on
SGI/IRIX, DEC/OSF, and HP-UX, but these are not actively supported.

------------------------------------------------------------------------------
Versions

Versions of the Dakota software have been tagged as follows:

<<<<<<< HEAD
6.4		   05/15/16 (refer to svn externals for TPL tags)
6.3		   11/15/15 (refer to svn externals for TPL tags)
=======
6.4		   05/16/15 (refer to svn externals for TPL tags)
6.3		   11/16/15 (refer to svn externals for TPL tags)
>>>>>>> 99e1bc80
6.2		   05/15/15 (refer to svn externals for TPL tags)
6.1		   11/15/14 (refer to svn externals for TPL tags)
6.0		   05/15/14 (refer to svn externals for TPL tags)
5.4                11/15/13 (refer to svn externals for TPL tags)
5.3.1              05/15/13 (refer to svn externals for TPL tags)
5.3                01/31/13 (refer to svn externals for TPL tags)
5.2                11/30/11 (refer to svn externals for TPL tags)
5.1                12/21/10 (refer to svn externals for TPL tags)
Version_5_0        12/21/09 (refer to svn externals for TPL tags)
Version_4_2        11/05/08 (refer to svn externals for TPL tags)
Version_4_1         9/21/07 (refer to svn externals for TPL tags)
Version_4_0         5/12/06 (acro-coliny, opt++, DDace, and Surfpack tagged
                             Dakota_Version_4_0 4/28/06)
Version-3-3        12/23/04 (acro-pub-coliny tagged Dakota_Version_3_3 12/23/04)
Version-3-2         7/21/04 (acro-pub-coliny tagged Dakota_Version_3_2  7/21/04)
Version-3-1-2       7/09/03 (uses Dakota_Version_3_1 of sgopt/pico/utilib)
Version-3-1-1       5/21/03 (uses Dakota_Version_3_1 of sgopt/pico/utilib)
Version-3-1         4/04/03 (sgopt/pico/utilib tagged Dakota_Version_3_1
                             4/04/03)
Version-3-0         3/30/02 (sgopt/pico/utilib tagged Dakota_Version_3_0
                             3/30/02)
Version-3-0-beta   11/30/01 (sgopt/utilib tagged Dakota_Version_3_0_beta
                             11/30/01; pico: use cvs-p co -r osi -D 11/30/01)
Version-2-1-preansi 9/17/01 (last non-ANSI; same sgopt/utilib/pico as below)
Version-2-1         7/09/01 (sgopt/utilib/pico tagged Dakota_Version_2_1
                             6/22/01)
Version-2-0         3/14/00 (sgopt/utilib/pico tagged Dakota_Version_2_0 3/7/00)
Version-1-1         4/15/99
Version-1-0         2/18/99

------------------------------------------------------------------------------
Contributing enhancements.

Dakota is both a research and a production code and is under active
development.  Bug reports, suggestions for improvement, and changes to
support other platforms/compilers are welcome.  See the Dakota
Developer Portal at http://dakota.sandia.gov/developer/ for more
information.

------------------------------------------------------------------------------<|MERGE_RESOLUTION|>--- conflicted
+++ resolved
@@ -165,13 +165,8 @@
 
 Versions of the Dakota software have been tagged as follows:
 
-<<<<<<< HEAD
-6.4		   05/15/16 (refer to svn externals for TPL tags)
-6.3		   11/15/15 (refer to svn externals for TPL tags)
-=======
 6.4		   05/16/15 (refer to svn externals for TPL tags)
 6.3		   11/16/15 (refer to svn externals for TPL tags)
->>>>>>> 99e1bc80
 6.2		   05/15/15 (refer to svn externals for TPL tags)
 6.1		   11/15/14 (refer to svn externals for TPL tags)
 6.0		   05/15/14 (refer to svn externals for TPL tags)
