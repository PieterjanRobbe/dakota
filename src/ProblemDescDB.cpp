/*  _______________________________________________________________________

    DAKOTA: Design Analysis Kit for Optimization and Terascale Applications
    Copyright 2014 Sandia Corporation.
    This software is distributed under the GNU Lesser General Public License.
    For more information, see the README file in the top Dakota directory.
    _______________________________________________________________________ */

// Class:        ProblemDescDB
//- Description: Implementation code for the ProblemDescDB class.
//-              It provides storage for problem description database entries
//-              and defines the keyword handlers that yacc calls to populate
//-              the database based on the parsed input.
//- Owner:       Mike Eldred
//- Checked by:

#include "dakota_system_defs.hpp"
#include "ProblemDescDB.hpp"
#include "ParallelLibrary.hpp"
#include "NIDRProblemDescDB.hpp"
#include "ProgramOptions.hpp"
#include "DakotaIterator.hpp"
#include "DakotaInterface.hpp"
#include "WorkdirHelper.hpp"  // bfs utils and prepend_preferred_env_path
#include <boost/bind.hpp>
#include <boost/function.hpp>
#include <string>

//#define DEBUG
//#define MPI_DEBUG
//#define REFCOUNT_DEBUG

static const char rcsId[]="@(#) $Id: ProblemDescDB.cpp 7007 2010-10-06 15:54:39Z wjbohnh $";


namespace Dakota {

extern ParallelLibrary dummy_lib; // defined in dakota_global_defs.cpp
extern ProblemDescDB *Dak_pddb;	  // defined in dakota_global_defs.cpp


/** This constructor is the one which must build the base class data for all
    derived classes.  get_db() instantiates a derived class letter and the
    derived constructor selects this base class constructor in its
    initialization list (to avoid the recursion of the base class constructor
    calling get_db() again).  Since the letter IS the representation, its
    representation pointer is set to NULL (an uninitialized pointer causes
    problems in ~ProblemDescDB). */
ProblemDescDB::ProblemDescDB(BaseConstructor, ParallelLibrary& parallel_lib):
  parallelLib(parallel_lib), environmentCntr(0), methodDBLocked(true),
  modelDBLocked(true), variablesDBLocked(true), interfaceDBLocked(true),
  responsesDBLocked(true), dbRep(NULL), referenceCount(1)
{
#ifdef REFCOUNT_DEBUG
  Cout << "ProblemDescDB::ProblemDescDB(BaseConstructor) called to build base "
       << "class data for letter object." << std::endl;
#endif
}


/** The default constructor: dbRep is NULL in this case.  This makes
    it necessary to check for NULL in the copy constructor, assignment
    operator, and destructor. */
ProblemDescDB::ProblemDescDB(): parallelLib(dummy_lib), dbRep(NULL),
  referenceCount(1)
{
#ifdef REFCOUNT_DEBUG
  Cout << "ProblemDescDB::ProblemDescDB() called to build empty db object."
       << std::endl;
#endif
}


/** This is the envelope constructor which uses problem_db to build a
    fully populated db object.  It only needs to extract enough data
    to properly execute get_db(problem_db), since the constructor
    overloaded with BaseConstructor builds the actual base class data
    inherited by the derived classes. */
ProblemDescDB::ProblemDescDB(ParallelLibrary& parallel_lib):
  parallelLib(parallel_lib),
  referenceCount(1) // not used since this is the envelope, not the letter
{
#ifdef REFCOUNT_DEBUG
  Cout << "ProblemDescDB::ProblemDescDB(ParallelLibrary&) called to "
       << "instantiate envelope." << std::endl;
#endif

  // Set the rep pointer to the appropriate db type
  dbRep = get_db(parallel_lib);
  if (!dbRep) // bad settings or insufficient memory
    abort_handler(-1);
}


/** Initializes dbRep to the appropriate derived type.  The standard
    derived class constructors are invoked.  */
ProblemDescDB* ProblemDescDB::get_db(ParallelLibrary& parallel_lib)
{
#ifdef REFCOUNT_DEBUG
  Cout << "Envelope instantiating letter in get_db(ParallelLibrary&)."
       << std::endl;
#endif

   Dak_pddb = this;	// for use in abort_handler()

  //if (xml_flag)
  //  return new XMLProblemDescDB(parallel_lib);
  //else
    return new NIDRProblemDescDB(parallel_lib);
}


/** Copy constructor manages sharing of dbRep and incrementing of
    referenceCount. */
ProblemDescDB::ProblemDescDB(const ProblemDescDB& db):
  parallelLib(db.parallel_library())
{
  // Increment new (no old to decrement)
  dbRep = db.dbRep;
  if (dbRep) // Check for an assignment of NULL
    dbRep->referenceCount++;

#ifdef REFCOUNT_DEBUG
  Cout << "ProblemDescDB::ProblemDescDB(ProblemDescDB&)" << std::endl;
  if (dbRep)
    Cout << "dbRep referenceCount = " << dbRep->referenceCount << std::endl;
#endif
}


/** Assignment operator decrements referenceCount for old dbRep, assigns
    new dbRep, and increments referenceCount for new dbRep. */
ProblemDescDB ProblemDescDB::operator=(const ProblemDescDB& db)
{
  if (dbRep != db.dbRep) { // normal case: old != new
    // Decrement old
    if (dbRep) // Check for NULL
      if ( --dbRep->referenceCount == 0 )
	delete dbRep;
    // Assign and increment new
    dbRep = db.dbRep;
    if (dbRep) // Check for NULL
      dbRep->referenceCount++;
  }
  // else if assigning same rep, then do nothing since referenceCount
  // should already be correct

#ifdef REFCOUNT_DEBUG
  Cout << "ProblemDescDB::operator=(ProblemDescDB&)" << std::endl;
  if (dbRep)
    Cout << "dbRep referenceCount = " << dbRep->referenceCount << std::endl;
#endif

  return *this; // calls copy constructor since returned by value
}


/** Destructor decrements referenceCount and only deletes dbRep
    when referenceCount reaches zero. */
ProblemDescDB::~ProblemDescDB()
{
  if (this == Dak_pddb)
	Dak_pddb = 0;
  // Check for NULL pointer
  if (dbRep) {
    --dbRep->referenceCount;
#ifdef REFCOUNT_DEBUG
    Cout << "dbRep referenceCount decremented to " << dbRep->referenceCount
	 << std::endl;
#endif
    if (dbRep->referenceCount == 0) {
#ifdef REFCOUNT_DEBUG
      Cout << "deleting dbRep" << std::endl;
#endif
      delete dbRep;
    }
  }
}


/** DB setup phase 1: parse the input file and execute callback
    functions if present.  Rank 0 only.

    DB setup phase 2: optionally insert additional data via late sets.
    Rank 0 only. */
void ProblemDescDB::
parse_inputs(const ProgramOptions& prog_opts, 
	     DbCallbackFunctionPtr callback, void *callback_data)
{
  if (dbRep) {
    dbRep->parse_inputs(prog_opts, callback, callback_data);
    // BMA TODO: Temporary workaround; can't get callback to work on
    // letter yet. Need to replace Null_rep* with forward to letter
    // and remove dbRep->, but initial cut didn't work.
    if (callback && dbRep->parallelLib.world_rank() == 0)
      (*callback)(this, callback_data);
  }
  else {

    // Only the master parses the input file.
    if (parallelLib.world_rank() == 0) {

      if ( !prog_opts.input_file().empty() && 
	   !prog_opts.input_string().empty() ) {
	Cerr << "\nError: parse_inputs called with both input file and input "
	     << "string." << std::endl;
	abort_handler(PARSE_ERROR);
      }

      if (prog_opts.echo_input())
	echo_input_file(prog_opts);

      // Parse the input file using one of the derived parser-specific classes
      derived_parse_inputs(prog_opts);

      // Allow user input by callback function.
      
      // BMA TODO: Is this comment true?
      // Note: the DB is locked and the list iterators are not defined.  Thus,
      // the user function must do something to put the DB in a usable set/get
      // state (e.g., resolve_top_method() or set_db_list_nodes()).

      // if (callback)
      // 	(*callback)(this, callback_data);

    }

  }
}


/** DB setup phase 3: perform basic checks on keywords counts in
    current DB state, then sync to all processors. */
void ProblemDescDB::check_and_broadcast(const ProgramOptions& prog_opts) {

  if (dbRep)
    dbRep->check_and_broadcast(prog_opts);
  else {

    // Check to make sure at least one of each of the keywords was found
    // in the problem specification file; checks only happen on Dakota rank 0
    if (parallelLib.world_rank() == 0)
      check_input();
  
    // bcast a minimal MPI buffer containing the input specification
    // data prior to post-processing
    broadcast();

    // After broadcast, perform post-processing on all processors to
    // size default variables/responses specification vectors (avoid
    // sending large vectors over an MPI buffer).
    post_process();

  }
}



void ProblemDescDB::broadcast()
{
  if (dbRep)
    dbRep->broadcast();
  else {
    // DAKOTA's old design for reading the input file was for the master to get
    // the input filename from cmd_line_handler (after MPI_Init) and broadcast
    // the character buffer to all other processors (having every processor
    // query the cmd_line_handler was failing because of the effect of MPI_Init
    // on argc and argv).  Then every processor yyparsed.  This worked fine but
    // was not scalable for MP machines with a limited number of I/O devices.

    // Now, rank 0 yyparse's and sends all the parsed data in a single buffer
    // to all other ranks.
    if (parallelLib.world_size() > 1) {
      if (parallelLib.world_rank() == 0) {
	derived_broadcast(); // pre-processor
	send_db_buffer();
#ifdef MPI_DEBUG
	Cout << "DB buffer to send on world rank " << parallelLib.world_rank()
	     << ":\n" << environmentSpec << dataMethodList << dataVariablesList
	     << dataInterfaceList << dataResponsesList << std::endl;
#endif // MPI_DEBUG
      }
      else {
	receive_db_buffer();
#ifdef MPI_DEBUG
	Cout << "DB buffer received on world rank " << parallelLib.world_rank()
	     << ":\n" << environmentSpec << dataMethodList << dataVariablesList
	     << dataInterfaceList << dataResponsesList << std::endl;
#endif // MPI_DEBUG
	//derived_broadcast(); // post-processor
      }
    }
    else {
#ifdef DEBUG
      Cout << "DB parsed data:\n" << environmentSpec << dataMethodList
	   << dataVariablesList << dataInterfaceList << dataResponsesList
	   << std::endl;
#endif // DEBUG
      derived_broadcast();
    }
  }
}


/** When using library mode in a parallel application, post_process()
    should be called on all processors following broadcast() of a
    minimal problem specification. */
void ProblemDescDB::post_process()
{
  // no base class post-processing operations to perform
  if (dbRep)
    dbRep->derived_post_process();
  else
    derived_post_process();
}


void ProblemDescDB::
derived_parse_inputs(const ProgramOptions& prog_opts)
{
  if (dbRep)
    dbRep->derived_parse_inputs(prog_opts);
  else { // this fn must be redefined
    Cerr << "Error: Letter lacking redefinition of virtual derived_parse_inputs"
	 << " function.\n       No default defined at base class." << std::endl;
    abort_handler(-1);
  }
}


void ProblemDescDB::derived_broadcast()
{
  if (dbRep)
    dbRep->derived_broadcast();
  // else do nothing: this fn is optional
}


void ProblemDescDB::derived_post_process()
{
  if (dbRep)
    dbRep->derived_post_process();
  // else do nothing: this fn is optional
}


/** NOTE: when using library mode in a parallel application,
    check_input() should either be called only on worldRank 0, or it
    should follow a matched send_db_buffer()/receive_db_buffer() pair. */
void ProblemDescDB::check_input()
{
  if (dbRep)
    dbRep->check_input();
  else {

    int num_errors = 0;
    //if (!environmentCntr) { // Allow environment omission
    //  Cerr << "No environment specification found in input file.\n";
    //  ++num_errors;
    //}
    if (environmentCntr > 1) {
      Cerr << "Multiple environment specifications not allowed in input "
	   << "file.\n";
      ++num_errors;
    }
    if (dataMethodList.empty()) {
      Cerr << "No method specification found in input file.\n";
      ++num_errors;
    } 
    if (dataVariablesList.empty()) {
      Cerr << "No variables specification found in input file.\n";
      ++num_errors;
    }
    if (dataInterfaceList.empty()) {
      // interface spec may be omitted in case of global data fits
      bool interface_reqd = true;
      // global surrogate with data reuse from either restart or points_file
      for (std::list<DataModel>::iterator dm_iter = dataModelList.begin();
	   dm_iter!=dataModelList.end(); ++dm_iter)
	if ( strbegins(dm_iter->dataModelRep->surrogateType, "global_") && 
	     ( ( !dm_iter->dataModelRep->approxPointReuse.empty() &&
		  dm_iter->dataModelRep->approxPointReuse != "none" ) ||
	       !dm_iter->dataModelRep->importBuildPtsFile.empty() ) )
	  interface_reqd = false;
      if (interface_reqd)
	for (std::list<DataMethod>::iterator dm_iter = dataMethodList.begin();
	     dm_iter != dataMethodList.end(); ++dm_iter)
	  if (!dm_iter->dataMethodRep->importBuildPtsFile.empty())
	    interface_reqd = false;
      if (interface_reqd) {
	Cerr << "No interface specification found in input file.\n";
	++num_errors;
      }
      else {
	// needed for setting DB interface node to something; prevents errors
	// in any interface spec data lookups (e.g., Interface base class ctor
	// called from ApproximationInterface ctor)
	DataInterface data_interface; // use defaults
	dataInterfaceList.push_back(data_interface);
      }
    }
    if (dataResponsesList.empty()) {
      Cerr << "No responses specification found in input file.\n";
      ++num_errors;
    }
    if (dataModelList.empty()) { // Allow model omission
      DataModel data_model; // use defaults: modelType == "simulation"
      dataModelList.push_back(data_model);
    }

    if (parallelLib.command_line_user_modes()) {

      if (!parallelLib.command_line_pre_run_input().empty())
	Cerr << "Warning: pre-run input not implemented; ignored.\n";

      if (!parallelLib.command_line_pre_run_output().empty()) {
	if (dataMethodList.size() > 1) {
	  Cerr << "Error: pre-run output only allowed for single method.\n";
	  ++num_errors;
	}
	else if (!dataMethodList.empty()) {
	  // exactly one method
	  // TODO: Test for iterator concurrency
	  std::list<DataMethod>::iterator dm = dataMethodList.begin();
	  unsigned short method_name = dm->dataMethodRep->methodName;
	  if ( !(method_name & PSTUDYDACE_BIT) &&
	       !(method_name == RANDOM_SAMPLING) ) {
	    Cerr << "Error: pre-run output not supported for method "
		 << method_name << "\n       (supported for sampling, "
		 << "parameter study, DDACE, FSUDACE, and PSUADE methods)\n";
	    ++num_errors;
	  }
	}
      }

      if (!parallelLib.command_line_run_input().empty())
	Cerr << "Warning: run input not implemented; ignored.\n";

      if (!parallelLib.command_line_run_output().empty())
	Cerr << "Warning: run output not implemented; ignored.\n";

      if (!parallelLib.command_line_post_run_input().empty()) {
	if (dataMethodList.size() > 1) {
	  Cerr << "Error: post-run input only allowed for single method.\n";
	  ++num_errors;
	}
	else if (!dataMethodList.empty()) {
	  // exactly one method
	  // TODO: Test for iterator concurrency
	  std::list<DataMethod>::iterator dm = dataMethodList.begin();
	  unsigned short method_name = dm->dataMethodRep->methodName;
	  if ( !(method_name & PSTUDYDACE_BIT) &&
	       !(method_name == RANDOM_SAMPLING) ) {
	    Cerr << "Error: post-run input not supported for method "
		 << method_name << "\n       (supported for sampling, "
		 << "parameter study, DDACE, FSUDACE, and PSUADE methods)\n";
	    ++num_errors;
	  }
	}
      }

      if (!parallelLib.command_line_post_run_output().empty())
	Cerr << "Warning: post-run output not implemented; ignored.\n";

    }

    if (num_errors) {
      Cerr << num_errors << " input specification errors detected." <<std::endl;
      abort_handler(PARSE_ERROR);
    }
  }
}


void ProblemDescDB::set_db_list_nodes(const String& method_tag)
{
  if (dbRep)
    dbRep->set_db_list_nodes(method_tag);
  // for simplicity in client logic, allow NO_SPECIFICATION case to fall
  // through: do not update iterators or locks, such that previous
  // specification settings remain active (NO_SPECIFICATION instances
  // within a recursion do not alter list node sequencing).
  else if (method_tag != "NO_SPECIFICATION") {
    set_db_method_node(method_tag);
    if (methodDBLocked) {
      modelDBLocked = variablesDBLocked = interfaceDBLocked
	= responsesDBLocked = true;
      // ensure consistency in get_db_{method,model}_node():
      //dataModelIter = dataModelList.end();
    }
    else
      set_db_model_nodes(dataMethodIter->dataMethodRep->modelPointer);
  }
}


void ProblemDescDB::set_db_list_nodes(size_t method_index)
{
  if (dbRep)
    dbRep->set_db_list_nodes(method_index);
  else {
    // Set the correct Index values for all Data class lists.
    set_db_method_node(method_index);
    if (methodDBLocked) {
      modelDBLocked = variablesDBLocked = interfaceDBLocked
	= responsesDBLocked = true;
      // ensure consistency in get_db_{method,model}_node():
      //dataModelIter = dataModelList.end();
    }
    else
      set_db_model_nodes(dataMethodIter->dataMethodRep->modelPointer);
  }
}


void ProblemDescDB::resolve_top_method(bool set_model_nodes)
{
  if (dbRep)
    dbRep->resolve_top_method(set_model_nodes);
  else { // deduce which method spec sits on top
    String& top_meth_ptr = environmentSpec.dataEnvRep->topMethodPointer;
    size_t num_method_spec = dataMethodList.size();
    if (num_method_spec == 1)
      dataMethodIter = dataMethodList.begin();
    else if (!top_meth_ptr.empty())
      dataMethodIter =
	std::find_if( dataMethodList.begin(), dataMethodList.end(),
		      boost::bind(DataMethod::id_compare, _1, top_meth_ptr) );
    else { // identify which id_method does not appear in a method_pointer
      // Collect list of all method id's (including empty ids)
      StringList method_ids;
      for (std::list<DataMethod>::iterator it=dataMethodList.begin();
	   it!=dataMethodList.end(); it++)
	method_ids.push_back(it->dataMethodRep->idMethod);
      // Eliminate sub-method pointers from method specs
      for (std::list<DataMethod>::iterator it=dataMethodList.begin();
	   it!=dataMethodList.end(); it++)
	if (!it->dataMethodRep->subMethodPointer.empty()) {
          StringList::iterator slit
            = std::find(method_ids.begin(), method_ids.end(),
                        it->dataMethodRep->subMethodPointer);
          if (slit != method_ids.end()) method_ids.erase(slit);
	}
      // Eliminate method_pointers from model specs
      for (std::list<DataModel>::iterator it=dataModelList.begin();
	   it!=dataModelList.end(); it++)
	if (!it->dataModelRep->subMethodPointer.empty()) {
          StringList::iterator slit
            = std::find(method_ids.begin(), method_ids.end(),
                        it->dataModelRep->subMethodPointer);
          if (slit != method_ids.end()) method_ids.erase(slit);
	}
      // by process of elimination, select the top method
      if (method_ids.empty() || method_ids.size() > 1) {
	Cerr << "\nError: ProblemDescDB::resolve_top_method() failed to "
	     << "determine active method specification.\n       Please resolve "
	     << "method pointer ambiguities." << std::endl;
	abort_handler(PARSE_ERROR);
      }
      else {
	const String& method_id = *method_ids.begin();
	dataMethodIter
	  = std::find_if( dataMethodList.begin(), dataMethodList.end(),
              boost::bind(DataMethod::id_compare, _1, method_id) );
      }
    }
    methodDBLocked = false; // unlock

    // set all subordinate list nodes for this method
    if (set_model_nodes)
      set_db_model_nodes(dataMethodIter->dataMethodRep->modelPointer);
  }
}


void ProblemDescDB::set_db_method_node(const String& method_tag)
{
  if (dbRep)
    dbRep->set_db_method_node(method_tag);
  // for simplicity in client logic, allow NO_SPECIFICATION case to fall
  // through: do not update dataMethodIter or methodDBLocked, such that
  // previous specification settings remain active (NO_SPECIFICATION
  // instances within a recursion do not alter list node sequencing).
  else if (method_tag != "NO_SPECIFICATION") {
    // set the correct Index values for all Data class lists.
    if (method_tag.empty()) { // no pointer specification
      if (dataMethodList.size() == 1) // no ambiguity if only one spec
	dataMethodIter = dataMethodList.begin();
      else { // try to match to a method without an id
	dataMethodIter
	  = std::find_if( dataMethodList.begin(), dataMethodList.end(),
              boost::bind(DataMethod::id_compare, _1, method_tag) );
	if (dataMethodIter == dataMethodList.end()) {
	  if (parallelLib.world_rank() == 0)
	    Cerr << "\nWarning: empty method id string not found.\n         "
		 << "Last method specification parsed will be used.\n";
	  --dataMethodIter; // last entry in list
	}
	else if (parallelLib.world_rank() == 0 &&
		 std::count_if(dataMethodList.begin(), dataMethodList.end(),
                   boost::bind(DataMethod::id_compare, _1, method_tag)) > 1)
	  Cerr << "\nWarning: empty method id string is ambiguous.\n         "
	       << "First matching method specification will be used.\n";
      }
      methodDBLocked = false; // unlock
    }
    else {
      std::list<DataMethod>::iterator dm_it
	= std::find_if( dataMethodList.begin(), dataMethodList.end(),
            boost::bind(DataMethod::id_compare, _1, method_tag) );
      if (dm_it == dataMethodList.end()) {
	methodDBLocked = true; // lock (moot)
	Cerr << "\nError: " << method_tag
	     << " is not a valid method identifier string." << std::endl;
	abort_handler(PARSE_ERROR);
      }
      else {
	methodDBLocked = false; // unlock
	dataMethodIter = dm_it;
	if (parallelLib.world_rank() == 0 &&
	    std::count_if(dataMethodList.begin(), dataMethodList.end(),
			  boost::bind(DataMethod::id_compare,_1,method_tag))>1)
	  Cerr << "\nWarning: method id string " << method_tag
	       << " is ambiguous.\n         First matching method "
	       << "specification will be used.\n";
      }
    }
  }
}


void ProblemDescDB::set_db_method_node(size_t method_index)
{
  if (dbRep)
    dbRep->set_db_method_node(method_index);
  else if (method_index == _NPOS)
    methodDBLocked = true;
  else {
    size_t num_meth_spec = dataMethodList.size();
    // allow advancement up to but not past end()
    if (method_index > num_meth_spec) {
      Cerr << "\nError: method_index sent to set_db_method_node is out of "
	   << "range." << std::endl;
      abort_handler(PARSE_ERROR);
    }
    dataMethodIter = dataMethodList.begin();
    std::advance(dataMethodIter, method_index);
    // unlock if not advanced to end()
    methodDBLocked = (method_index == num_meth_spec);
  }
}


void ProblemDescDB::set_db_model_nodes(size_t model_index)
{
  if (dbRep)
    dbRep->set_db_model_nodes(model_index);
  else if (model_index == _NPOS)
    modelDBLocked = variablesDBLocked = interfaceDBLocked
      = responsesDBLocked = true;
  else {
    size_t num_model_spec = dataModelList.size();
    // allow advancement up to but not past end()
    if (model_index > num_model_spec) {
      Cerr << "\nError: model_index sent to set_db_model_nodes is out of range."
	   << std::endl;
      abort_handler(PARSE_ERROR);
    }
    dataModelIter = dataModelList.begin();
    std::advance(dataModelIter, model_index);
    // unlock if not advanced to end()
    if (model_index == num_model_spec)
      modelDBLocked = variablesDBLocked = interfaceDBLocked = responsesDBLocked
	= true;
    else {
      DataModelRep *MoRep = dataModelIter->dataModelRep;
      set_db_variables_node(MoRep->variablesPointer);
      if (model_has_interface(MoRep))
	set_db_interface_node(MoRep->interfacePointer);
      else
	interfaceDBLocked = true;
      set_db_responses_node(MoRep->responsesPointer);
    }
  }
}


void ProblemDescDB::set_db_model_nodes(const String& model_tag)
{
  if (dbRep)
    dbRep->set_db_model_nodes(model_tag);
  // for simplicity in client logic, allow NO_SPECIFICATION case to fall
  // through: do not update model iterators or locks, such that previous
  // specification settings remain active (NO_SPECIFICATION instances
  // within a recursion do not alter list node sequencing).
  else if (model_tag != "NO_SPECIFICATION") {
    // set dataModelIter from model_tag
    if (model_tag.empty()) { // no pointer specification
      if (dataModelList.empty()) { // Note: check_input() prevents this
	DataModel data_model; // for library mode
	dataModelList.push_back(data_model);
      }
      if (dataModelList.size() == 1) // no ambiguity if only one spec
	dataModelIter = dataModelList.begin();
      else { // try to match to a model without an id
	dataModelIter
	  = std::find_if( dataModelList.begin(), dataModelList.end(),
              boost::bind(DataModel::id_compare, _1, model_tag) );
	if (dataModelIter == dataModelList.end()) {
	  if (parallelLib.world_rank() == 0)
	    Cerr << "\nWarning: empty model id string not found.\n         "
		 << "Last model specification parsed will be used.\n";
	  --dataModelIter; // last entry in list
	}
	else if (parallelLib.world_rank() == 0 &&
		 std::count_if(dataModelList.begin(), dataModelList.end(),
                   boost::bind(DataModel::id_compare, _1, model_tag)) > 1)
	  Cerr << "\nWarning: empty model id string is ambiguous.\n         "
	       << "First matching model specification will be used.\n";
      }
      modelDBLocked = false; // unlock
    }
    else {
      std::list<DataModel>::iterator dm_it
	= std::find_if( dataModelList.begin(), dataModelList.end(),
            boost::bind(DataModel::id_compare, _1, model_tag) );
      if (dm_it == dataModelList.end()) {
	modelDBLocked = true; // lock (moot)
	Cerr << "\nError: " << model_tag
	     << " is not a valid model identifier string." << std::endl;
	abort_handler(PARSE_ERROR);
      }
      else {
	modelDBLocked = false; // unlock
	dataModelIter = dm_it;
	if (parallelLib.world_rank() == 0 &&
	    std::count_if(dataModelList.begin(), dataModelList.end(),
			  boost::bind(DataModel::id_compare, _1, model_tag))>1)
	  Cerr << "\nWarning: model id string " << model_tag << " is ambiguous."
	       << "\n         First matching model specification will be used."
	       << '\n';
      }
    }

    if (modelDBLocked)
      variablesDBLocked = interfaceDBLocked = responsesDBLocked	= true;
    else {
      DataModelRep *MoRep = dataModelIter->dataModelRep;
      set_db_variables_node(MoRep->variablesPointer);
      if (model_has_interface(MoRep))
	set_db_interface_node(MoRep->interfacePointer);
      else
	interfaceDBLocked = true;
      set_db_responses_node(MoRep->responsesPointer);
    }
  }
}


void ProblemDescDB::set_db_variables_node(const String& variables_tag)
{
  if (dbRep)
    dbRep->set_db_variables_node(variables_tag);
  // for simplicity in client logic, allow NO_SPECIFICATION case to fall
  // through: do not update dataVariablesIter or variablesDBLocked, such
  // that previous specification remains active (NO_SPECIFICATION
  // instances within a recursion do not alter list node sequencing).
  else if (variables_tag != "NO_SPECIFICATION") { // not currently in use
    // set dataVariablesIter from variables_tag
    if (variables_tag.empty()) { // no pointer specification
      if (dataVariablesList.size() == 1) // no ambiguity if only one spec
	dataVariablesIter = dataVariablesList.begin();
      else { // try to match to a variables without an id
	dataVariablesIter
	  = std::find_if( dataVariablesList.begin(), dataVariablesList.end(),
              boost::bind(DataVariables::id_compare, _1, variables_tag) );
	if (dataVariablesIter == dataVariablesList.end()) {
	  if (parallelLib.world_rank() == 0)
	    Cerr << "\nWarning: empty variables id string not found.\n         "
		 << "Last variables specification parsed will be used.\n";
	  --dataVariablesIter; // last entry in list
	}
	else if (parallelLib.world_rank() == 0 &&
		 std::count_if(dataVariablesList.begin(),
			       dataVariablesList.end(),
			       boost::bind(DataVariables::id_compare, _1,
					   variables_tag)) > 1)
	  Cerr << "\nWarning: empty variables id string is ambiguous."
	       << "\n         First matching variables specification will be "
	       << "used.\n";
      }
      variablesDBLocked = false; // unlock
    }
    else {
      std::list<DataVariables>::iterator dv_it
	= std::find_if( dataVariablesList.begin(), dataVariablesList.end(),
            boost::bind(DataVariables::id_compare, _1, variables_tag) );
      if (dv_it == dataVariablesList.end()) {
	variablesDBLocked = true; // lock (moot)
	Cerr << "\nError: " << variables_tag
	     << " is not a valid variables identifier string." << std::endl;
	abort_handler(PARSE_ERROR);
      }
      else {
	variablesDBLocked = false; // unlock
	dataVariablesIter = dv_it;
	if (parallelLib.world_rank() == 0 &&
	    std::count_if(dataVariablesList.begin(), dataVariablesList.end(),
			  boost::bind(DataVariables::id_compare, _1,
				      variables_tag)) > 1)
	  Cerr << "\nWarning: variables id string " << variables_tag
	       << " is ambiguous.\n         First matching variables "
	       << "specification will be used.\n";
      }
    }
  }
}


void ProblemDescDB::set_db_interface_node(const String& interface_tag)
{
  if (dbRep)
    dbRep->set_db_interface_node(interface_tag);
  // for simplicity in client logic, allow NO_SPECIFICATION case to fall
  // through: do not update dataInterfaceIter or interfaceDBLocked, such
  // that previous specification remains active (NO_SPECIFICATION
  // instances within a recursion do not alter list node sequencing).
  else if (interface_tag != "NO_SPECIFICATION") {
    DataModelRep *MoRep = dataModelIter->dataModelRep;
    // set dataInterfaceIter from interface_tag
    if (interface_tag.empty()) { // no pointer specification
      if (dataInterfaceList.size() == 1) // no ambiguity if only one spec
	dataInterfaceIter = dataInterfaceList.begin();
      else { // try to match to a interface without an id
	dataInterfaceIter
	  = std::find_if( dataInterfaceList.begin(), dataInterfaceList.end(),
              boost::bind(DataInterface::id_compare, _1, interface_tag) );
	// echo warning if a default interface list entry will be used and more
	// than 1 interface specification is present.  Currently this can only
	// happen for simulation models, since surrogate model specifications
	// do not contain interface ptrs and the omission of an optional
	// interface ptr in nested models indicates the omission of an optional
	// interface (rather than the presence of an unidentified interface).
	if (dataInterfaceIter == dataInterfaceList.end()) {
	  if (parallelLib.world_rank() == 0 &&
	      MoRep->modelType == "simulation")
	    Cerr << "\nWarning: empty interface id string not found.\n         "
		 << "Last interface specification parsed will be used.\n";
	  --dataInterfaceIter; // last entry in list
	}
	else if (parallelLib.world_rank() == 0 &&
		 MoRep->modelType == "simulation"  &&
		 std::count_if(dataInterfaceList.begin(),
			       dataInterfaceList.end(),
			       boost::bind(DataInterface::id_compare, _1,
					   interface_tag)) > 1)
	  Cerr << "\nWarning: empty interface id string is ambiguous."
	       << "\n         First matching interface specification will be "
	       << "used.\n";
      }
      interfaceDBLocked = false; // unlock
    }
    else {
      std::list<DataInterface>::iterator di_it
	= std::find_if( dataInterfaceList.begin(), dataInterfaceList.end(),
            boost::bind(DataInterface::id_compare, _1, interface_tag) );
      if (di_it == dataInterfaceList.end()) {
	interfaceDBLocked = true; // lock (moot)
	Cerr << "\nError: " << interface_tag
	     << " is not a valid interface identifier string." << std::endl;
	abort_handler(PARSE_ERROR);
      }
      else {
	interfaceDBLocked = false; // unlock
	dataInterfaceIter = di_it;
	if (parallelLib.world_rank() == 0 &&
	    std::count_if(dataInterfaceList.begin(), dataInterfaceList.end(),
			  boost::bind(DataInterface::id_compare, _1,
				      interface_tag)) > 1)
	  Cerr << "\nWarning: interface id string " << interface_tag
	       << " is ambiguous.\n         First matching interface "
	       << "specification will be used.\n";
      }
    }
  }
}


void ProblemDescDB::set_db_responses_node(const String& responses_tag)
{
  if (dbRep)
    dbRep->set_db_responses_node(responses_tag);
  // for simplicity in client logic, allow NO_SPECIFICATION case to fall
  // through: do not update dataResponsesIter or responsesDBLocked,
  // such that previous specification remains active (NO_SPECIFICATION
  // instances within a recursion do not alter list node sequencing).
  else if (responses_tag != "NO_SPECIFICATION") {
    // set dataResponsesIter from responses_tag
    if (responses_tag.empty()) { // no pointer specification
      if (dataResponsesList.size() == 1) // no ambiguity if only one spec
	dataResponsesIter = dataResponsesList.begin();
      else { // try to match to a responses without an id
	dataResponsesIter
	  = std::find_if( dataResponsesList.begin(), dataResponsesList.end(),
              boost::bind(DataResponses::id_compare, _1, responses_tag) );
	if (dataResponsesIter == dataResponsesList.end()) {
	  if (parallelLib.world_rank() == 0)
	    Cerr << "\nWarning: empty responses id string not found.\n         "
		 << "Last responses specification parsed will be used.\n";
	  --dataResponsesIter; // last entry in list
	}
	else if (parallelLib.world_rank() == 0 &&
		 std::count_if(dataResponsesList.begin(),
			       dataResponsesList.end(),
			       boost::bind(DataResponses::id_compare, _1,
					   responses_tag)) > 1)
	  Cerr << "\nWarning: empty responses id string is ambiguous."
	       << "\n         First matching responses specification will be "
	       << "used.\n";
      }
      responsesDBLocked = false; // unlock
    }
    else {
      std::list<DataResponses>::iterator dr_it
	= std::find_if( dataResponsesList.begin(), dataResponsesList.end(),
            boost::bind(DataResponses::id_compare, _1, responses_tag) );
      if (dr_it == dataResponsesList.end()) {
	responsesDBLocked = true; // lock (moot)
	Cerr << "\nError: " << responses_tag
	     << " is not a valid responses identifier string." << std::endl;
	abort_handler(PARSE_ERROR);
      }
      else {
	responsesDBLocked = false; // unlock
	dataResponsesIter = dr_it;
	if (parallelLib.world_rank() == 0 &&
	    std::count_if(dataResponsesList.begin(), dataResponsesList.end(),
			  boost::bind(DataResponses::id_compare, _1,
				      responses_tag)) > 1)
	  Cerr << "\nWarning: responses id string " << responses_tag
	       << " is ambiguous.\n         First matching responses "
	       << "specification will be used.\n";
      }
    }
  }
}


void ProblemDescDB::send_db_buffer()
{
  MPIPackBuffer send_buffer;
  send_buffer << environmentSpec   << dataMethodList    << dataModelList
	      << dataVariablesList << dataInterfaceList << dataResponsesList;

  // Broadcast length of buffer so that slaves can allocate MPIUnpackBuffer
  int buffer_len = send_buffer.size();
  parallelLib.bcast_w(buffer_len);

  // Broadcast actual buffer
  parallelLib.bcast_w(send_buffer);
}


void ProblemDescDB::receive_db_buffer()
{
  // receive length of incoming buffer and allocate space for MPIUnpackBuffer
  int buffer_len;
  parallelLib.bcast_w(buffer_len);

  // receive incoming buffer
  MPIUnpackBuffer recv_buffer(buffer_len);
  parallelLib.bcast_w(recv_buffer);
  recv_buffer >> environmentSpec   >> dataMethodList    >> dataModelList
	      >> dataVariablesList >> dataInterfaceList >> dataResponsesList;
}


const Iterator& ProblemDescDB::get_iterator()
{
  // ProblemDescDB::get_<object> functions operate at the envelope level
  // so that any passing of *this provides the envelope object.
  if (!dbRep) {
    Cerr << "Error: ProblemDescDB::get_iterator() called for letter object."
	 << std::endl;
    abort_handler(PARSE_ERROR);
  }

  // In general, have to worry about loss of encapsulation and use of context
  // _above_ this specification.  However, any dependence on the environment
  // specification is OK since there is only one.  All other specifications
  // are identified via model_pointer.

  // The DB list nodes are set prior to calling get_iterator():
  // >    method_ptr spec -> id_method must be defined
  // > no method_ptr spec -> id_method is ignored, method spec is last parsed
  // Reuse logic works in both cases -> only a single unreferenced iterator
  // may exist, which corresponds to the last method spec and is reused for
  // all untagged instantiations.
  const String& id_method = dbRep->dataMethodIter->dataMethodRep->idMethod;
  IterLIter i_it
    = std::find_if(dbRep->iteratorList.begin(), dbRep->iteratorList.end(),
                   boost::bind(&Iterator::method_id, _1) == id_method);
  if (i_it == dbRep->iteratorList.end()) {
    Iterator new_iterator(*this);
    dbRep->iteratorList.push_back(new_iterator);
    i_it = --dbRep->iteratorList.end();
  }
  return *i_it;
}


const Iterator& ProblemDescDB::get_iterator(Model& model)
{
  // ProblemDescDB::get_<object> functions operate at the envelope level
  // so that any passing of *this provides the envelope object.
  if (!dbRep) {
    Cerr << "Error: ProblemDescDB::get_iterator() called for letter object."
	 << std::endl;
    abort_handler(PARSE_ERROR);
  }

  const String& id_method = dbRep->dataMethodIter->dataMethodRep->idMethod;
  IterLIter i_it
    = std::find_if(dbRep->iteratorList.begin(), dbRep->iteratorList.end(),
                   boost::bind(&Iterator::method_id, _1) == id_method);
  // if Iterator does not already exist, then create it
  if (i_it == dbRep->iteratorList.end()) {
    Iterator new_iterator(*this, model);
    dbRep->iteratorList.push_back(new_iterator);
    i_it = --dbRep->iteratorList.end();
  }
  // idMethod already exists, but check for same model.  If !same, instantiate
  // new rather than update (i_it->iterated_model(model)) all shared instances.
  else if (model != i_it->iterated_model()) {
    Iterator new_iterator(*this, model);
    dbRep->iteratorList.push_back(new_iterator);
    i_it = --dbRep->iteratorList.end();
  }
  return *i_it;
}


const Iterator& ProblemDescDB::
get_iterator(const String& method_name, Model& model)
{
  // ProblemDescDB::get_<object> functions operate at the envelope level
  // so that any passing of *this provides the envelope object.
  if (!dbRep) {
    Cerr << "Error: ProblemDescDB::get_iterator() called for letter object."
	 << std::endl;
    abort_handler(PARSE_ERROR);
  }

  IterLIter i_it
    = std::find_if(dbRep->iteratorByNameList.begin(),
		   dbRep->iteratorByNameList.end(),
                   boost::bind(&Iterator::method_string, _1) == method_name);
  // if Iterator does not already exist, then create it
  if (i_it == dbRep->iteratorByNameList.end()) {
    Iterator new_iterator(method_name, model);
    dbRep->iteratorByNameList.push_back(new_iterator);
    i_it = --dbRep->iteratorByNameList.end();
  }
  // method_name already exists, but check for same model. If !same, instantiate
  // new rather than update (i_it->iterated_model(model)) all shared instances.
  else if (model != i_it->iterated_model()) {
    Iterator new_iterator(method_name, model);
    dbRep->iteratorByNameList.push_back(new_iterator);
    i_it = --dbRep->iteratorByNameList.end();
  }
  return *i_it;
}


const Model& ProblemDescDB::get_model()
{
  // ProblemDescDB::get_<object> functions operate at the envelope level
  // so that any passing of *this provides the envelope object.
  if (!dbRep) {
    Cerr << "Error: ProblemDescDB::get_model() called for letter object."
         << std::endl;
    abort_handler(PARSE_ERROR);
  }

  // A model specification identifies its variables, interface, and responses.
  // Have to worry about loss of encapsulation and use of context _above_ this
  // specification, i.e., any dependence on an iterator specification
  // (dependence on the environment spec is OK since there is only one).
  // > method.output
  // > Constraints: variables view

  // The DB list nodes are set prior to calling get_model():
  // >    model_ptr spec -> id_model must be defined
  // > no model_ptr spec -> id_model is ignored, model spec is last parsed
  const String& id_model = dbRep->dataModelIter->dataModelRep->idModel;
  ModelLIter m_it
    = std::find_if(dbRep->modelList.begin(), dbRep->modelList.end(),
                   boost::bind(&Model::model_id, _1) == id_model);
  if (m_it == dbRep->modelList.end()) {
    Model new_model(*this);
    dbRep->modelList.push_back(new_model);
    m_it = --dbRep->modelList.end();
  }
  return *m_it;
}


const Variables& ProblemDescDB::get_variables()
{
  // ProblemDescDB::get_<object> functions operate at the envelope level
  // so that any passing of *this provides the envelope object.
  if (!dbRep) {
    Cerr << "Error: ProblemDescDB::get_variables() called for letter object."
	 << std::endl;
    abort_handler(PARSE_ERROR);
  }

  // Have to worry about loss of encapsulation and use of context _above_ this
  // specification, i.e., any dependence on iterator/model/interface/responses
  // specifications (dependence on the environment specification is OK since
  // there is only one).
  // > variables view is method dependent

  // The DB list nodes are set prior to calling get_variables():
  // >    variables_ptr spec -> id_variables must be defined
  // > no variables_ptr spec -> id_variables ignored, vars spec = last parsed
  //const String& id_variables = dbRep->dataVariablesIter->idVariables;

  // Turn off variables reuse for now, since it is problematic with surrogates:
  // a top level variables set followed by a subModel eval which sets subModel
  // vars (where the subModel vars object is reused) results in a top level
  // eval with the wrong vars (e.g., surrogate auto-build in
  // dakota_textbook_lhs_approx.in).
  //
  // In general, variables object reuse should be fine for objects with peer
  // relationships, but are questionable for use among nested/layered levels.
  // Need a way to detect peer vs. nested/layered relationships.
  VarsLIter v_it;
  // = dbRep->variablesList.find(variables_id_compare, &id_variables);
  //if ( v_it == dbRep->variablesList.end() ||
  //     v_it->view() != v_it->get_view(*this) ) {
    Variables new_variables(*this);
    dbRep->variablesList.push_back(new_variables);
    v_it = --dbRep->variablesList.end();
  //}
  return *v_it;
}


const Interface& ProblemDescDB::get_interface()
{
  // ProblemDescDB::get_<object> functions operate at the envelope level
  // so that any passing of *this provides the envelope object.
  if (!dbRep) {
    Cerr << "Error: ProblemDescDB::get_interface() called for letter object."
	 << std::endl;
    abort_handler(PARSE_ERROR);
  }

  // Have to worry about loss of encapsulation and use of context _above_ this
  // specification, i.e., any dependence on iterator/model/variables/responses
  // specifications (dependence on the environment specification is OK since
  // there is only one):
  // > Interface: method.output
  // > ApplicationInterface: responses.gradient_type, responses.hessian_type,
  //     responses.gradients.mixed.id_analytic
  // > DakotaInterface: responses.labels

  // ApproximationInterfaces and related classes are OK, since they are
  // instantiated with assign_rep() for each unique DataFitSurrModel instance:
  // > ApproximationInterface: model.surrogate.function_ids
  // > Approximation: method.output, model.surrogate.type,
  //     model.surrogate.derivative_usage
  // > SurfpackApproximation: model.surrogate.polynomial_order,
  //     model.surrogate.kriging_correlations
  // > TaylorApproximation: model.surrogate.actual_model_pointer,
  //     responses.hessian_type
  // > OrthogPolyApproximation: method.nond.expansion_{terms,order}

  // The DB list nodes are set prior to calling get_interface():
  // >    interface_ptr spec -> id_interface must be defined
  // > no interface_ptr spec -> id_interf ignored, interf spec = last parsed
  const String& id_interface
    = dbRep->dataInterfaceIter->dataIfaceRep->idInterface;
  InterfLIter i_it
    = std::find_if(dbRep->interfaceList.begin(), dbRep->interfaceList.end(),
                   boost::bind(&Interface::interface_id, _1) == id_interface);
  if (i_it == dbRep->interfaceList.end()) {
    Interface new_interface(*this);
    dbRep->interfaceList.push_back(new_interface);
    i_it = --dbRep->interfaceList.end();
  }
  return *i_it;
}


const Response& ProblemDescDB::get_response(short type, const Variables& vars)
{
  // ProblemDescDB::get_<object> functions operate at the envelope level
  // so that any passing of *this provides the envelope object.
  if (!dbRep) {
    Cerr << "Error: ProblemDescDB::get_response() called for letter object."
	 << std::endl;
    abort_handler(PARSE_ERROR);
  }

  // Have to worry about loss of encapsulation and use of context _above_ this
  // specification, i.e., any dependence on iterator/model/variables/interface
  // specifications (dependence on the environment specification is OK since
  // there is only one).
  // > mismatch in vars attributes (cv(),continuous_variable_ids()) should be OK
  //   since derivative arrays are dynamically resized based on current active
  //   set content

  // The DB list nodes are set prior to calling get_response():
  // >    responses_ptr spec -> id_responses must be defined
  // > no responses_ptr spec -> id_responses ignored, resp spec = last parsed
  //const String& id_responses
  //  = dbRep->dataResponsesIter->dataRespRep->idResponses;

  // Turn off response reuse for now, even though it has not yet been
  // problematic.  In general, response object reuse should be fine for objects
  // with peer relationships, but are questionable for use among nested/layered
  // levels.  Need a way to detect peer vs. nested/layered relationships.
  RespLIter r_it;
  // = dbRep->responseList.find(responses_id_compare, &id_responses);
  //if (r_it == dbRep->responseList.end()) { // ||
    //r_it->active_set_derivative_vector() != vars.continuous_variable_ids()) {
    Response new_response(type, vars, *this);
    dbRep->responseList.push_back(new_response);
    r_it = --dbRep->responseList.end();
  //}}
  return *r_it;
}


inline int ProblemDescDB::min_procs_per_ea()
{
  // Note: get_*() requires envelope execution (throws error if !dbRep)

  // Note: DataInterfaceRep::procsPerAnalysis defaults to zero, which is used
  // when the processors_per_analysis spec is unreachable (system/fork/spawn)
  return min_procs_per_level(1, // min_ppa
    get_int("interface.direct.processors_per_analysis"), // 0 for non-direct
    get_int("interface.analysis_servers"));
}


int ProblemDescDB::max_procs_per_ea()
{
  // Note: get_*() requires envelope execution (throws error if !dbRep)

  // TO DO: can we be more fine grained on parallel testers?
  //        default tester could get hidden by plug-in...

  int max_ppa = (get_ushort("interface.type") & DIRECT_INTERFACE_BIT) ?
    parallelLib.world_size() : 1; // system/fork/spawn
  // Note: DataInterfaceRep::procsPerAnalysis defaults to zero, which is used
  // when the processors_per_analysis spec is unreachable (system/fork/spawn)
  return max_procs_per_level(max_ppa,
    get_int("interface.direct.processors_per_analysis"), // 0 for non-direct
    get_int("interface.analysis_servers"),
    get_short("interface.analysis_scheduling"),
    get_int("interface.asynch_local_analysis_concurrency"),
    false, // peer dynamic not supported
    std::max(1, (int)get_sa("interface.application.analysis_drivers").size()));
}


int ProblemDescDB::min_procs_per_ie()
{
  // Note: get_*() requires envelope execution (throws error if !dbRep)

  return min_procs_per_level(min_procs_per_ea(),
			     get_int("interface.processors_per_evaluation"),
			     get_int("interface.evaluation_servers"));
			   //get_short("interface.evaluation_scheduling"));
}


int ProblemDescDB::max_procs_per_ie(int max_eval_concurrency)
{
  // Note: get_*() requires envelope execution (throws error if !dbRep)

  // Define max_procs_per_iterator to estimate maximum processor usage
  // from all lower levels.  With default_config = PUSH_DOWN, this is
  // important to avoid pushing down more resources than can be utilized.
  // The primary input is algorithmic concurrency, but we also incorporate
  // explicit user overrides for _lower_ levels (user overrides for the
  // current level can be managed by resolve_inputs()).

  int max_ea   = max_procs_per_ea(),
      ppe_spec = get_int("interface.processors_per_evaluation"),
      max_pps  = (ppe_spec) ? ppe_spec : max_ea;
  // for peer dynamic, max_pps == 1 is imperfect in that it does not capture
  // all possibilities, but this is conservative and hopefully close enough
  // for this context (an upper bound estimate).
  bool peer_dynamic_avail = (get_short("interface.local_evaluation_scheduling")
			     != STATIC_SCHEDULING && max_pps == 1);

  return max_procs_per_level(max_ea, ppe_spec,
    get_int("interface.evaluation_servers"),
    get_short("interface.evaluation_scheduling"),
    get_int("interface.asynch_local_evaluation_concurrency"),
    peer_dynamic_avail, max_eval_concurrency);
}


 static void*
binsearch(void *kw, size_t kwsize, size_t n, const char* key)
{
	/* Binary search, based loosely on b_search.c in the */
	/* AMPL/solver interface library. */
	char *ow, *ow1, *s;
	int c;
	size_t n1;

	ow = (char*)kw;
	while(n > 0) {
		ow1 = ow + (n1 = n >> 1)*kwsize;
		s = *(char **)ow1;
        if ((c = std::strcmp(key, s)) == 0)
			return ow1;
		if (c < 0)
			n = n1;
		else {
			n -= n1 + 1;
			ow = ow1 + kwsize;
			}
		}
	return 0;
	}

 static const char*
Begins(const String &entry_name, const char *s)
{
	const char *t, *t0;
	t = entry_name.data();
	while(*t++ == *s++)
		if (!*s)
			return t;
	return 0;
	}

template<typename T, class A> struct KW {const char*key; T A::* p;};
#define Binsearch(t,s) binsearch(t, sizeof(t[0]), sizeof(t)/sizeof(t[0]), s)
// L is the length of the prefix already tested, e.g., 7 for "method."

static void Bad_name(String entry_name, const char *where)
{
  Cerr << "\nBad entry_name in ProblemDescDB::" << where << ":  "
       << entry_name << std::endl;
  abort_handler(PARSE_ERROR);
}

static void Locked_db()
{
  Cerr << "\nError: database is locked.  You must first unlock the database\n"
       << "       by setting the list nodes." << std::endl;
  abort_handler(PARSE_ERROR);
}

static void Null_rep(const char *who)
{
  Cerr << "\nError: ProblemDescDB::" << who
       << "() called with NULL representation." << std::endl;
  abort_handler(PARSE_ERROR);
}

static void Null_rep1(const char *who)
{
  Cerr << "\nError: ProblemDescDB::" << who
       << " called with NULL representation." << std::endl;
  abort_handler(PARSE_ERROR);
}

const RealMatrixArray& ProblemDescDB::get_rma(const String& entry_name) const
{
  const char *L;

  if (!dbRep)
	Null_rep("get_rma");
  if ((L = Begins(entry_name, "variables."))) {
    if (dbRep->variablesDBLocked)
	Locked_db();
    #define P &DataVariablesRep::
    static KW<RealMatrixArray, DataVariablesRep> RMAdv[] = {	
      // must be sorted by string (key)
	{"discrete_design_set_int.adjacency_matrix", P discreteDesignSetIntAdj},
	{"discrete_design_set_real.adjacency_matrix", P discreteDesignSetRealAdj},
	{"discrete_design_set_str.adjacency_matrix", P discreteDesignSetStrAdj}
	};
    #undef P
    KW<RealMatrixArray, DataVariablesRep> *kw;
    if ((kw = (KW<RealMatrixArray, DataVariablesRep>*)Binsearch(RMAdv, L)))
	return dbRep->dataVariablesIter->dataVarsRep->*kw->p;
  }
  Bad_name(entry_name, "get_rma");
  return abort_handler_t<const RealMatrixArray&>(PARSE_ERROR);
}


const RealVector& ProblemDescDB::get_rv(const String& entry_name) const
{
  const char *L;

  if (!dbRep)
	Null_rep("get_rv");
  if ((L = Begins(entry_name, "method."))) {
    if (dbRep->methodDBLocked)
	Locked_db();

    #define P &DataMethodRep::
    static KW<RealVector, DataMethodRep> RVdme[] = {
      // must be sorted by string (key)
	{"concurrent.parameter_sets", P concurrentParameterSets},
	{"jega.distance_vector", P distanceVector},
	{"jega.niche_vector", P nicheVector},
	{"nond.data_dist_covariance", P dataDistCovariance},
	{"nond.data_dist_means", P dataDistMeans},
	{"nond.dimension_preference", P anisoDimPref},
	{"nond.hyperprior_alphas", P hyperPriorAlphas},
	{"nond.hyperprior_betas", P hyperPriorBetas},
	{"nond.proposal_covariance_data", P proposalCovData},
	{"nond.regression_noise_tolerance", P regressionNoiseTol},
	{"parameter_study.final_point", P finalPoint},
	{"parameter_study.list_of_points", P listOfPoints},
	{"parameter_study.step_vector", P stepVector}};
    #undef P

    KW<RealVector, DataMethodRep> *kw;
    if ((kw = (KW<RealVector, DataMethodRep>*)Binsearch(RVdme, L)))
    	return dbRep->dataMethodIter->dataMethodRep->*kw->p;
  }
  else if ((L = Begins(entry_name, "model."))) {
    if (dbRep->methodDBLocked)
	Locked_db();

    #define P &DataModelRep::
    static KW<RealVector, DataModelRep> RVdmo[] = {	
      // must be sorted by string (key)
	{"nested.primary_response_mapping", P primaryRespCoeffs},
	{"nested.secondary_response_mapping", P secondaryRespCoeffs},
	{"simulation.solution_level_cost", P solutionLevelCost},
	{"surrogate.kriging_correlations", P krigingCorrelations},
	{"surrogate.kriging_max_correlations", P krigingMaxCorrelations},
	{"surrogate.kriging_min_correlations", P krigingMinCorrelations}};
    #undef P

    KW<RealVector, DataModelRep> *kw;
    if ((kw = (KW<RealVector, DataModelRep>*)Binsearch(RVdmo, L)))
	return dbRep->dataModelIter->dataModelRep->*kw->p;
  }
  else if ((L = Begins(entry_name, "variables."))) {

    #define P &DataVariablesRep::
    static KW<RealVector, DataVariablesRep> RVdv[] = {	
      // must be sorted by string (key)
	{"beta_uncertain.alphas", P betaUncAlphas},
	{"beta_uncertain.betas", P betaUncBetas},
	{"beta_uncertain.lower_bounds", P betaUncLowerBnds},
	{"beta_uncertain.upper_bounds", P betaUncUpperBnds},
	{"binomial_uncertain.prob_per_trial", P binomialUncProbPerTrial},
	{"continuous_aleatory_uncertain.initial_point",
	 P continuousAleatoryUncVars},
	{"continuous_aleatory_uncertain.lower_bounds",
	 P continuousAleatoryUncLowerBnds},
	{"continuous_aleatory_uncertain.upper_bounds",
	 P continuousAleatoryUncUpperBnds},
	{"continuous_design.initial_point", P continuousDesignVars},
	{"continuous_design.lower_bounds", P continuousDesignLowerBnds},
	{"continuous_design.scales", P continuousDesignScales},
	{"continuous_design.upper_bounds", P continuousDesignUpperBnds},
	{"continuous_epistemic_uncertain.initial_point",
	 P continuousEpistemicUncVars},
	{"continuous_epistemic_uncertain.lower_bounds",
	 P continuousEpistemicUncLowerBnds},
	{"continuous_epistemic_uncertain.upper_bounds",
	 P continuousEpistemicUncUpperBnds},
	{"continuous_state.initial_state", P continuousStateVars},
	{"continuous_state.lower_bounds", P continuousStateLowerBnds},
	{"continuous_state.upper_bounds", P continuousStateUpperBnds},
	{"discrete_aleatory_uncertain_real.initial_point",
	 P discreteRealAleatoryUncVars},
	{"discrete_aleatory_uncertain_real.lower_bounds",
	 P discreteRealAleatoryUncLowerBnds},
	{"discrete_aleatory_uncertain_real.upper_bounds",
	 P discreteRealAleatoryUncUpperBnds},
	{"discrete_design_set_real.initial_point", P discreteDesignSetRealVars},
	{"discrete_design_set_real.lower_bounds",
	 P discreteDesignSetRealLowerBnds},
	{"discrete_design_set_real.upper_bounds",
	 P discreteDesignSetRealUpperBnds},
	{"discrete_epistemic_uncertain_real.initial_point",
	 P discreteRealEpistemicUncVars},
	{"discrete_epistemic_uncertain_real.lower_bounds",
	 P discreteRealEpistemicUncLowerBnds},
	{"discrete_epistemic_uncertain_real.upper_bounds",
	 P discreteRealEpistemicUncUpperBnds},
	{"discrete_state_set_real.initial_state", P discreteStateSetRealVars},
	{"discrete_state_set_real.lower_bounds",
	 P discreteStateSetRealLowerBnds},
	{"discrete_state_set_real.upper_bounds",
	 P discreteStateSetRealUpperBnds},
	{"exponential_uncertain.betas", P exponentialUncBetas},
	{"frechet_uncertain.alphas", P frechetUncAlphas},
	{"frechet_uncertain.betas", P frechetUncBetas},
	{"gamma_uncertain.alphas", P gammaUncAlphas},
	{"gamma_uncertain.betas", P gammaUncBetas},
	{"geometric_uncertain.prob_per_trial", P geometricUncProbPerTrial},
	{"gumbel_uncertain.alphas", P gumbelUncAlphas},
	{"gumbel_uncertain.betas", P gumbelUncBetas},
	{"linear_equality_constraints", P linearEqConstraintCoeffs},
	{"linear_equality_scales", P linearEqScales},
	{"linear_equality_targets", P linearEqTargets},
	{"linear_inequality_constraints", P linearIneqConstraintCoeffs},
	{"linear_inequality_lower_bounds", P linearIneqLowerBnds},
	{"linear_inequality_scales", P linearIneqScales},
	{"linear_inequality_upper_bounds", P linearIneqUpperBnds},
	{"lognormal_uncertain.error_factors", P lognormalUncErrFacts},
	{"lognormal_uncertain.lambdas", P lognormalUncLambdas},
	{"lognormal_uncertain.lower_bounds", P lognormalUncLowerBnds},
	{"lognormal_uncertain.means", P lognormalUncMeans},
	{"lognormal_uncertain.std_deviations", P lognormalUncStdDevs},
	{"lognormal_uncertain.upper_bounds", P lognormalUncUpperBnds},
	{"lognormal_uncertain.zetas", P lognormalUncZetas},
	{"loguniform_uncertain.lower_bounds", P loguniformUncLowerBnds},
	{"loguniform_uncertain.upper_bounds", P loguniformUncUpperBnds},
	{"negative_binomial_uncertain.prob_per_trial",
	 P negBinomialUncProbPerTrial},
	{"normal_uncertain.lower_bounds", P normalUncLowerBnds},
	{"normal_uncertain.means", P normalUncMeans},
	{"normal_uncertain.std_deviations", P normalUncStdDevs},
	{"normal_uncertain.upper_bounds", P normalUncUpperBnds},
	{"poisson_uncertain.lambdas", P poissonUncLambdas},
	{"triangular_uncertain.lower_bounds", P triangularUncLowerBnds},
	{"triangular_uncertain.modes", P triangularUncModes},
	{"triangular_uncertain.upper_bounds", P triangularUncUpperBnds},
	{"uniform_uncertain.lower_bounds", P uniformUncLowerBnds},
	{"uniform_uncertain.upper_bounds", P uniformUncUpperBnds},
	{"weibull_uncertain.alphas", P weibullUncAlphas},
	{"weibull_uncertain.betas", P weibullUncBetas}};
    #undef P

    KW<RealVector, DataVariablesRep> *kw;
    if ((kw = (KW<RealVector, DataVariablesRep>*)Binsearch(RVdv, L)))
	return dbRep->dataVariablesIter->dataVarsRep->*kw->p;
  }
  else if (strbegins(entry_name, "interface.")) {
    if (dbRep->interfaceDBLocked)
	Locked_db();
    else if (strends(entry_name, "failure_capture.recovery_fn_vals"))
      return dbRep->dataInterfaceIter->dataIfaceRep->recoveryFnVals;
  }
  else if ((L = Begins(entry_name, "responses."))) {
    if (dbRep->responsesDBLocked)
	Locked_db();

    #define P &DataResponsesRep::
    static KW<RealVector, DataResponsesRep> RVdr[] = {	
      // must be sorted by string (key)
	{"exp_config_variables", P expConfigVars},
	{"exp_observations", P expObservations},
	{"exp_std_deviations", P expStdDeviations},
	{"fd_gradient_step_size", P fdGradStepSize},
	{"fd_hessian_step_size", P fdHessStepSize},
	{"nonlinear_equality_scales", P nonlinearEqScales},
	{"nonlinear_equality_targets", P nonlinearEqTargets},
	{"nonlinear_inequality_lower_bounds", P nonlinearIneqLowerBnds},
	{"nonlinear_inequality_scales", P nonlinearIneqScales},
	{"nonlinear_inequality_upper_bounds", P nonlinearIneqUpperBnds},
	{"primary_response_fn_scales", P primaryRespFnScales},
	{"primary_response_fn_weights", P primaryRespFnWeights}};
    #undef P

    KW<RealVector, DataResponsesRep> *kw;
    if ((kw = (KW<RealVector, DataResponsesRep>*)Binsearch(RVdr, L)))
	return dbRep->dataResponsesIter->dataRespRep->*kw->p;
  }
  Bad_name(entry_name, "get_rv");
  return abort_handler_t<const RealVector&>(PARSE_ERROR);
}


const IntVector& ProblemDescDB::get_iv(const String& entry_name) const
{
  const char *L;

  if (!dbRep)
	Null_rep("get_iv");
  if ((L = Begins(entry_name, "variables."))) {
    if (dbRep->variablesDBLocked)
	Locked_db();
    #define P &DataVariablesRep::
    static KW<IntVector, DataVariablesRep> IVdv[] = {	
      // must be sorted by string (key)
	{"binomial_uncertain.num_trials", P binomialUncNumTrials},
	{"discrete_aleatory_uncertain_int.initial_point",
	 P discreteIntAleatoryUncVars},
	{"discrete_aleatory_uncertain_int.lower_bounds",
	 P discreteIntAleatoryUncLowerBnds},
	{"discrete_aleatory_uncertain_int.upper_bounds",
	 P discreteIntAleatoryUncUpperBnds},
	{"discrete_design_range.initial_point", P discreteDesignRangeVars},
	{"discrete_design_range.lower_bounds", P discreteDesignRangeLowerBnds},
	{"discrete_design_range.upper_bounds", P discreteDesignRangeUpperBnds},
	{"discrete_design_set_int.initial_point", P discreteDesignSetIntVars},
	{"discrete_design_set_int.lower_bounds",
	 P discreteDesignSetIntLowerBnds},
	{"discrete_design_set_int.upper_bounds",
	 P discreteDesignSetIntUpperBnds},
	{"discrete_epistemic_uncertain_int.initial_point",
	 P discreteIntEpistemicUncVars},
	{"discrete_epistemic_uncertain_int.lower_bounds",
	 P discreteIntEpistemicUncLowerBnds},
	{"discrete_epistemic_uncertain_int.upper_bounds",
	 P discreteIntEpistemicUncUpperBnds},
	{"discrete_state_range.initial_state", P discreteStateRangeVars},
	{"discrete_state_range.lower_bounds", P discreteStateRangeLowerBnds},
	{"discrete_state_range.upper_bounds", P discreteStateRangeUpperBnds},
	{"discrete_state_set_int.initial_state", P discreteStateSetIntVars},
	{"discrete_state_set_int.lower_bounds", P discreteStateSetIntLowerBnds},
	{"discrete_state_set_int.upper_bounds", P discreteStateSetIntUpperBnds},
	{"hypergeometric_uncertain.num_drawn", P hyperGeomUncNumDrawn},
	{"hypergeometric_uncertain.selected_population",
	 P hyperGeomUncSelectedPop},
	{"hypergeometric_uncertain.total_population", P hyperGeomUncTotalPop},
	{"negative_binomial_uncertain.num_trials", P negBinomialUncNumTrials}};
    #undef P

    KW<IntVector, DataVariablesRep> *kw;
    if ((kw = (KW<IntVector, DataVariablesRep>*)Binsearch(IVdv, L)))
	return dbRep->dataVariablesIter->dataVarsRep->*kw->p;
  }
  else if ((L = Begins(entry_name, "method."))) {
	if (dbRep->methodDBLocked)
		Locked_db();
    #define P &DataMethodRep::
    static KW<IntVector, DataMethodRep> IVdme[] = {	
      // must be sorted by string (key)
	{"fsu_quasi_mc.primeBase", P primeBase},
	{"fsu_quasi_mc.sequenceLeap", P sequenceLeap},
	{"fsu_quasi_mc.sequenceStart", P sequenceStart},
	{"nond.refinement_samples", P refineSamples},
	{"parameter_study.steps_per_variable", P stepsPerVariable}};
    #undef P
    KW<IntVector, DataMethodRep> *kw;
    if ((kw = (KW<IntVector, DataMethodRep>*)Binsearch(IVdme, L)))
	return dbRep->dataMethodIter->dataMethodRep->*kw->p;
  }
  else if (L = Begins(entry_name, "model.")) {
    if (dbRep->modelDBLocked)
      Locked_db();
    #define P &DataModelRep::
    static KW<IntVector, DataModelRep> IVdr[] = {	
      // must be sorted by string (key)
      {"refinement_samples", P refineSamples}};
    #undef P
    KW<IntVector, DataModelRep> *kw;
    if ((kw = (KW<IntVector, DataModelRep>*)Binsearch(IVdr, L)))
      return dbRep->dataModelIter->dataModelRep->*kw->p;
  }
  else if (L = Begins(entry_name, "responses.")) {
    if (dbRep->responsesDBLocked)
      Locked_db();
    #define P &DataResponsesRep::
    static KW<IntVector, DataResponsesRep> IVdr[] = {	
      // must be sorted by string (key)
	{"lengths", P fieldLengths},
	{"num_coordinates_per_field", P numCoordsPerField}};
    #undef P
    KW<IntVector, DataResponsesRep> *kw;
    if ((kw = (KW<IntVector, DataResponsesRep>*)Binsearch(IVdr, L)))
      return dbRep->dataResponsesIter->dataRespRep->*kw->p;
  }
  Bad_name(entry_name, "get_iv");
  return abort_handler_t<const IntVector&>(PARSE_ERROR);
}


const BitArray& ProblemDescDB::get_ba(const String& entry_name) const
{
  const char *L;

  if (!dbRep)
  	Null_rep("get_ba");
  if ((L = Begins(entry_name, "variables."))) {
    if (dbRep->variablesDBLocked)
	Locked_db();
    #define P &DataVariablesRep::
    static KW<BitArray, DataVariablesRep> BAdv[] = { 
      // must be sorted by string (key)
	{"binomial_uncertain.categorical", P binomialUncCat},
	{"discrete_design_range.categorical", P discreteDesignRangeCat},
	{"discrete_design_set_int.categorical", P discreteDesignSetIntCat},
	{"discrete_design_set_real.categorical", P discreteDesignSetRealCat},
	{"discrete_interval_uncertain.categorical", P discreteIntervalUncCat},
	{"discrete_state_range.categorical", P discreteStateRangeCat},
	{"discrete_state_set_int.categorical", P discreteStateSetIntCat},
	{"discrete_state_set_real.categorical", P discreteStateSetRealCat},
	{"discrete_uncertain_set_int.categorical", P discreteUncSetIntCat},
	{"discrete_uncertain_set_real.categorical", P discreteUncSetRealCat},
	{"geometric_uncertain.categorical", P geometricUncCat},
	{"histogram_uncertain.point_int.categorical",
         P histogramUncPointIntCat},
	{"histogram_uncertain.point_real.categorical",
         P histogramUncPointRealCat},
	{"hypergeometric_uncertain.categorical", P hyperGeomUncCat},
	{"negative_binomial_uncertain.categorical", P negBinomialUncCat},
	{"poisson_uncertain.categorical", P poissonUncCat}};
    #undef P

    KW<BitArray, DataVariablesRep> *kw;
    if ((kw = (KW<BitArray, DataVariablesRep>*)Binsearch(BAdv, L)))
	return dbRep->dataVariablesIter->dataVarsRep->*kw->p;
  }

  Bad_name(entry_name, "get_ba");
  return abort_handler_t<const BitArray&>(PARSE_ERROR);
}


const SizetArray& ProblemDescDB::get_sza(const String& entry_name) const
{
  const char *L;

  if (!dbRep)
  	Null_rep("get_sza");
  if ((L = Begins(entry_name, "method."))) {
    if (dbRep->methodDBLocked)
	Locked_db();
    #define P &DataMethodRep::
    static KW<SizetArray, DataMethodRep> SZAdme[] = {	
      // must be sorted by string (key)
      {"nond.collocation_points", P collocationPoints},
      {"nond.expansion_samples", P expansionSamples},
      {"nond.pilot_samples", P pilotSamples}};
    #undef P

    KW<SizetArray, DataMethodRep> *kw;
    if ((kw = (KW<SizetArray, DataMethodRep>*)Binsearch(SZAdme, L)))
	return dbRep->dataMethodIter->dataMethodRep->*kw->p;
  }

  Bad_name(entry_name, "get_sza");
  return abort_handler_t<const SizetArray&>(PARSE_ERROR);
}


const UShortArray& ProblemDescDB::get_usa(const String& entry_name) const
{
  const char *L;

  if (!dbRep)
  	Null_rep("get_usa");
  if ((L = Begins(entry_name, "method."))) {
    if (dbRep->methodDBLocked)
	Locked_db();
    #define P &DataMethodRep::
    static KW<UShortArray, DataMethodRep> USAdme[] = {	
      // must be sorted by string (key)
	{"nond.expansion_order", P expansionOrder},
	{"nond.quadrature_order", P quadratureOrder},
	{"nond.sparse_grid_level", P sparseGridLevel},
	{"nond.tensor_grid_order", P tensorGridOrder},
	{"partitions", P varPartitions}};
    #undef P

    KW<UShortArray, DataMethodRep> *kw;
    if ((kw = (KW<UShortArray, DataMethodRep>*)Binsearch(USAdme, L)))
	return dbRep->dataMethodIter->dataMethodRep->*kw->p;
  }

  Bad_name(entry_name, "get_usa");
  return abort_handler_t<const UShortArray&>(PARSE_ERROR);
}


const RealSymMatrix& ProblemDescDB::get_rsm(const String& entry_name) const
{
  if (!dbRep)
	Null_rep("get_rsm");
  if (strbegins(entry_name, "variables.")) {
    if (dbRep->variablesDBLocked)
	Locked_db();
    if (strends(entry_name, "uncertain.correlation_matrix"))
      return dbRep->dataVariablesIter->dataVarsRep->uncertainCorrelations;
  }
  Bad_name(entry_name, "get_rsm");
  return abort_handler_t<const RealSymMatrix&>(PARSE_ERROR);
}


const RealVectorArray& ProblemDescDB::get_rva(const String& entry_name) const
{
  const char *L;

  if (!dbRep)
    Null_rep("get_rva");
  if ((L = Begins(entry_name, "method."))) {
    if (dbRep->methodDBLocked)
	Locked_db();
    #define P &DataMethodRep::
    static KW<RealVectorArray, DataMethodRep> RVAdme[] = { 
      // must be sorted by string (key)
	{"nond.gen_reliability_levels", P genReliabilityLevels},
	{"nond.probability_levels", P probabilityLevels},
	{"nond.reliability_levels", P reliabilityLevels},
	{"nond.response_levels", P responseLevels}};
    #undef P

    KW<RealVectorArray, DataMethodRep> *kw;
    if ((kw = (KW<RealVectorArray, DataMethodRep>*)Binsearch(RVAdme, L)))
	return dbRep->dataMethodIter->dataMethodRep->*kw->p;
  }

  Bad_name(entry_name, "get_rva");
  return abort_handler_t<const RealVectorArray&>(PARSE_ERROR);
}


const IntVectorArray& ProblemDescDB::get_iva(const String& entry_name) const
{
  const char *L;

  if (!dbRep)
    Null_rep("get_iva");
  // BMA: no current use cases
  Bad_name(entry_name, "get_iva");
  return abort_handler_t<const IntVectorArray&>(PARSE_ERROR);
}


const IntSet& ProblemDescDB::get_is(const String& entry_name) const
{
  const char *L;

  if (!dbRep)
	Null_rep("get_is");
  if (strbegins(entry_name, "model.")) {
    if (dbRep->modelDBLocked)
	Locked_db();
    if (strends(entry_name, "surrogate.function_indices"))
      return dbRep->dataModelIter->dataModelRep->surrogateFnIndices;
  }
  else if ((L = Begins(entry_name, "responses."))) {
    if (dbRep->responsesDBLocked)
	Locked_db();
    #define P &DataResponsesRep::
    static KW<IntSet, DataResponsesRep> ISdr[] = {	
      // must be sorted by string (key)
	{"gradients.mixed.id_analytic", P idAnalyticGrads},
	{"gradients.mixed.id_numerical", P idNumericalGrads},
	{"hessians.mixed.id_analytic", P idAnalyticHessians},
	{"hessians.mixed.id_numerical", P idNumericalHessians},
	{"hessians.mixed.id_quasi", P idQuasiHessians}};
    #undef P

    KW<IntSet, DataResponsesRep> *kw;
    if ((kw = (KW<IntSet, DataResponsesRep>*)Binsearch(ISdr, L)))
	return dbRep->dataResponsesIter->dataRespRep->*kw->p;
  }
  Bad_name(entry_name, "get_is");
  return abort_handler_t<const IntSet&>(PARSE_ERROR);
}


const IntSetArray& ProblemDescDB::get_isa(const String& entry_name) const
{
  const char *L;

  if (!dbRep)
	Null_rep("get_isa");
  if ((L = Begins(entry_name, "variables."))) {
    if (dbRep->variablesDBLocked)
	Locked_db();
    #define P &DataVariablesRep::
    static KW<IntSetArray, DataVariablesRep> ISAdv[] = { 
      // must be sorted by string (key)
	{"discrete_design_set_int.values", P discreteDesignSetInt},
	{"discrete_state_set_int.values", P discreteStateSetInt}};
    #undef P

    KW<IntSetArray, DataVariablesRep> *kw;
    if ((kw = (KW<IntSetArray, DataVariablesRep>*)Binsearch(ISAdv, L)))
	return dbRep->dataVariablesIter->dataVarsRep->*kw->p;
  }
  Bad_name(entry_name, "get_isa");
  return abort_handler_t<const IntSetArray&>(PARSE_ERROR);
}

const StringSetArray& ProblemDescDB::get_ssa(const String& entry_name) const
{
  const char *L;

  if (!dbRep)
	Null_rep("get_ssa");
  if ((L = Begins(entry_name, "variables."))) {
    if (dbRep->variablesDBLocked)
	Locked_db();
    #define P &DataVariablesRep::
    static KW<StringSetArray, DataVariablesRep> SSAdv[] = { 
      // must be sorted by string (key)
      {"discrete_design_set_string.values", P discreteDesignSetStr},
      {"discrete_state_set_string.values", P discreteStateSetStr}};
    #undef P

    KW<StringSetArray, DataVariablesRep> *kw;
    if ((kw = (KW<StringSetArray, DataVariablesRep>*)Binsearch(SSAdv, L)))
	return dbRep->dataVariablesIter->dataVarsRep->*kw->p;
  }
  Bad_name(entry_name, "get_ssa");
  return abort_handler_t<const StringSetArray&>(PARSE_ERROR);
}


const RealSetArray& ProblemDescDB::get_rsa(const String& entry_name) const
{
  const char *L;

  if (!dbRep)
	Null_rep("get_rsa()");
  if ((L = Begins(entry_name, "variables."))) {
    if (dbRep->variablesDBLocked)
	Locked_db();
    #define P &DataVariablesRep::
    static KW<RealSetArray, DataVariablesRep> RSAdv[] = { 
      // must be sorted by string (key)
	{"discrete_design_set_real.values", P discreteDesignSetReal},
	{"discrete_state_set_real.values", P discreteStateSetReal}};
    #undef P

    KW<RealSetArray, DataVariablesRep> *kw;
    if ((kw = (KW<RealSetArray, DataVariablesRep>*)Binsearch(RSAdv, L)))
	return dbRep->dataVariablesIter->dataVarsRep->*kw->p;
  }
  Bad_name(entry_name, "get_rsa");
  return abort_handler_t<const RealSetArray&>(PARSE_ERROR);
}


const IntRealMapArray& ProblemDescDB::get_irma(const String& entry_name) const
{
  const char *L;

  if (!dbRep)
	Null_rep("get_irma");
  if ((L = Begins(entry_name, "variables."))) {
    if (dbRep->variablesDBLocked)
	Locked_db();
    #define P &DataVariablesRep::
    static KW<IntRealMapArray, DataVariablesRep> IRMAdv[] = { 
      // must be sorted by string (key)
	{"discrete_uncertain_set_int.values_probs",
	 P discreteUncSetIntValuesProbs},
	{"histogram_uncertain.point_int_pairs", P histogramUncPointIntPairs}};
    #undef P

    KW<IntRealMapArray, DataVariablesRep> *kw;
    if ((kw = (KW<IntRealMapArray, DataVariablesRep>*)Binsearch(IRMAdv, L)))
	return dbRep->dataVariablesIter->dataVarsRep->*kw->p;
  }
  Bad_name(entry_name, "get_irma");
  return abort_handler_t<const IntRealMapArray&>(PARSE_ERROR);
}

const StringRealMapArray& ProblemDescDB::get_srma(const String& entry_name) const
{
  const char *L;

  if (!dbRep)
	Null_rep("get_srma");
  if ((L = Begins(entry_name, "variables."))) {
    if (dbRep->variablesDBLocked)
	Locked_db();
    #define P &DataVariablesRep::
    static KW<StringRealMapArray, DataVariablesRep> SRMAdv[] = { 
      // must be sorted by string (key)
	{"discrete_uncertain_set_string.values_probs",
	 P discreteUncSetStrValuesProbs},
	{"histogram_uncertain.point_string_pairs", P histogramUncPointStrPairs}};
    #undef P

    KW<StringRealMapArray, DataVariablesRep> *kw;
    if ((kw = (KW<StringRealMapArray, DataVariablesRep>*)Binsearch(SRMAdv, L)))
	return dbRep->dataVariablesIter->dataVarsRep->*kw->p;
  }
  Bad_name(entry_name, "get_srma");
  return abort_handler_t<const StringRealMapArray&>(PARSE_ERROR);
}


const RealRealMapArray& ProblemDescDB::get_rrma(const String& entry_name) const
{
  const char *L;

  if (!dbRep)
	Null_rep("get_rrma()");
  if ((L = Begins(entry_name, "variables."))) {
    if (dbRep->variablesDBLocked)
	Locked_db();
    #define P &DataVariablesRep::
    static KW<RealRealMapArray, DataVariablesRep> RRMAdv[] = { 
      // must be sorted by string (key)
	{"discrete_uncertain_set_real.values_probs",
	 P discreteUncSetRealValuesProbs},
	{"histogram_uncertain.bin_pairs",   P histogramUncBinPairs},
	{"histogram_uncertain.point_real_pairs", P histogramUncPointRealPairs}};
    #undef P

    KW<RealRealMapArray, DataVariablesRep> *kw;
    if ((kw = (KW<RealRealMapArray, DataVariablesRep>*)Binsearch(RRMAdv, L)))
	return dbRep->dataVariablesIter->dataVarsRep->*kw->p;
  }
  Bad_name(entry_name, "get_rrma");
  return abort_handler_t<const RealRealMapArray&>(PARSE_ERROR);
}


const RealRealPairRealMapArray& ProblemDescDB::
get_rrrma(const String& entry_name) const
{
  const char *L;

  if (!dbRep)
	Null_rep("get_rrrma()");
  if ((L = Begins(entry_name, "variables."))) {
    if (dbRep->variablesDBLocked)
	Locked_db();
    #define P &DataVariablesRep::
    static KW<RealRealPairRealMapArray, DataVariablesRep> RRRMAdv[] = {
      
      // must be sorted by string (key)
      {"continuous_interval_uncertain.basic_probs",
       P continuousIntervalUncBasicProbs}};
    #undef P

    KW<RealRealPairRealMapArray, DataVariablesRep> *kw;
    if ((kw = (KW<RealRealPairRealMapArray, DataVariablesRep>*)
	 Binsearch(RRRMAdv, L)))
	return dbRep->dataVariablesIter->dataVarsRep->*kw->p;
  }
  Bad_name(entry_name, "get_rrrma");
  return abort_handler_t<const RealRealPairRealMapArray&>(PARSE_ERROR);
}


const IntIntPairRealMapArray& ProblemDescDB::
get_iirma(const String& entry_name) const
{
  const char *L;

  if (!dbRep)
	Null_rep("get_iirma()");
  if ((L = Begins(entry_name, "variables."))) {
    if (dbRep->variablesDBLocked)
	Locked_db();
    #define P &DataVariablesRep::
    static KW<IntIntPairRealMapArray, DataVariablesRep> IIRMAdv[] = {
      
      // must be sorted by string (key)
      {"discrete_interval_uncertain.basic_probs",
       P discreteIntervalUncBasicProbs}};
    #undef P

    KW<IntIntPairRealMapArray, DataVariablesRep> *kw;
    if ((kw = (KW<IntIntPairRealMapArray, DataVariablesRep>*)
	 Binsearch(IIRMAdv, L)))
	return dbRep->dataVariablesIter->dataVarsRep->*kw->p;
  }
  Bad_name(entry_name, "get_iirma");
  return abort_handler_t<const IntIntPairRealMapArray&>(PARSE_ERROR);
}


const StringArray& ProblemDescDB::get_sa(const String& entry_name) const
{
  const char *L;

  if (!dbRep)
	Null_rep("get_sa");
  // if ((L = Begins(entry_name, "environment."))) {
  //   #define P &DataEnvironmentRep::
  //   static KW<StringArray, DataEnvironmentRep> SAenv[] = {	
  //     // must be sorted by string (key)
  //     {"env_options", P envOptions}};
  //   #undef P

  //   KW<StringArray, DataEnvironmentRep> *kw;
  //   if ((kw = (KW<StringArray, DataEnvironmentRep>*)Binsearch(SAenv, L)))
  // 	return dbRep->environmentSpec.dataEnvRep->*kw->p;
  // }
  // else 
  if ((L = Begins(entry_name, "method."))) {
    if (dbRep->methodDBLocked)
	Locked_db();
    #define P &DataMethodRep::
    static KW<StringArray, DataMethodRep> SAds[] = {	
      // must be sorted by string (key)
	{"coliny.misc_options", P miscOptions},
	{"hybrid.method_names", P hybridMethodNames},
	{"hybrid.method_pointers", P hybridMethodPointers},
	{"hybrid.model_pointers", P hybridModelPointers}};
    #undef P

    KW<StringArray, DataMethodRep> *kw;
    if ((kw = (KW<StringArray, DataMethodRep>*)Binsearch(SAds, L)))
	return dbRep->dataMethodIter->dataMethodRep->*kw->p;
  }
  else if ((L = Begins(entry_name, "model."))) {
    if (dbRep->modelDBLocked)
	Locked_db();
    #define P &DataModelRep::
    static KW<StringArray, DataModelRep> SAdmo[] = {	
      // must be sorted by string (key)
	{"metrics", P diagMetrics},
	{"nested.primary_variable_mapping", P primaryVarMaps},
	{"nested.secondary_variable_mapping", P secondaryVarMaps},
	{"surrogate.ordered_model_pointers", P orderedModelPointers}};
    #undef P

    KW<StringArray, DataModelRep> *kw;
    if ((kw = (KW<StringArray, DataModelRep>*)Binsearch(SAdmo, L)))
	return dbRep->dataModelIter->dataModelRep->*kw->p;
  }
  else if ((L = Begins(entry_name, "variables."))) {
    if (dbRep->variablesDBLocked)
	Locked_db();
    #define P &DataVariablesRep::
    static KW<StringArray, DataVariablesRep> SAdv[] = {	
      // must be sorted by string (key)
	{"continuous_aleatory_uncertain.labels", P continuousAleatoryUncLabels},
	{"continuous_design.labels", P continuousDesignLabels},
	{"continuous_design.scale_types", P continuousDesignScaleTypes},
	{"continuous_epistemic_uncertain.labels",
	 P continuousEpistemicUncLabels},
	{"continuous_state.labels", P continuousStateLabels},
	{"discrete_aleatory_uncertain_int.labels",
	 P discreteIntAleatoryUncLabels},
	{"discrete_aleatory_uncertain_real.labels",
	 P discreteRealAleatoryUncLabels},
	{"discrete_aleatory_uncertain_string.initial_point",
	 P discreteStrAleatoryUncVars},
	{"discrete_aleatory_uncertain_string.labels",
	 P discreteStrAleatoryUncLabels},
	{"discrete_aleatory_uncertain_string.lower_bounds",
	 P discreteStrAleatoryUncLowerBnds},
	{"discrete_aleatory_uncertain_string.upper_bounds",
	 P discreteStrAleatoryUncUpperBnds},
	{"discrete_design_range.labels", P discreteDesignRangeLabels},
	{"discrete_design_set_int.labels", P discreteDesignSetIntLabels},
	{"discrete_design_set_real.labels", P discreteDesignSetRealLabels},
	{"discrete_design_set_string.initial_point", P discreteDesignSetStrVars},
	{"discrete_design_set_string.labels", P discreteDesignSetStrLabels},
	{"discrete_design_set_string.lower_bounds", P discreteDesignSetStrLowerBnds},
	{"discrete_design_set_string.upper_bounds", P discreteDesignSetStrUpperBnds},
	{"discrete_epistemic_uncertain_int.labels",
	 P discreteIntEpistemicUncLabels},
	{"discrete_epistemic_uncertain_real.labels",
	 P discreteRealEpistemicUncLabels},
	{"discrete_epistemic_uncertain_string.initial_point",
	 P discreteStrEpistemicUncVars},
	{"discrete_epistemic_uncertain_string.labels",
	 P discreteStrEpistemicUncLabels},
	{"discrete_epistemic_uncertain_string.lower_bounds",
	 P discreteStrEpistemicUncLowerBnds},
	{"discrete_epistemic_uncertain_string.upper_bounds",
	 P discreteStrEpistemicUncUpperBnds},
	{"discrete_state_range.labels", P discreteStateRangeLabels},
	{"discrete_state_set_int.labels", P discreteStateSetIntLabels},
	{"discrete_state_set_real.labels", P discreteStateSetRealLabels},
	{"discrete_state_set_string.initial_state", P discreteStateSetStrVars},
	{"discrete_state_set_string.labels", P discreteStateSetStrLabels},
	{"discrete_state_set_string.lower_bounds", P discreteStateSetStrLowerBnds},
	{"discrete_state_set_string.upper_bounds", P discreteStateSetStrUpperBnds},
	{"discrete_uncertain_set_string.initial_point", P discreteUncSetStrVars},
	{"linear_equality_scale_types", P linearEqScaleTypes},
	{"linear_inequality_scale_types", P linearIneqScaleTypes}};
    #undef P

    KW<StringArray, DataVariablesRep> *kw;
    if ((kw = (KW<StringArray, DataVariablesRep>*)Binsearch(SAdv, L)))
	return dbRep->dataVariablesIter->dataVarsRep->*kw->p;
  }
  else if ((L = Begins(entry_name, "interface."))) {
    if (dbRep->interfaceDBLocked)
	Locked_db();
    #define P &DataInterfaceRep::
    static KW<StringArray, DataInterfaceRep> SAdi[] = {	
      // must be sorted by string (key)
	{ "application.analysis_drivers", P analysisDrivers},
	{ "copyFiles", P copyFiles},
	{ "linkFiles", P linkFiles}};
    #undef P

    KW<StringArray, DataInterfaceRep> *kw;
    if ((kw = (KW<StringArray, DataInterfaceRep>*)Binsearch(SAdi, L)))
	return dbRep->dataInterfaceIter->dataIfaceRep->*kw->p;
  }
  else if ((L = Begins(entry_name, "responses."))) {
    if (dbRep->responsesDBLocked)
	Locked_db();
    #define P &DataResponsesRep::
    static KW<StringArray, DataResponsesRep> SAdr[] = {	
      // must be sorted by string (key)
	{ "labels", P responseLabels},
	{ "nonlinear_equality_scale_types", P nonlinearEqScaleTypes},
	{ "nonlinear_inequality_scale_types", P nonlinearIneqScaleTypes},
	{ "primary_response_fn_scale_types", P primaryRespFnScaleTypes},
	{ "primary_response_fn_sense", P primaryRespFnSense},
	{ "variance_type", P varianceType}};
    #undef P

    KW<StringArray, DataResponsesRep> *kw;
    if ((kw = (KW<StringArray, DataResponsesRep>*)Binsearch(SAdr, L)))
	return dbRep->dataResponsesIter->dataRespRep->*kw->p;
  }
  Bad_name(entry_name, "get_sa");
  return abort_handler_t<const StringArray&>(PARSE_ERROR);
}


const String2DArray& ProblemDescDB::get_s2a(const String& entry_name) const
{
  if (!dbRep)
	Null_rep("get_2sa");
  if (strbegins(entry_name, "interface.")) {
    if (dbRep->interfaceDBLocked)
	Locked_db();
    if (strends(entry_name, "application.analysis_components"))
      return dbRep->dataInterfaceIter->dataIfaceRep->analysisComponents;
  }
  Bad_name(entry_name, "get_s2a");
  return abort_handler_t<const String2DArray&>(PARSE_ERROR);
}


const String& ProblemDescDB::get_string(const String& entry_name) const
{
  const char *L;

  if (!dbRep)
	Null_rep("get_string");
  if ((L = Begins(entry_name, "environment."))) {
    #define P &DataEnvironmentRep::
    static KW<String, DataEnvironmentRep> Sde[] = { 
      // must be sorted by string (key)
	{"error_file", P errorFile},
	{"output_file", P outputFile},
	{"post_run_input", P postRunInput},
	{"post_run_output", P postRunOutput},
	{"pre_run_input", P preRunInput},
	{"pre_run_output", P preRunOutput},
	{"read_restart", P readRestart},
	{"results_output_file", P resultsOutputFile},
	{"run_input", P runInput},
	{"run_output", P runOutput},
	{"tabular_graphics_file", P tabularDataFile},
	{"top_method_pointer", P topMethodPointer},
	{"write_restart", P writeRestart}};
    #undef P

    KW<String, DataEnvironmentRep> *kw;
    if ((kw = (KW<String, DataEnvironmentRep>*)Binsearch(Sde, L)))
	return dbRep->environmentSpec.dataEnvRep->*kw->p;
  }
  else if ((L = Begins(entry_name, "method."))) {
    if (dbRep->methodDBLocked)
	Locked_db();
    #define P &DataMethodRep::
    static KW<String, DataMethodRep> Sdme[] = {	
      // must be sorted by string (key)
	{"asynch_pattern_search.merit_function", P meritFunction},
	{"batch_selection", P batchSelectionType},
	{"coliny.beta_solver_name", P betaSolverName},
	{"coliny.division", P boxDivision},
	{"coliny.exploratory_moves", P exploratoryMoves},
	{"coliny.pattern_basis", P patternBasis},
	{"crossover_type", P crossoverType},
	{"dl_solver.dlDetails", P dlDetails},
	{"export_approx_points_file", P exportApproxPtsFile},
	{"fitness_metric", P fitnessMetricType},
	{"fitness_type", P fitnessType},
	{"flat_file", P flatFile},
	{"hybrid.global_method_name", P hybridGlobalMethodName},
	{"hybrid.global_method_pointer", P hybridGlobalMethodPointer},
	{"hybrid.global_model_pointer", P hybridGlobalModelPointer},
	{"hybrid.local_method_name", P hybridLocalMethodName},
	{"hybrid.local_method_pointer", P hybridLocalMethodPointer},
	{"hybrid.local_model_pointer", P hybridLocalModelPointer},
	{"id", P idMethod},
	{"import_approx_points_file", P importApproxPtsFile},
	{"import_build_points_file", P importBuildPtsFile},
	{"import_candidate_points_file", P importCandPtsFile},
	{"initialization_type", P initializationType},
	{"jega.convergence_type", P convergenceType},
	{"jega.niching_type", P nichingType},
	{"jega.postprocessor_type", P postProcessorType},
	{"lipschitz", P lipschitzType},
	{"log_file", P logFile},
	{"low_fidelity_model_pointer", P lowFidModelPointer},
	{"mesh_adaptive_search.display_format", P displayFormat},
	{"mesh_adaptive_search.history_file", P historyFile},
	{"model_pointer", P modelPointer},
	{"mutation_type", P mutationType},
	{"nond.data_dist_cov_type", P dataDistCovInputType},
        {"nond.data_dist_filename", P dataDistFile},
	{"nond.data_dist_type", P dataDistType},
	{"nond.expansion_sample_type", P expansionSampleType},
	{"nond.export_expansion_file", P exportExpansionFile},
	{"nond.export_mcmc_points_file", P exportMCMCPtsFile},
	{"nond.import_expansion_file", P importExpansionFile},
	{"nond.mcmc_type", P mcmcType},
	{"nond.point_reuse", P pointReuse},
	{"nond.posterior_density_export_file", P posteriorDensityExportFilename},
	{"nond.posterior_samples_export_file", P posteriorSamplesExportFilename},
	{"nond.posterior_samples_import_file", P posteriorSamplesImportFilename},
	{"nond.proposal_covariance_filename", P proposalCovFile},
	{"nond.proposal_covariance_input_type", P proposalCovInputType},
	{"nond.proposal_covariance_type", P proposalCovType},
	{"nond.reliability_integration", P reliabilityIntegration},
	{"optpp.search_method", P searchMethod},
	{"pattern_search.synchronization", P evalSynchronize},
	{"pstudy.import_file", P pstudyFilename},
	{"random_number_generator", P rngName},
	{"replacement_type", P replacementType},
	{"sub_method_name", P subMethodName},
	{"sub_method_pointer", P subMethodPointer},
	{"sub_model_pointer", P subModelPointer},
	{"trial_type", P trialType}};
    #undef P

    KW<String, DataMethodRep> *kw;
    if ((kw = (KW<String, DataMethodRep>*)Binsearch(Sdme, L)))
	return dbRep->dataMethodIter->dataMethodRep->*kw->p;
  }
  else if ((L = Begins(entry_name, "model."))) {
    if (dbRep->modelDBLocked)
	Locked_db();
    #define P &DataModelRep::
    static KW<String, DataModelRep> Sdmo[] = {	
      // must be sorted by string (key)
	{"dace_method_pointer", P subMethodPointer},
	{"id", P idModel},
	{"interface_pointer", P interfacePointer},
	{"nested.sub_method_pointer", P subMethodPointer},
	{"optional_interface_responses_pointer", P optionalInterfRespPointer},
	{"rf.propagation_model_pointer", P propagationModelPointer},
	{"rf_data_file", P rfDataFileName},
	{"simulation.solution_level_control", P solutionLevelControl},
	{"surrogate.actual_model_pointer", P actualModelPointer},
	{"surrogate.challenge_points_file", P importChallengePtsFile},
	{"surrogate.decomp_cell_type", P decompCellType},
	{"surrogate.export_approx_points_file", P exportApproxPtsFile},
	{"surrogate.import_build_points_file", P importBuildPtsFile},
	{"surrogate.kriging_opt_method", P krigingOptMethod},
	{"surrogate.mars_interpolation", P marsInterpolation},
	{"surrogate.model_export_prefix", P modelExportPrefix},
	{"surrogate.point_reuse", P approxPointReuse},
	{"surrogate.refine_cv_metric", P refineCVMetric},
        {"surrogate.trend_order", P trendOrder},
	{"surrogate.type", P surrogateType},
	{"type", P modelType}};
    #undef P

    KW<String, DataModelRep> *kw;
    if ((kw = (KW<String, DataModelRep>*)Binsearch(Sdmo, L)))
	return dbRep->dataModelIter->dataModelRep->*kw->p;
  }
  else if (strbegins(entry_name, "variables.")) {
    if (dbRep->variablesDBLocked)
	Locked_db();
    if (strends(entry_name, "id"))
      return dbRep->dataVariablesIter->dataVarsRep->idVariables;
  }
  else if ((L = Begins(entry_name, "interface."))) {
    if (dbRep->interfaceDBLocked)
	Locked_db();
    #define P &DataInterfaceRep::
    static KW<String, DataInterfaceRep> Sdi[] = {	
      // must be sorted by string (key)
	{"algebraic_mappings", P algebraicMappings},
	{"application.input_filter", P inputFilter},
	{"application.output_filter", P outputFilter},
	{"application.parameters_file", P parametersFile},
	{"application.results_file", P resultsFile},
	{"failure_capture.action", P failAction},
	{"id", P idInterface},
	{"workDir", P workDir}};
    #undef P

    KW<String, DataInterfaceRep> *kw;
    if ((kw = (KW<String, DataInterfaceRep>*)Binsearch(Sdi, L)))
	return dbRep->dataInterfaceIter->dataIfaceRep->*kw->p;
  }
  else if ((L = Begins(entry_name, "responses."))) {
    if (dbRep->responsesDBLocked)
	Locked_db();
    #define P &DataResponsesRep::
    static KW<String, DataResponsesRep> Sdr[] = {	
      // must be sorted by string (key)
	{"fd_gradient_step_type", P fdGradStepType},
	{"fd_hessian_step_type", P fdHessStepType},
	{"gradient_type", P gradientType},
	{"hessian_type", P hessianType},
	{"id", P idResponses},
	{"interval_type", P intervalType},
	{"method_source", P methodSource},
	{"quasi_hessian_type", P quasiHessianType},	
	{"scalar_data_filename", P scalarDataFileName}};
    #undef P

    KW<String, DataResponsesRep> *kw;
    if ((kw = (KW<String, DataResponsesRep>*)Binsearch(Sdr, L)))
	return dbRep->dataResponsesIter->dataRespRep->*kw->p;

  }
  Bad_name(entry_name, "get_string");
  return abort_handler_t<const String&>(PARSE_ERROR);
}


const Real& ProblemDescDB::get_real(const String& entry_name) const
{
  const char *L;

  if (!dbRep)
	Null_rep("get_real");
  if ((L = Begins(entry_name, "method."))) {
    if (dbRep->methodDBLocked)
	Locked_db();
    #define P &DataMethodRep::
    static KW<Real, DataMethodRep> Rdme[] = {	
      // must be sorted by string (key)
	{"asynch_pattern_search.constraint_penalty", P constrPenalty},
	{"asynch_pattern_search.contraction_factor", P contractStepLength},
	{"asynch_pattern_search.initial_delta", P initStepLength},
	{"asynch_pattern_search.smoothing_factor", P smoothFactor},
	{"asynch_pattern_search.solution_target", P solnTarget},
	{"asynch_pattern_search.threshold_delta", P threshStepLength},
	{"coliny.contraction_factor", P contractFactor},
	{"coliny.global_balance_parameter", P globalBalanceParam},
	{"coliny.initial_delta", P initDelta},
	{"coliny.local_balance_parameter", P localBalanceParam},
	{"coliny.max_boxsize_limit", P maxBoxSize},
	{"coliny.threshold_delta", P threshDelta},
	{"confidence_level", P wilksConfidenceLevel},
	{"constraint_penalty", P constraintPenalty},
	{"constraint_tolerance", P constraintTolerance},
	{"convergence_tolerance", P convergenceTolerance},
	{"crossover_rate", P crossoverRate},
	{"dream.gr_threshold", P grThreshold},
	{"function_precision", P functionPrecision},
	{"hybrid.local_search_probability", P hybridLSProb},
	{"jega.fitness_limit", P fitnessLimit},
	{"jega.percent_change", P convergenceTolerance},
	{"jega.shrinkage_percentage", P shrinkagePercent},
	{"mesh_adaptive_search.variable_neighborhood_search", P vns},
	{"min_boxsize_limit", P minBoxSize},
	{"mutation_rate", P mutationRate},
	{"mutation_scale", P mutationScale},
	{"nl2sol.absolute_conv_tol", P absConvTol},
	{"nl2sol.false_conv_tol", P falseConvTol},
	{"nl2sol.initial_trust_radius", P initTRRadius},
	{"nl2sol.singular_conv_tol", P singConvTol},
	{"nl2sol.singular_radius", P singRadius},
	{"nl2sol.x_conv_tol", P xConvTol},
	{"nond.collocation_ratio", P collocationRatio},
	{"nond.collocation_ratio_terms_order", P collocRatioTermsOrder},
	{"nond.regression_penalty", P regressionL2Penalty},
	{"npsol.linesearch_tolerance", P lineSearchTolerance},
	{"optpp.centering_parameter", P centeringParam},
	{"optpp.gradient_tolerance", P gradientTolerance},
	{"optpp.max_step", P maxStep},
	{"optpp.steplength_to_boundary", P stepLenToBoundary},
	{"percent_variance_explained", P percentVarianceExplained},
	{"sbl.trust_region.contract_threshold",
	 P surrBasedLocalTRContractTrigger},
	{"sbl.trust_region.contraction_factor", P surrBasedLocalTRContract},
	{"sbl.trust_region.expand_threshold", P surrBasedLocalTRExpandTrigger},
	{"sbl.trust_region.expansion_factor", P surrBasedLocalTRExpand},
	{"sbl.trust_region.initial_size", P surrBasedLocalTRInitSize},
	{"sbl.trust_region.minimum_size", P surrBasedLocalTRMinSize},
	{"solution_target", P solnTarget},
	{"vbd_drop_tolerance", P vbdDropTolerance},
	{"verification.refinement_rate", P refinementRate},
	{"volume_boxsize_limit", P volBoxSize}};
    #undef P

    KW<Real, DataMethodRep> *kw;
    if ((kw = (KW<Real, DataMethodRep>*)Binsearch(Rdme, L)))
	return dbRep->dataMethodIter->dataMethodRep->*kw->p;
  }
  else if ((L = Begins(entry_name, "model."))) {
    if (dbRep->modelDBLocked)
	Locked_db();
    #define P &DataModelRep::
    static KW<Real, DataModelRep> Rdmo[] = {	
      // must be sorted by string (key)
      {"active_subspace.cv.decrease_tolerance", P decreaseTolerance},
      {"active_subspace.cv.relative_tolerance", P relTolerance},
      {"active_subspace.truncation_method.energy.truncation_tolerance", P truncationTolerance},
      {"adapted_basis.collocation_ratio", P adaptedBasisCollocRatio},
      {"convergence_tolerance", P convergenceTolerance},
      {"surrogate.discont_grad_thresh", P discontGradThresh},
      {"surrogate.discont_jump_thresh", P discontJumpThresh},
      {"surrogate.neural_network_range", P annRange},
      {"surrogate.nugget", P krigingNugget},
      {"surrogate.percent", P percentFold},
      {"truncation_tolerance", P truncationTolerance}};
    #undef P

    KW<Real, DataModelRep> *kw;
    if ((kw = (KW<Real, DataModelRep>*)Binsearch(Rdmo, L)))
	return dbRep->dataModelIter->dataModelRep->*kw->p;
  }
  else if (strbegins(entry_name, "interface.")) {
    if (strends(entry_name, "nearby_evaluation_cache_tolerance"))
      return dbRep->dataInterfaceIter->dataIfaceRep->nearbyEvalCacheTol;
  }
  Bad_name(entry_name, "get_real");
  return abort_handler_t<const Real&>(PARSE_ERROR);
}


int ProblemDescDB::get_int(const String& entry_name) const
{
  const char *L;

  if (!dbRep)
	Null_rep("get_int");
  if ((L = Begins(entry_name, "environment."))) {
    #define P &DataEnvironmentRep::
    static KW<int, DataEnvironmentRep> Ide[] = { 
      // must be sorted by string (key)
        {"output_precision", P outputPrecision},
        {"stop_restart", P stopRestart}};
    #undef P

    KW<int, DataEnvironmentRep> *kw;
    if ((kw = (KW<int, DataEnvironmentRep>*)Binsearch(Ide, L)))
	return dbRep->environmentSpec.dataEnvRep->*kw->p;
  }
  else if ((L = Begins(entry_name, "method."))) {
    if (dbRep->methodDBLocked)
	Locked_db();
    #define P &DataMethodRep::
    static KW<int, DataMethodRep> Idme[] = {	
      // must be sorted by string (key)
	{"build_samples", P buildSamples},
	{"burn_in_samples", P burnInSamples},
	{"coliny.contract_after_failure", P contractAfterFail},
	{"coliny.expand_after_success", P expandAfterSuccess},
	{"coliny.mutation_range", P mutationRange},
	{"coliny.new_solutions_generated", P newSolnsGenerated},
	{"coliny.number_retained", P numberRetained},
	{"coliny.total_pattern_size", P totalPatternSize},
	{"concurrent.random_jobs", P concurrentRandomJobs},
	{"dream.crossover_chain_pairs", P crossoverChainPairs},
	{"dream.jump_step", P jumpStep},
	{"dream.num_chains", P numChains},
	{"dream.num_cr", P numCR},
	{"fsu_cvt.num_trials", P numTrials},
	{"iterator_servers", P iteratorServers},
	{"max_function_evaluations", P maxFunctionEvaluations},
	{"max_iterations", P maxIterations},
	{"mesh_adaptive_search.neighbor_order", P neighborOrder},
	{"nl2sol.covariance", P covarianceType},
	{"nond.chain_samples", P chainSamples},
	{"nond.max_refinement_iterations", P maxRefineIterations},
	{"nond.max_solver_iterations", P maxSolverIterations},
	{"nond.proposal_covariance_updates", P proposalCovUpdates},
	{"nond.samples_on_emulator", P samplesOnEmulator},
	{"nond.surrogate_order", P emulatorOrder},
	{"npsol.verify_level", P verifyLevel},
	{"optpp.search_scheme_size", P searchSchemeSize},
	{"parameter_study.num_steps", P numSteps},
	{"population_size", P populationSize},
	{"processors_per_iterator", P procsPerIterator},
	{"random_seed", P randomSeed},
	{"samples", P numSamples},
	{"sub_sampling_period", P subSamplingPeriod},
	{"symbols", P numSymbols}};
    #undef P

    KW<int, DataMethodRep> *kw;
    if ((kw = (KW<int, DataMethodRep>*)Binsearch(Idme, L)))
	return dbRep->dataMethodIter->dataMethodRep->*kw->p;
  }
  else if ((L = Begins(entry_name, "model."))) {
    if (dbRep->modelDBLocked)
	Locked_db();
    #define P &DataModelRep::
    static KW<int, DataModelRep> Idmo[] = {	
      // must be sorted by string (key)
        {"active_subspace.bootstrap_samples", P numReplicates},
        {"active_subspace.cv.max_rank", P subspaceCVMaxRank},
        {"active_subspace.dimension", P subspaceDimension},
	{"initial_samples", P initialSamples},
	{"max_function_evals", P maxFunctionEvals},
	{"max_iterations", P maxIterations},
	{"nested.iterator_servers", P subMethodServers},
	{"nested.processors_per_iterator", P subMethodProcs},
        {"rf.expansion_bases", P subspaceDimension},
        {"soft_convergence_limit", P softConvergenceLimit},
        {"surrogate.decomp_support_layers", P decompSupportLayers},
        {"surrogate.folds", P numFolds},
        {"surrogate.points_total", P pointsTotal},
        {"surrogate.refine_cv_folds", P refineCVFolds}};
    #undef P

    KW<int, DataModelRep> *kw;
    if ((kw = (KW<int, DataModelRep>*)Binsearch(Idmo, L)))
	return dbRep->dataModelIter->dataModelRep->*kw->p;
  }
  else if ((L = Begins(entry_name, "interface."))) {
    if (dbRep->interfaceDBLocked)
	Locked_db();
    #define P &DataInterfaceRep::
    static KW<int, DataInterfaceRep> Idi[] = {	
      // must be sorted by string (key)
	{"analysis_servers", P analysisServers},
	{"asynch_local_analysis_concurrency", P asynchLocalAnalysisConcurrency},
	{"asynch_local_evaluation_concurrency", P asynchLocalEvalConcurrency},
	{"direct.processors_per_analysis", P procsPerAnalysis},
	{"evaluation_servers", P evalServers},
	{"failure_capture.retry_limit", P retryLimit},
	{"processors_per_evaluation", P procsPerEval}};
    #undef P

    KW<int, DataInterfaceRep> *kw;
    if ((kw = (KW<int, DataInterfaceRep>*)Binsearch(Idi, L)))
	return dbRep->dataInterfaceIter->dataIfaceRep->*kw->p;
  }
  Bad_name(entry_name, "get_int");
  return abort_handler_t<int>(PARSE_ERROR);
}


short ProblemDescDB::get_short(const String& entry_name) const
{
  const char *L;

  if (!dbRep)
	Null_rep("get_short");
  if ((L = Begins(entry_name, "method."))) {
    if (dbRep->methodDBLocked)
	Locked_db();
    #define P &DataMethodRep::
    static KW<short, DataMethodRep> Shdme[] = {	
      // must be sorted by string (key)
	{"iterator_scheduling", P iteratorScheduling},
	{"nond.covariance_control", P covarianceControl},
	{"nond.distribution", P distributionType},
	{"nond.emulator", P emulatorType},
	{"nond.expansion_basis_type", P expansionBasisType},
	{"nond.expansion_refinement_control", P refinementControl},
	{"nond.expansion_refinement_type", P refinementType},
	{"nond.expansion_type", P expansionType},
	{"nond.growth_override", P growthOverride},
	{"nond.least_squares_regression_type", P lsRegressionType},
	{"nond.nesting_override", P nestingOverride},
	{"nond.regression_type", P regressionType},
	{"nond.response_level_target", P responseLevelTarget},
	{"nond.response_level_target_reduce", P responseLevelTargetReduce},
	{"optpp.merit_function", P meritFn},
	{"output", P methodOutput},
	{"sbl.acceptance_logic", P surrBasedLocalAcceptLogic},
	{"sbl.constraint_relax", P surrBasedLocalConstrRelax},
	{"sbl.merit_function", P surrBasedLocalMeritFn},
	{"sbl.subproblem_constraints", P surrBasedLocalSubProbCon},
	{"sbl.subproblem_objective", P surrBasedLocalSubProbObj},
	{"wilks.sided_interval", P wilksSidedInterval}};
    #undef P

    KW<short, DataMethodRep> *kw;
    if ((kw = (KW<short, DataMethodRep>*)Binsearch(Shdme, L)))
	return dbRep->dataMethodIter->dataMethodRep->*kw->p;
  }
  else if ((L = Begins(entry_name, "model."))) {
    if (dbRep->modelDBLocked)
	Locked_db();
    #define P &DataModelRep::
    static KW<short, DataModelRep> Shdmo[] = {	
      // must be sorted by string (key)
	{"nested.iterator_scheduling", P subMethodScheduling},
	{"surrogate.correction_order", P approxCorrectionOrder},
	{"surrogate.correction_type", P approxCorrectionType},
	{"surrogate.find_nugget", P krigingFindNugget},
	{"surrogate.kriging_max_trials", P krigingMaxTrials},
	{"surrogate.mars_max_bases", P marsMaxBases},
	{"surrogate.mls_weight_function", P mlsWeightFunction},
	{"surrogate.neural_network_nodes", P annNodes},
	{"surrogate.neural_network_random_weight", P annRandomWeight},
	{"surrogate.points_management", P pointsManagement},
	{"surrogate.polynomial_order", P polynomialOrder},
	{"surrogate.rbf_bases", P rbfBases},
	{"surrogate.rbf_max_pts", P rbfMaxPts},
	{"surrogate.rbf_max_subsets", P rbfMaxSubsets},
	{"surrogate.rbf_min_partition", P rbfMinPartition}};
    #undef P

    KW<short, DataModelRep> *kw;
    if ((kw = (KW<short, DataModelRep>*)Binsearch(Shdmo, L)))
	return dbRep->dataModelIter->dataModelRep->*kw->p;
  }
  else if ((L = Begins(entry_name, "variables."))) {
    if (dbRep->variablesDBLocked)
	Locked_db();
    #define P &DataVariablesRep::
    static KW<short, DataVariablesRep> Shdv[] = { 
      // must be sorted by string (key)
	{"domain", P varsDomain},
	{"view", P varsView}};
    #undef P

    KW<short, DataVariablesRep> *kw;
    if ((kw = (KW<short, DataVariablesRep>*)Binsearch(Shdv, L)))
	return dbRep->dataVariablesIter->dataVarsRep->*kw->p;
  }
  else if ((L = Begins(entry_name, "interface."))) {
    if (dbRep->interfaceDBLocked)
	Locked_db();
    #define P &DataInterfaceRep::
    static KW<short, DataInterfaceRep> Shdi[] = { 
      // must be sorted by string (key)
	{"analysis_scheduling", P analysisScheduling},
	{"evaluation_scheduling", P evalScheduling},
	{"local_evaluation_scheduling", P asynchLocalEvalScheduling},
	{"synchronization", P interfaceSynchronization}};
    #undef P

    KW<short, DataInterfaceRep> *kw;
    if ((kw = (KW<short, DataInterfaceRep>*)Binsearch(Shdi, L)))
	return dbRep->dataInterfaceIter->dataIfaceRep->*kw->p;
  }
  Bad_name(entry_name, "get_short");
  return abort_handler_t<short>(PARSE_ERROR);
}


unsigned short ProblemDescDB::get_ushort(const String& entry_name) const
{
  const char *L;

  if (!dbRep)
	Null_rep("get_ushort");
  if ((L = Begins(entry_name, "environment."))) {
    #define P &DataEnvironmentRep::
    static KW<unsigned short, DataEnvironmentRep> UShde[] = { 
      // must be sorted by string (key)
        {"post_run_input_format", P postRunInputFormat},
        {"pre_run_output_format", P preRunOutputFormat},
        {"tabular_format", P tabularFormat}};
    #undef P

    KW<unsigned short, DataEnvironmentRep> *kw;
    if ((kw = (KW<unsigned short, DataEnvironmentRep>*)Binsearch(UShde, L)))
	return dbRep->environmentSpec.dataEnvRep->*kw->p;
  }
  else if ((L = Begins(entry_name, "method."))) {
    if (dbRep->methodDBLocked)
	Locked_db();
    #define P &DataMethodRep::
    static KW<unsigned short, DataMethodRep> UShdme[] = { 
      // must be sorted by string (key)
	{"algorithm", P methodName},
	{"export_approx_format", P exportApproxFormat},
	{"import_approx_format", P importApproxFormat},
	{"import_build_format", P importBuildFormat},
	{"import_candidate_format", P importCandFormat},
	{"nond.adapted_basis.advancements", P adaptedBasisAdvancements},
      //{"nond.adapted_basis.initial_level", P adaptedBasisInitLevel},
	{"nond.calibrate_error_mode", P calibrateErrorMode},
	{"nond.cubature_integrand", P cubIntOrder},
	{"nond.export_samples_format", P exportSamplesFormat},
	{"nond.integration_refinement", P integrationRefine},
	{"nond.pre_solve_method", P preSolveMethod},
	{"nond.reliability_search_type", P reliabilitySearchType},
	{"nond.vbd_interaction_order", P vbdOrder},
	{"order", P wilksOrder},
	{"pstudy.import_format", P pstudyFileFormat},
	{"sample_type", P sampleType},
	{"soft_convergence_limit", P softConvLimit},
	{"sub_method", P subMethod}};
    #undef P

    KW<unsigned short, DataMethodRep> *kw;
    if ((kw = (KW<unsigned short, DataMethodRep>*)Binsearch(UShdme, L)))
	return dbRep->dataMethodIter->dataMethodRep->*kw->p;
  }
  else if ((L = Begins(entry_name, "model."))) {
    if (dbRep->modelDBLocked)
	Locked_db();
    #define P &DataModelRep::
    static KW<unsigned short, DataModelRep> UShdmo[] = { 
      // must be sorted by string (key)  
	{"active_subspace.cv.id_method", P subspaceIdCVMethod},
	{"active_subspace.normalization", P subspaceNormalization},
	{"active_subspace.sample_type", P subspaceSampleType},
	{"adapted_basis.expansion_order", P adaptedBasisExpOrder},
	{"adapted_basis.sparse_grid_level", P adaptedBasisSparseGridLev},
	{"rf.analytic_covariance", P analyticCovIdForm},
	{"rf.expansion_form", P randomFieldIdForm},
	{"surrogate.challenge_points_file_format", P importChallengeFormat},
	{"surrogate.export_approx_format", P exportApproxFormat},
	{"surrogate.import_build_format", P importBuildFormat},
	{"surrogate.model_export_format", P modelExportFormat}};
    #undef P

    KW<unsigned short, DataModelRep> *kw;
    if ((kw = (KW<unsigned short, DataModelRep>*)Binsearch(UShdmo, L)))
	return dbRep->dataModelIter->dataModelRep->*kw->p;
  }
  else if ((L = Begins(entry_name, "interface."))) {
    if (dbRep->interfaceDBLocked)
	Locked_db();
    #define P &DataInterfaceRep::
    static KW<unsigned short, DataInterfaceRep> UShdi[] = { 
      // must be sorted by string (key)
	{"application.results_file_format", P resultsFileFormat},
        {"type", P interfaceType}};
    #undef P

    KW<unsigned short, DataInterfaceRep> *kw;
    if ((kw = (KW<unsigned short, DataInterfaceRep>*)Binsearch(UShdi, L)))
	return dbRep->dataInterfaceIter->dataIfaceRep->*kw->p;
  }
  else if ((L = Begins(entry_name, "responses."))) {
    if (dbRep->responsesDBLocked)
	Locked_db();
    #define P &DataResponsesRep::
    static KW<unsigned short, DataResponsesRep> UShdr[] = { 
      // must be sorted by string (key)
        {"scalar_data_format", P scalarDataFormat}};
    #undef P

    KW<unsigned short, DataResponsesRep> *kw;
    if ((kw = (KW<unsigned short, DataResponsesRep>*)Binsearch(UShdr, L)))
	return dbRep->dataResponsesIter->dataRespRep->*kw->p;
  }
  Bad_name(entry_name, "get_ushort");
  return abort_handler_t<unsigned short>(PARSE_ERROR);
}


size_t ProblemDescDB::get_sizet(const String& entry_name) const
{
  const char *L;

  if (!dbRep)
	Null_rep("get_sizet");
  if ((L = Begins(entry_name, "method."))) {
    if (dbRep->methodDBLocked)
	Locked_db();
    #define P &DataMethodRep::
    static KW<size_t, DataMethodRep> Szdmo[] = { 
      // must be sorted by string (key)
	{"final_solutions", P numFinalSolutions},
	{"jega.num_cross_points", P numCrossPoints},
	{"jega.num_designs", P numDesigns},
	{"jega.num_generations", P numGenerations},
	{"jega.num_offspring", P numOffspring},
	{"jega.num_parents", P numParents},
<<<<<<< HEAD
	{"max_hifi_evaluations", P maxHifiEvals},
	{"num_candidates", P numCandidates}};
=======
	{"num_candidate_designs", P numCandidateDesigns}
    };
>>>>>>> 7bc4b44b
    #undef P

    KW<size_t, DataMethodRep> *kw;
    if ((kw = (KW<size_t, DataMethodRep>*)Binsearch(Szdmo, L)))
	return dbRep->dataMethodIter->dataMethodRep->*kw->p;
  }
  else if ((L = Begins(entry_name, "variables."))) {
    if (dbRep->variablesDBLocked)
	Locked_db();
    std::list<DataVariables>::iterator v_iter = dbRep->dataVariablesIter;
    DataVariablesRep* VRep = v_iter->dataVarsRep;

    // DataVariables helper functions
    struct HelperFcn { const char *name; int no; };
    static HelperFcn hf[] = {
	{"aleatory_uncertain", 0},
	{"continuous", 1},
	{"design", 2},
	{"discrete", 3},
	{"epistemic_uncertain", 4},
	{"state", 5},
	{"total", 6},
	{"uncertain", 7}};

    // normal DB lookups
    #define P &DataVariablesRep::
    static KW<size_t, DataVariablesRep> Szdv[] = {	
      // must be sorted by string (key)
	{"beta_uncertain", P numBetaUncVars},
	{"binomial_uncertain", P numBinomialUncVars},
	{"continuous_design", P numContinuousDesVars},
	{"continuous_interval_uncertain", P numContinuousIntervalUncVars},
	{"continuous_state", P numContinuousStateVars},
	{"discrete_design_range", P numDiscreteDesRangeVars},
	{"discrete_design_set_int", P numDiscreteDesSetIntVars},
	{"discrete_design_set_real", P numDiscreteDesSetRealVars},
	{"discrete_design_set_string", P numDiscreteDesSetStrVars},
	{"discrete_interval_uncertain", P numDiscreteIntervalUncVars},
	{"discrete_state_range", P numDiscreteStateRangeVars},
	{"discrete_state_set_int", P numDiscreteStateSetIntVars},
	{"discrete_state_set_real", P numDiscreteStateSetRealVars},
	{"discrete_state_set_string", P numDiscreteStateSetStrVars},
	{"discrete_uncertain_set_int", P numDiscreteUncSetIntVars},
	{"discrete_uncertain_set_real", P numDiscreteUncSetRealVars},
	{"discrete_uncertain_set_string", P numDiscreteUncSetStrVars},
	{"exponential_uncertain", P numExponentialUncVars},
	{"frechet_uncertain", P numFrechetUncVars},
	{"gamma_uncertain", P numGammaUncVars},
	{"geometric_uncertain", P numGeometricUncVars},
	{"gumbel_uncertain", P numGumbelUncVars},
	{"histogram_uncertain.bin", P numHistogramBinUncVars},
	{"histogram_uncertain.point_int", P numHistogramPtIntUncVars},
	{"histogram_uncertain.point_real", P numHistogramPtRealUncVars},
	{"histogram_uncertain.point_string", P numHistogramPtStrUncVars},
	{"hypergeometric_uncertain", P numHyperGeomUncVars},
	{"lognormal_uncertain", P numLognormalUncVars},
	{"loguniform_uncertain", P numLoguniformUncVars},
	{"negative_binomial_uncertain", P numNegBinomialUncVars},
	{"normal_uncertain", P numNormalUncVars},
	{"poisson_uncertain", P numPoissonUncVars},
	{"triangular_uncertain", P numTriangularUncVars},
	{"uniform_uncertain", P numUniformUncVars},
	{"weibull_uncertain", P numWeibullUncVars}};
    #undef P

    HelperFcn *kwh;
    KW<size_t, DataVariablesRep> *kw;

    if ((kwh = (HelperFcn*)Binsearch(hf, L)))
	switch(kwh->no) {
	  case 0: return v_iter->aleatory_uncertain();
	  case 1: return v_iter->continuous_variables();
	  case 2: return v_iter->design();
	  case 3: return v_iter->discrete_variables();
	  case 4: return v_iter->epistemic_uncertain();
	  case 5: return v_iter->state();
	  case 6: return v_iter->total_variables();
	  case 7: return v_iter->uncertain();
	  }
    else if ((kw = (KW<size_t, DataVariablesRep>*)Binsearch(Szdv, L)))
	return VRep->*kw->p;
  }
  else if ((L = Begins(entry_name, "responses.num_"))) {
    if (dbRep->responsesDBLocked)
	Locked_db();
    #define P &DataResponsesRep::
    static KW<size_t, DataResponsesRep> Szdr[] = {	
      // must be sorted by string (key)
	{"calibration_terms", P numLeastSqTerms},
	{"config_vars", P numExpConfigVars},
	{"experiments", P numExperiments},
	{"field_calibration_terms", P numFieldLeastSqTerms},
	{"field_nonlinear_equality_constraints",
	 P numFieldNonlinearEqConstraints},
	{"field_nonlinear_inequality_constraints",
	 P numFieldNonlinearIneqConstraints},
	{"field_objectives", P numFieldObjectiveFunctions},
	{"field_responses", P numFieldResponseFunctions},
	{"nonlinear_equality_constraints", P numNonlinearEqConstraints},
	{"nonlinear_inequality_constraints", P numNonlinearIneqConstraints},
	{"objective_functions", P numObjectiveFunctions},
	{"response_functions", P numResponseFunctions},
	{"scalar_calibration_terms", P numScalarLeastSqTerms},
	{"scalar_nonlinear_equality_constraints",
	 P numScalarNonlinearEqConstraints},
	{"scalar_nonlinear_inequality_constraints",
	 P numScalarNonlinearIneqConstraints},
	{"scalar_objectives", P numScalarObjectiveFunctions},
	{"scalar_responses", P numScalarResponseFunctions}};
    #undef P

    KW<size_t, DataResponsesRep> *kw;
    if ((kw = (KW<size_t, DataResponsesRep>*)Binsearch(Szdr, L)))
	return dbRep->dataResponsesIter->dataRespRep->*kw->p;
  }
  Bad_name(entry_name, "get_sizet");
  return abort_handler_t<size_t>(PARSE_ERROR);
}


bool ProblemDescDB::get_bool(const String& entry_name) const
{
  const char *L;
  if (!dbRep)
	Null_rep("get_bool");
  if ((L = Begins(entry_name, "environment."))) {
    #define P &DataEnvironmentRep::
    static KW<bool, DataEnvironmentRep> Bde[] = { 
      // must be sorted by string (key)
	{"check", P checkFlag},
	{"graphics", P graphicsFlag},
	{"post_run", P postRunFlag},
	{"pre_run", P preRunFlag},
	{"results_output", P resultsOutputFlag},
	{"run", P runFlag},
	{"tabular_graphics_data", P tabularDataFlag}};
    #undef P

    KW<bool, DataEnvironmentRep> *kw;
    if ((kw = (KW<bool, DataEnvironmentRep>*)Binsearch(Bde, L)))
	return dbRep->environmentSpec.dataEnvRep->*kw->p;
  }
  else if ((L = Begins(entry_name, "method."))) {
    if (dbRep->methodDBLocked)
	Locked_db();
    #define P &DataMethodRep::
    static KW<bool, DataMethodRep> Bdme[] = {	
      // must be sorted by string (key)
	{"backfill", P backfillFlag},
	{"coliny.constant_penalty", P constantPenalty},
	{"coliny.expansion", P expansionFlag},
	{"coliny.randomize", P randomizeOrderFlag},
	{"coliny.show_misc_options", P showMiscOptions},
	{"derivative_usage", P methodUseDerivsFlag},
	{"fixed_seed", P fixedSeedFlag},
	{"fsu_quasi_mc.fixed_sequence", P fixedSequenceFlag},
	{"import_approx_active_only", P importApproxActive},
	{"import_build_active_only", P importBuildActive},
	{"latinize", P latinizeFlag},
	{"main_effects", P mainEffectsFlag},
	{"mesh_adaptive_search.display_all_evaluations", P showAllEval},
	{"mutation_adaptive", P mutationAdaptive},
	{"nl2sol.regression_diagnostics", P regressDiag},
	{"nond.adapt_exp_design", P adaptExpDesign},
	{"nond.adaptive_posterior_refinement", P adaptPosteriorRefine},
	{"nond.cross_validation", P crossValidation},
	{"nond.cross_validation.noise_only", P crossValidNoiseOnly},
	{"nond.d_optimal", P dOptimal},
	{"nond.evaluate_posterior_density", P evaluatePosteriorDensity},
	{"nond.export_sample_sequence", P exportSampleSeqFlag},
	{"nond.generate_posterior_samples", P generatePosteriorSamples},
	{"nond.logit_transform", P logitTransform},
	{"nond.normalized", P normalizedCoeffs},
	{"nond.piecewise_basis", P piecewiseBasis},
	{"nond.standardized_space", P standardizedSpace},
	{"nond.tensor_grid", P tensorGridFlag},
	{"posterior_stats.kl_divergence", P posteriorStatsKL},
	{"posterior_stats.mutual_info", P posteriorStatsMutual},
	{"principal_components", P pcaFlag},
	{"print_each_pop", P printPopFlag},
	{"pstudy.import_active_only", P pstudyFileActive},
	{"quality_metrics", P volQualityFlag},
	{"sbg.replace_points", P surrBasedGlobalReplacePts},
	{"sbl.truth_surrogate_bypass", P surrBasedLocalLayerBypass},
	{"scaling", P methodScaling},
	{"speculative", P speculativeFlag},
	{"variance_based_decomp", P vbdFlag},
	{"wilks", P wilksFlag}};
    #undef P

    KW<bool, DataMethodRep> *kw;
    if ((kw = (KW<bool, DataMethodRep>*)Binsearch(Bdme, L)))
	return dbRep->dataMethodIter->dataMethodRep->*kw->p;
  }
  else if ((L = Begins(entry_name, "model."))) {
    if (dbRep->modelDBLocked)
	Locked_db();
    #define P &DataModelRep::
    static KW<bool, DataModelRep> Bdmo[] = {	
      // must be sorted by string (key)
	{"active_subspace.build_surrogate", P subspaceBuildSurrogate},
	{"active_subspace.cv.incremental", P subspaceCVIncremental},
	{"active_subspace.truncation_method.bing_li", P subspaceIdBingLi},
	{"active_subspace.truncation_method.constantine", P subspaceIdConstantine},
	{"active_subspace.truncation_method.cv", P subspaceIdCV},
	{"active_subspace.truncation_method.energy", P subspaceIdEnergy},
	{"hierarchical_tags", P hierarchicalTags},
	{"surrogate.auto_refine", P autoRefine},
	{"surrogate.challenge_points_file_active", P importChallengeActive},
	{"surrogate.cross_validate", P crossValidateFlag},
	{"surrogate.decomp_discont_detect", P decompDiscontDetect},
	{"surrogate.derivative_usage", P modelUseDerivsFlag},
	{"surrogate.domain_decomp", P domainDecomp},
	{"surrogate.export_surrogate", P exportSurrogate},
	{"surrogate.import_build_active_only", P importBuildActive},
	{"surrogate.point_selection", P pointSelection},
	{"surrogate.press", P pressFlag}};
    #undef P

    KW<bool, DataModelRep> *kw;
    if ((kw = (KW<bool, DataModelRep>*)Binsearch(Bdmo, L)))
	return dbRep->dataModelIter->dataModelRep->*kw->p;
  }
  else if ((L = Begins(entry_name, "variables."))) {
    if (dbRep->variablesDBLocked)
	Locked_db();
    #define P &DataVariablesRep::
    static KW<bool, DataVariablesRep> Bdv[] = {	
      // must be sorted by string (key)
	{"uncertain.initial_point_flag", P uncertainVarsInitPt}};
    #undef P

    KW<bool, DataVariablesRep> *kw;
    if ((kw = (KW<bool, DataVariablesRep>*)Binsearch(Bdv, L)))
	return dbRep->dataVariablesIter->dataVarsRep->*kw->p;
  }
  else if ((L = Begins(entry_name, "interface."))) {
    if (dbRep->interfaceDBLocked)
	Locked_db();
    #define P &DataInterfaceRep::
    static KW<bool, DataInterfaceRep> Bdi[] = {	
      // must be sorted by string (key)
	{"active_set_vector", P activeSetVectorFlag},
	{"allow_existing_results", P allowExistingResultsFlag},
	{"application.aprepro", P apreproFlag},
	{"application.file_save", P fileSaveFlag},
	{"application.file_tag", P fileTagFlag},
	{"application.verbatim", P verbatimFlag},
	{"dirSave", P dirSave},
	{"dirTag", P dirTag},
	{"evaluation_cache", P evalCacheFlag},
	{"nearby_evaluation_cache", P nearbyEvalCacheFlag},
	{"python.numpy", P numpyFlag},
	{"restart_file", P restartFileFlag},
	{"templateReplace", P templateReplace},
	{"useWorkdir", P useWorkdir}};
    #undef P

    KW<bool, DataInterfaceRep> *kw;
    if ((kw = (KW<bool, DataInterfaceRep>*)Binsearch(Bdi, L)))
	return dbRep->dataInterfaceIter->dataIfaceRep->*kw->p;
  }
  else if ((L = Begins(entry_name, "responses."))) {
    if (dbRep->responsesDBLocked)
	Locked_db();
    #define P &DataResponsesRep::
    static KW<bool, DataResponsesRep> Bdr[] = {	
      // must be sorted by string (key)
	{"calibration_data", P calibrationDataFlag},
	{"central_hess", P centralHess},
	{"ignore_bounds", P ignoreBounds},
	{"interpolate", P interpolateFlag},
	{"read_field_coordinates", P readFieldCoords}};
    #undef P

    KW<bool, DataResponsesRep> *kw;
    if ((kw = (KW<bool, DataResponsesRep>*)Binsearch(Bdr, L)))
	return dbRep->dataResponsesIter->dataRespRep->*kw->p;
  }
  Bad_name(entry_name, "get_bool");
  return abort_handler_t<bool>(PARSE_ERROR);
}

void** ProblemDescDB::get_voidss(const String& entry_name) const
{
	if (entry_name == "method.dl_solver.dlLib") {
		if (dbRep->methodDBLocked)
			Locked_db();
		return &dbRep->dataMethodIter->dataMethodRep->dlLib;
		}
	Bad_name(entry_name, "get_voidss");
	return abort_handler_t<void**>(PARSE_ERROR);
	}

void ProblemDescDB::set(const String& entry_name, const RealVector& rv)
{
  const char *L;
  if (!dbRep)
	Null_rep1("set(RealVector&)");
  if ((L = Begins(entry_name, "model.nested."))) {
    if (dbRep->modelDBLocked)
	Locked_db();
    #define P &DataModelRep::
    static KW<RealVector, DataModelRep> RVdmo[] = {	
      // must be sorted by string (key)
	{"primary_response_mapping", P primaryRespCoeffs},
	{"secondary_response_mapping", P secondaryRespCoeffs}};
    #undef P

    KW<RealVector, DataModelRep> *kw;
    if ((kw = (KW<RealVector, DataModelRep>*)Binsearch(RVdmo, L))) {
	dbRep->dataModelIter->dataModelRep->*kw->p = rv;
	return;
	}
  }
  else if ((L = Begins(entry_name, "variables."))) {
    if (dbRep->variablesDBLocked)
	Locked_db();
    #define P &DataVariablesRep::
    static KW<RealVector, DataVariablesRep> RVdv[] = {	
      // must be sorted by string (key)
	{"beta_uncertain.alphas", P betaUncAlphas},
	{"beta_uncertain.betas", P betaUncBetas},
	{"beta_uncertain.lower_bounds", P betaUncLowerBnds},
	{"beta_uncertain.upper_bounds", P betaUncUpperBnds},
	{"binomial_uncertain.prob_per_trial", P binomialUncProbPerTrial},
	{"continuous_aleatory_uncertain.initial_point",
	 P continuousAleatoryUncVars},
	{"continuous_aleatory_uncertain.lower_bounds",
	 P continuousAleatoryUncLowerBnds},
	{"continuous_aleatory_uncertain.upper_bounds",
	 P continuousAleatoryUncUpperBnds},
	{"continuous_design.initial_point", P continuousDesignVars},
	{"continuous_design.initial_point", P continuousDesignVars},
	{"continuous_design.lower_bounds", P continuousDesignLowerBnds},
	{"continuous_design.lower_bounds", P continuousDesignLowerBnds},
	{"continuous_design.scales", P continuousDesignScales},
	{"continuous_design.upper_bounds", P continuousDesignUpperBnds},
	{"continuous_design.upper_bounds", P continuousDesignUpperBnds},
	{"continuous_epistemic_uncertain.initial_point",
	 P continuousEpistemicUncVars},
	{"continuous_epistemic_uncertain.lower_bounds",
	 P continuousEpistemicUncLowerBnds},
	{"continuous_epistemic_uncertain.upper_bounds",
	 P continuousEpistemicUncUpperBnds},
	{"continuous_state.initial_state", P continuousStateVars},
	{"continuous_state.lower_bounds", P continuousStateLowerBnds},
	{"continuous_state.upper_bounds", P continuousStateUpperBnds},
	{"discrete_aleatory_uncertain_real.initial_point",
	 P discreteRealAleatoryUncVars},
	{"discrete_aleatory_uncertain_real.lower_bounds",
	 P discreteRealAleatoryUncLowerBnds},
	{"discrete_aleatory_uncertain_real.upper_bounds",
	 P discreteRealAleatoryUncUpperBnds},
	{"discrete_design_set_real.initial_point", P discreteDesignSetRealVars},
	{"discrete_design_set_real.initial_point", P discreteDesignSetRealVars},
	{"discrete_epistemic_uncertain_real.initial_point",
	 P discreteRealEpistemicUncVars},
	{"discrete_epistemic_uncertain_real.lower_bounds",
	 P discreteRealEpistemicUncLowerBnds},
	{"discrete_epistemic_uncertain_real.upper_bounds",
	 P discreteRealEpistemicUncUpperBnds},
	{"discrete_state_set_real.initial_state", P discreteStateSetRealVars},
	{"exponential_uncertain.betas", P exponentialUncBetas},
	{"frechet_uncertain.alphas", P frechetUncAlphas},
	{"frechet_uncertain.betas", P frechetUncBetas},
	{"gamma_uncertain.alphas", P gammaUncAlphas},
	{"gamma_uncertain.betas", P gammaUncBetas},
	{"geometric_uncertain.prob_per_trial", P geometricUncProbPerTrial},
	{"gumbel_uncertain.alphas", P gumbelUncAlphas},
	{"gumbel_uncertain.betas", P gumbelUncBetas},
	{"linear_equality_constraints", P linearEqConstraintCoeffs},
	{"linear_equality_scales", P linearEqScales},
	{"linear_equality_targets", P linearEqTargets},
	{"linear_inequality_constraints", P linearIneqConstraintCoeffs},
	{"linear_inequality_lower_bounds", P linearIneqLowerBnds},
	{"linear_inequality_scales", P linearIneqScales},
	{"linear_inequality_upper_bounds", P linearIneqUpperBnds},
	{"lognormal_uncertain.error_factors", P lognormalUncErrFacts},
	{"lognormal_uncertain.lambdas", P lognormalUncLambdas},
	{"lognormal_uncertain.lower_bounds", P lognormalUncLowerBnds},
	{"lognormal_uncertain.means", P lognormalUncMeans},
	{"lognormal_uncertain.std_deviations", P lognormalUncStdDevs},
	{"lognormal_uncertain.upper_bounds", P lognormalUncUpperBnds},
	{"lognormal_uncertain.zetas", P lognormalUncZetas},
	{"loguniform_uncertain.lower_bounds", P loguniformUncLowerBnds},
	{"loguniform_uncertain.upper_bounds", P loguniformUncUpperBnds},
	{"negative_binomial_uncertain.prob_per_trial",
	 P negBinomialUncProbPerTrial},
	{"normal_uncertain.lower_bounds", P normalUncLowerBnds},
	{"normal_uncertain.means", P normalUncMeans},
	{"normal_uncertain.std_deviations", P normalUncStdDevs},
	{"normal_uncertain.upper_bounds", P normalUncUpperBnds},
	{"poisson_uncertain.lambdas", P poissonUncLambdas},
	{"triangular_uncertain.lower_bounds", P triangularUncLowerBnds},
	{"triangular_uncertain.modes", P triangularUncModes},
	{"triangular_uncertain.upper_bounds", P triangularUncUpperBnds},
	{"uniform_uncertain.lower_bounds", P uniformUncLowerBnds},
	{"uniform_uncertain.upper_bounds", P uniformUncUpperBnds},
	{"weibull_uncertain.alphas", P weibullUncAlphas},
	{"weibull_uncertain.betas", P weibullUncBetas}};
    #undef P

    KW<RealVector, DataVariablesRep> *kw;
    if ((kw = (KW<RealVector, DataVariablesRep>*)Binsearch(RVdv, L))) {
	dbRep->dataVariablesIter->dataVarsRep->*kw->p = rv;
	return;
	}
  }
  else if ((L = Begins(entry_name, "responses."))) {
    if (dbRep->responsesDBLocked)
	Locked_db();
    #define P &DataResponsesRep::
    static KW<RealVector, DataResponsesRep> RVdr[] = {	
      // must be sorted by string (key)
	{"nonlinear_equality_scales", P nonlinearEqScales},
	{"nonlinear_equality_targets", P nonlinearEqTargets},
	{"nonlinear_inequality_lower_bounds", P nonlinearIneqLowerBnds},
	{"nonlinear_inequality_scales", P nonlinearIneqScales},
	{"nonlinear_inequality_upper_bounds", P nonlinearIneqUpperBnds},
	{"primary_response_fn_scales", P primaryRespFnScales},
	{"primary_response_fn_weights", P primaryRespFnWeights}};
    #undef P

    KW<RealVector, DataResponsesRep> *kw;
    if ((kw = (KW<RealVector, DataResponsesRep>*)Binsearch(RVdr, L))) {
	dbRep->dataResponsesIter->dataRespRep->*kw->p = rv;
	return;
	}
  }
  Bad_name(entry_name, "set(RealVector&)");
}


void ProblemDescDB::set(const String& entry_name, const IntVector& iv)
{
  const char *L;
  if (!dbRep)
	Null_rep1("set(IntVector&)");
  if ((L = Begins(entry_name, "variables."))) {
    if (dbRep->variablesDBLocked)
	Locked_db();
    #define P &DataVariablesRep::
    static KW<IntVector, DataVariablesRep> IVdv[] = {	
      // must be sorted by string (key)
	{"binomial_uncertain.num_trials", P binomialUncNumTrials},
	{"discrete_aleatory_uncertain_int.initial_point",
	 P discreteIntAleatoryUncVars},
	{"discrete_aleatory_uncertain_int.lower_bounds",
	 P discreteIntAleatoryUncLowerBnds},
	{"discrete_aleatory_uncertain_int.upper_bounds",
	 P discreteIntAleatoryUncUpperBnds},
	{"discrete_design_range.initial_point", P discreteDesignRangeVars},
	{"discrete_design_range.lower_bounds", P discreteDesignRangeLowerBnds},
	{"discrete_design_range.upper_bounds", P discreteDesignRangeUpperBnds},
	{"discrete_design_set_int.initial_point", P discreteDesignSetIntVars},
	{"discrete_epistemic_uncertain_int.initial_point",
	 P discreteIntEpistemicUncVars},
	{"discrete_epistemic_uncertain_int.lower_bounds",
	 P discreteIntEpistemicUncLowerBnds},
	{"discrete_epistemic_uncertain_int.upper_bounds",
	 P discreteIntEpistemicUncUpperBnds},
	{"discrete_state_range.initial_state", P discreteStateRangeVars},
	{"discrete_state_range.lower_bounds", P discreteStateRangeLowerBnds},
	{"discrete_state_range.upper_bounds", P discreteStateRangeUpperBnds},
	{"discrete_state_set_int.initial_state", P discreteStateSetIntVars},
	{"hypergeometric_uncertain.num_drawn", P hyperGeomUncNumDrawn},
	{"hypergeometric_uncertain.selected_population",
	 P hyperGeomUncSelectedPop},
	{"hypergeometric_uncertain.total_population", P hyperGeomUncTotalPop},
	{"negative_binomial_uncertain.num_trials", P negBinomialUncNumTrials}};
    #undef P

    KW<IntVector, DataVariablesRep> *kw;
    if ((kw = (KW<IntVector, DataVariablesRep>*)Binsearch(IVdv, L))) {
	dbRep->dataVariablesIter->dataVarsRep->*kw->p = iv;
	return;
	}
  }
  Bad_name(entry_name, "set(IntVector&)");
}


void ProblemDescDB::set(const String& entry_name, const BitArray& ba)
{
  const char *L;
  if (!dbRep)
	Null_rep1("set(BitArray&)");
  if ((L = Begins(entry_name, "variables."))) {
    if (dbRep->variablesDBLocked)
	Locked_db();
    #define P &DataVariablesRep::
    static KW<BitArray, DataVariablesRep> BAdv[] = {	
      // must be sorted by string (key)
	{"binomial_uncertain.categorical", P binomialUncCat},
	{"discrete_design_range.categorical", P discreteDesignRangeCat},
	{"discrete_design_set_int.categorical", P discreteDesignSetIntCat},
	{"discrete_design_set_real.categorical", P discreteDesignSetRealCat},
	{"discrete_interval_uncertain.categorical", P discreteIntervalUncCat},
	{"discrete_state_range.categorical", P discreteStateRangeCat},
	{"discrete_state_set_int.categorical", P discreteStateSetIntCat},
	{"discrete_state_set_real.categorical", P discreteStateSetRealCat},
	{"discrete_uncertain_set_int.categorical", P discreteUncSetIntCat},
	{"discrete_uncertain_set_real.categorical", P discreteUncSetRealCat},
	{"geometric_uncertain.categorical", P geometricUncCat},
	{"histogram_uncertain.point_int.categorical",
         P histogramUncPointIntCat},
	{"histogram_uncertain.point_real.categorical",
         P histogramUncPointRealCat},
	{"hypergeometric_uncertain.categorical", P hyperGeomUncCat},
	{"negative_binomial_uncertain.categorical", P negBinomialUncCat},
	{"poisson_uncertain.categorical", P poissonUncCat}};
    #undef P

    KW<BitArray, DataVariablesRep> *kw;
    if ((kw = (KW<BitArray, DataVariablesRep>*)Binsearch(BAdv, L))) {
	dbRep->dataVariablesIter->dataVarsRep->*kw->p = ba;
	return;
	}
  }
  Bad_name(entry_name, "set(BitArray&)");
}


void ProblemDescDB::set(const String& entry_name, const RealSymMatrix& rsm)
{
  if (!dbRep)
	Null_rep1("set(RealSymMatrix&)");
  if (strbegins(entry_name, "variables.")) {
    if (dbRep->variablesDBLocked)
	Locked_db();
    if (strends(entry_name, "uncertain.correlation_matrix")) {
	dbRep->dataVariablesIter->dataVarsRep->uncertainCorrelations = rsm;
	return;
	}
  }
  Bad_name(entry_name, "set(RealSymMatrix&)");
}


void ProblemDescDB::set(const String& entry_name, const RealVectorArray& rva)
{
  const char *L;
  if (!dbRep)
    Null_rep1("set(RealVectorArray&)");
  if ((L = Begins(entry_name, "method.nond."))) {
    if (dbRep->methodDBLocked)
      Locked_db();
    #define P &DataMethodRep::
    static KW<RealVectorArray, DataMethodRep> RVAdme[] = { 
      // must be sorted by string (key)
	{"gen_reliability_levels", P genReliabilityLevels},
	{"probability_levels", P probabilityLevels},
	{"reliability_levels", P reliabilityLevels},
	{"response_levels", P responseLevels}};
    #undef P

    KW<RealVectorArray, DataMethodRep> *kw;
    if ((kw = (KW<RealVectorArray, DataMethodRep>*)Binsearch(RVAdme, L))) {
      dbRep->dataMethodIter->dataMethodRep->*kw->p = rva;
      return;
    }
  }
  Bad_name(entry_name, "set(RealVectorArray&)");
}


void ProblemDescDB::set(const String& entry_name, const IntVectorArray& iva)
{
  const char *L;
  if (!dbRep)
    Null_rep1("set(IntVectorArray&)");
  // BMA: No current use cases
  Bad_name(entry_name, "set(IntVectorArray&)");
}


void ProblemDescDB::set(const String& entry_name, const IntSetArray& isa)
{
  const char *L;
  if (!dbRep)
    Null_rep1("set(IntSetArray&)");
  if ((L = Begins(entry_name, "variables."))) {
    if (dbRep->variablesDBLocked)
      Locked_db();
    #define P &DataVariablesRep::
    static KW<IntSetArray, DataVariablesRep> ISAdv[] = { 
      // must be sorted by string (key)
	{"discrete_design_set_int.values", P discreteDesignSetInt},
	{"discrete_state_set_int.values",  P discreteStateSetInt}};
    #undef P

    KW<IntSetArray, DataVariablesRep> *kw;
    if ((kw = (KW<IntSetArray, DataVariablesRep>*)Binsearch(ISAdv, L))) {
      dbRep->dataVariablesIter->dataVarsRep->*kw->p = isa;
      return;
    }
  }
  Bad_name(entry_name, "set(IntSetArray&)");
}


void ProblemDescDB::set(const String& entry_name, const RealSetArray& rsa)
{
  const char *L;
  if (!dbRep)
    Null_rep1("set(RealSetArray&)");
  if ((L = Begins(entry_name, "variables."))) {
    if (dbRep->variablesDBLocked)
      Locked_db();
    #define P &DataVariablesRep::
    static KW<RealSetArray, DataVariablesRep> RSAdv[] = { 
      // must be sorted by string (key)
	{"discrete_design_set_real.values", P discreteDesignSetReal},
	{"discrete_state_set_real.values",  P discreteStateSetReal}};
    #undef P

    KW<RealSetArray, DataVariablesRep> *kw;
    if ((kw = (KW<RealSetArray, DataVariablesRep>*)Binsearch(RSAdv, L))) {
      dbRep->dataVariablesIter->dataVarsRep->*kw->p = rsa;
      return;
    }
  }
  Bad_name(entry_name, "set(RealSetArray&)");
}


void ProblemDescDB::set(const String& entry_name, const IntRealMapArray& irma)
{
  const char *L;
  if (!dbRep)
    Null_rep1("set(IntRealMapArray&)");
  if ((L = Begins(entry_name, "variables."))) {
    if (dbRep->variablesDBLocked)
      Locked_db();
    #define P &DataVariablesRep::
    static KW<IntRealMapArray, DataVariablesRep> IRMAdv[] = { 
      // must be sorted by string (key)
	{"discrete_uncertain_set_int.values_probs",
	 P discreteUncSetIntValuesProbs},
	{"histogram_uncertain.point_int_pairs", P histogramUncPointIntPairs}};
    #undef P

    KW<IntRealMapArray, DataVariablesRep> *kw;
    if ((kw = (KW<IntRealMapArray, DataVariablesRep>*)Binsearch(IRMAdv, L))) {
      dbRep->dataVariablesIter->dataVarsRep->*kw->p = irma;
      return;
    }
  }
  Bad_name(entry_name, "set(IntRealMapArray&)");
}


void ProblemDescDB::set(const String& entry_name, const StringRealMapArray& srma)
{
  const char *L;
  if (!dbRep)
    Null_rep1("set(StringRealMapArray&)");
  if ((L = Begins(entry_name, "variables."))) {
    if (dbRep->variablesDBLocked)
      Locked_db();
    #define P &DataVariablesRep::
    static KW<StringRealMapArray, DataVariablesRep> SRMAdv[] = { 
      // must be sorted by string (key)
	{"histogram_uncertain.point_string_pairs", P histogramUncPointStrPairs}};
    #undef P

    KW<StringRealMapArray, DataVariablesRep> *kw;
    if ((kw = (KW<StringRealMapArray, DataVariablesRep>*)Binsearch(SRMAdv, L))) {
      dbRep->dataVariablesIter->dataVarsRep->*kw->p = srma;
      return;
    }
  }
  Bad_name(entry_name, "set(StringRealMapArray&)");
}


void ProblemDescDB::set(const String& entry_name, const RealRealMapArray& rrma)
{
  const char *L;
  if (!dbRep)
    Null_rep1("set(RealRealMapArray&)");
  if ((L = Begins(entry_name, "variables."))) {
    if (dbRep->variablesDBLocked)
      Locked_db();
    #define P &DataVariablesRep::
    static KW<RealRealMapArray, DataVariablesRep> RRMAdv[] = { 
      // must be sorted by string (key)
	{"discrete_uncertain_set_real.values_probs",
	 P discreteUncSetRealValuesProbs}};
    #undef P

    KW<RealRealMapArray, DataVariablesRep> *kw;
    if ((kw = (KW<RealRealMapArray, DataVariablesRep>*)Binsearch(RRMAdv, L))) {
      dbRep->dataVariablesIter->dataVarsRep->*kw->p = rrma;
      return;
    }
  }
  Bad_name(entry_name, "set(RealRealMapArray&)");
}

void ProblemDescDB::
set(const String& entry_name, const RealRealPairRealMapArray& rrrma)
{
  const char *L;
  if (!dbRep)
    Null_rep1("set(RealRealPairRealMapArray&)");
  if ((L = Begins(entry_name, "variables."))) {
    if (dbRep->variablesDBLocked)
      Locked_db();
    #define P &DataVariablesRep::
    static KW<RealRealPairRealMapArray, DataVariablesRep> RRRMAdv[] = { 
      // must be sorted by string (key)
	{"continuous_interval_uncertain.basic_probs",
	 P continuousIntervalUncBasicProbs}};
    #undef P

    KW<RealRealPairRealMapArray, DataVariablesRep> *kw;
    if ((kw = (KW<RealRealPairRealMapArray, DataVariablesRep>*)Binsearch(RRRMAdv, L))) {
      dbRep->dataVariablesIter->dataVarsRep->*kw->p = rrrma;
      return;
    }
  }
  Bad_name(entry_name, "set(RealRealPairRealMapArray&)");
}

void ProblemDescDB::
set(const String& entry_name, const IntIntPairRealMapArray& iirma)
{
  const char *L;
  if (!dbRep)
    Null_rep1("set(IntIntPairRealMapArray&)");
  if ((L = Begins(entry_name, "variables."))) {
    if (dbRep->variablesDBLocked)
      Locked_db();
    #define P &DataVariablesRep::
    static KW<IntIntPairRealMapArray, DataVariablesRep> IIRMAdv[] = { 
      // must be sorted by string (key)
	{"discrete_interval_uncertain.basic_probs",
	 P discreteIntervalUncBasicProbs}};
    #undef P

    KW<IntIntPairRealMapArray, DataVariablesRep> *kw;
    if ((kw = (KW<IntIntPairRealMapArray, DataVariablesRep>*)Binsearch(IIRMAdv, L))) {
      dbRep->dataVariablesIter->dataVarsRep->*kw->p = iirma;
      return;
    }
  }
  Bad_name(entry_name, "set(IntIntPairRealMapArray&)");
}


void ProblemDescDB::set(const String& entry_name, const StringArray& sa)
{
  const char *L;
  if (!dbRep)
	Null_rep1("set(StringArray&)");
  if ((L = Begins(entry_name, "model."))) {
    if (dbRep->modelDBLocked)
	Locked_db();
    #define P &DataModelRep::
    static KW<StringArray, DataModelRep> SAdmo[] = {	
      // must be sorted by string (key)
	{"diagnostics", P diagMetrics},
	{"nested.primary_variable_mapping", P primaryVarMaps},
	{"nested.secondary_variable_mapping", P secondaryVarMaps}};
    #undef P

    KW<StringArray, DataModelRep> *kw;
    if ((kw = (KW<StringArray, DataModelRep>*)Binsearch(SAdmo, L))) {
	dbRep->dataModelIter->dataModelRep->*kw->p = sa;
	return;
	}
  }
  else if ((L = Begins(entry_name, "variables."))) {
    if (dbRep->variablesDBLocked)
	Locked_db();
    #define P &DataVariablesRep::
    static KW<StringArray, DataVariablesRep> SAdv[] = {	
      // must be sorted by string (key)
	{"continuous_aleatory_uncertain.labels", P continuousAleatoryUncLabels},
	{"continuous_design.labels", P continuousDesignLabels},
	{"continuous_design.scale_types", P continuousDesignScaleTypes},
	{"continuous_epistemic_uncertain.labels",
	 P continuousEpistemicUncLabels},
	{"continuous_state.labels", P continuousStateLabels},
	{"discrete_aleatory_uncertain_int.labels",
	 P discreteIntAleatoryUncLabels},
	{"discrete_aleatory_uncertain_real.labels",
	 P discreteRealAleatoryUncLabels},
	{"discrete_design_range.labels", P discreteDesignRangeLabels},
	{"discrete_design_set_int.labels", P discreteDesignSetIntLabels},
	{"discrete_design_set_real.labels", P discreteDesignSetRealLabels},
	{"discrete_epistemic_uncertain_int.labels",
	 P discreteIntEpistemicUncLabels},
	{"discrete_epistemic_uncertain_real.labels",
	 P discreteRealEpistemicUncLabels},
	{"discrete_state_range.labels", P discreteStateRangeLabels},
	{"discrete_state_set_int.labels", P discreteStateSetIntLabels},
	{"discrete_state_set_real.labels", P discreteStateSetRealLabels},
	{"discrete_state_set_string.labels", P discreteStateSetStrLabels},
	{"linear_equality_scale_types", P linearEqScaleTypes},
	{"linear_inequality_scale_types", P linearIneqScaleTypes}};
    #undef P

    KW<StringArray, DataVariablesRep> *kw;
    if ((kw = (KW<StringArray, DataVariablesRep>*)Binsearch(SAdv, L))) {
	dbRep->dataVariablesIter->dataVarsRep->*kw->p = sa;
	return;
	}
  }
  else if ((L = Begins(entry_name, "responses."))) {
    if (dbRep->responsesDBLocked)
	Locked_db();
    #define P &DataResponsesRep::
    static KW<StringArray, DataResponsesRep> SAdr[] = {	
      // must be sorted by string (key)
	{"labels", P responseLabels },
	{"nonlinear_equality_scale_types", P nonlinearEqScaleTypes },
	{"nonlinear_inequality_scale_types", P nonlinearIneqScaleTypes },
	{"primary_response_fn_scale_types", P primaryRespFnScaleTypes }};
    #undef P

    KW<StringArray, DataResponsesRep> *kw;
    if ((kw = (KW<StringArray, DataResponsesRep>*)Binsearch(SAdr, L))) {
	dbRep->dataResponsesIter->dataRespRep->*kw->p = sa;
	return;
	}
  }
  Bad_name(entry_name, "set(StringArray&)");
}


void ProblemDescDB::echo_input_file(const ProgramOptions& prog_opts)
{
  const String& dakota_input_file = prog_opts.input_file();
  if (!dakota_input_file.empty()) {
    bool input_is_stdin = 
      ( dakota_input_file.size() == 1 && dakota_input_file[0] == '-');
    if (!input_is_stdin) {
      std::ifstream inputstream(dakota_input_file.c_str());
      if (!inputstream.good()) {
	Cerr << "\nError: Could not open input file '" << dakota_input_file 
	     << "' for reading." << std::endl;
	abort_handler(IO_ERROR);
      }

      // BMA TODO: could enable this now
      // want to output FQ path, but only valid in BFS v3; need wrapper
      //boost::filesystem::path bfs_file(dakota_input_file);
      //boost::filesystem::path bfs_abs_path = bfs_file.absolute();

      // header to span the potentially long filename
      size_t header_len = std::max((size_t) 23, 
				   dakota_input_file.size());
      std::string header(header_len, '-');
      Cout << header << '\n';
      Cout << "Begin DAKOTA input file\n";
      Cout << dakota_input_file << "\n"; 
      Cout << header << std::endl;
      int inputchar = inputstream.get();
      while (inputstream.good()) {
	Cout << (char) inputchar;
	inputchar = inputstream.get();
      }
      Cout << "---------------------\n";
      Cout << "End DAKOTA input file\n";
      Cout << "---------------------\n" << std::endl;
    }
  }
  else if (!prog_opts.input_string().empty()) {
    size_t header_len = 23;
    std::string header(header_len, '-');
    Cout << header << '\n';
    Cout << "Begin DAKOTA input file\n";
    Cout << "(from string)\n"; 
    Cout << header << std::endl;
    Cout << prog_opts.input_string() << std::endl;
    Cout << "---------------------\n";
    Cout << "End DAKOTA input file\n";
    Cout << "---------------------\n" << std::endl;
  }
}

} // namespace Dakota<|MERGE_RESOLUTION|>--- conflicted
+++ resolved
@@ -2862,13 +2862,10 @@
 	{"jega.num_generations", P numGenerations},
 	{"jega.num_offspring", P numOffspring},
 	{"jega.num_parents", P numParents},
-<<<<<<< HEAD
 	{"max_hifi_evaluations", P maxHifiEvals},
-	{"num_candidates", P numCandidates}};
-=======
-	{"num_candidate_designs", P numCandidateDesigns}
+	{"num_candidate_designs", P numCandidateDesigns},
+	{"num_candidates", P numCandidates}
     };
->>>>>>> 7bc4b44b
     #undef P
 
     KW<size_t, DataMethodRep> *kw;
