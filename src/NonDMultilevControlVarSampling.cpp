/*  _______________________________________________________________________

    DAKOTA: Design Analysis Kit for Optimization and Terascale Applications
    Copyright 2014-2022
    National Technology & Engineering Solutions of Sandia, LLC (NTESS).
    This software is distributed under the GNU Lesser General Public License.
    For more information, see the README file in the top Dakota directory.
    _______________________________________________________________________ */

//- Class:	 NonDMultilevControlVarSampling
//- Description: Implementation code for NonDMultilevControlVarSampling class
//- Owner:       Mike Eldred
//- Checked by:
//- Version:

#include "dakota_system_defs.hpp"
#include "dakota_data_io.hpp"
//#include "dakota_tabular_io.hpp"
#include "DakotaModel.hpp"
#include "DakotaResponse.hpp"
#include "NonDMultilevControlVarSampling.hpp"
#include "ProblemDescDB.hpp"
#include "ActiveKey.hpp"

static const char rcsId[]="@(#) $Id: NonDMultilevControlVarSampling.cpp 7035 2010-10-22 21:45:39Z mseldre $";


namespace Dakota {

/** This constructor is called for a standard letter-envelope iterator 
    instantiation.  In this case, set_db_list_nodes has been called and 
    probDescDB can be queried for settings from the method specification. */
NonDMultilevControlVarSampling::
NonDMultilevControlVarSampling(ProblemDescDB& problem_db, Model& model):
  NonDControlVariateSampling(problem_db, model),
  NonDMultilevelSampling(problem_db, model),
  NonDHierarchSampling(problem_db, model), // top of virtual inheritance
  delegateMethod(MULTILEVEL_MULTIFIDELITY_SAMPLING)
{
  // For now...
  // *** Note: prior to MFMC for num_mf > 2, allow limiting ragged case
  //           with num_hf_lev == 1
  // *** Note: DIFFs since previously this case was delegated to MLMC
  if ( !iteratedModel.multilevel_multifidelity() ) {
    Cerr << "Warning: NonDMultilevControlVarSampling assumes multiple model "
	 << "forms and multiple HF solution levels." << std::endl;
    //abort_handler(METHOD_ERROR);
  }

  // MLCV has two overlapping precedence assignments, one from CV ctor (first)
  // that is then overwritten by the ML ctor (second), such that we retain a
  // ML precedence.  This precedence is not required for core_run() below.
  //iteratedModel.multifidelity_precedence(false); // prefer ML, reassign keys
}


void NonDMultilevControlVarSampling::pre_run()
{
  NonDEnsembleSampling::pre_run();

  // reset sample counters to 0
  size_t i, j, num_mf = NLevActual.size(), num_lev;
  for (i=0; i<num_mf; ++i) {
    Sizet2DArray& Nl_i = NLevActual[i];
    num_lev = Nl_i.size();
    for (j=0; j<num_lev; ++j)
      Nl_i[j].assign(numFunctions, 0);
    NLevAlloc[i].assign(num_lev, 0);
  }
  size_t num_hf_lev = iteratedModel.truth_model().solution_levels();
}


/** The primary run function manages the general case: a hierarchy of model 
    forms (from the ordered model fidelities within a HierarchSurrModel), 
    each of which may contain multiple discretization levels. */
void NonDMultilevControlVarSampling::core_run()
{
  // Can trap mis-specification of the MLMF method and delegate to
  // inherited core_run() implementations:
  ModelList& model_ensemble = iteratedModel.subordinate_models(false);
  if (model_ensemble.size() <= 1) { // delegate to MLMC
    delegateMethod = MULTILEVEL_SAMPLING;
    NonDMultilevelSampling::core_run();
    return;
  }
  ModelList::iterator last_m_it = --model_ensemble.end();
  size_t num_hf_lev = last_m_it->solution_levels();
  if (num_hf_lev <= 1) { // delegate to CVMC
    delegateMethod = MULTIFIDELITY_SAMPLING;
    NonDControlVariateSampling::core_run();
    return;
  }
  // else multiple model forms (currently limited to 2) + multiple soln levels

  sequenceType = Pecos::RESOLUTION_LEVEL_SEQUENCE;

  // For two-model control variate methods, select lowest,highest fidelities
  unsigned short lf_form = 0, hf_form = NLevActual.size() - 1;//ordered low:high
  size_t lev = SZ_MAX; // defer on assigning soln levels
  Pecos::ActiveKey active_key;
  active_key.form_key(0, hf_form, lev, lf_form, lev, Pecos::RAW_DATA);
  iteratedModel.active_model_key(active_key);

  switch (pilotMgmtMode) {
  case ONLINE_PILOT:
    //if (true) // reformulated approach using 1 new QoI correlation per level
    multilevel_control_variate_mc_Qcorr();
    //else      // original approach using 1 discrepancy correlation per level
    //  multilevel_control_variate_mc_Ycorr();
    break;
  case OFFLINE_PILOT:
    multilevel_control_variate_mc_offline_pilot();    break;
  case PILOT_PROJECTION:
    multilevel_control_variate_mc_pilot_projection(); break;
  }
  // ML performed on HF + CV applied per level using LF if available:
  // perform MLMC on HF model and bind 1:min(num_hf,num_lf) LF control
  // variates starting at coarsest level
}


/** This function performs "geometrical" MLMC across discretization
    levels for the high fidelity model form where CVMC si employed
    across two model forms to exploit correlation in the discrepancies
    at each level (Y_l).
void NonDMultilevControlVarSampling::multilevel_control_variate_mc_Ycorr()
{
  Model& truth_model = iteratedModel.truth_model();
  Model& surr_model  = iteratedModel.surrogate_model();
  size_t qoi, lev, num_mf = NLevActual.size(),
    num_hf_lev = truth_model.solution_levels(),
    num_cv_lev = std::min(num_hf_lev, surr_model.solution_levels());
  bool budget_constrained = (maxFunctionEvals != SZ_MAX);

  // retrieve cost estimates across solution levels for HF model
  RealVector hf_targets(num_hf_lev), agg_var_hf(num_hf_lev),
    hf_cost = truth_model.solution_level_costs(),
    lf_cost =  surr_model.solution_level_costs();
  Real eps_sq_div_2, sum_sqrt_var_cost, agg_estvar_iter0 = 0., budget, r_lq,
    lf_lev_cost, hf_lev_cost, hf_ref_cost = hf_cost[num_hf_lev-1];
  if (budget_constrained) budget = (Real)maxFunctionEvals * hf_ref_cost;
  RealVectorArray eval_ratios(num_cv_lev);
  // For moment estimation, we accumulate telescoping sums for Q^i using
  // discrepancies Yi = Q^i_{lev} - Q^i_{lev-1} (Y_diff_Qpow[i] for i=1:4).
  // For computing N_l from estimator variance, we accumulate square of Y1
  // estimator (YY[1] = (Y^i)^2 for i=1).
  IntRealMatrixMap sum_L_refined, sum_L_shared, sum_H, sum_LL, sum_LH, sum_HH;
  initialize_mlmf_sums(sum_L_shared, sum_L_refined, sum_H, sum_LL, sum_LH,
		       sum_HH, num_hf_lev, num_cv_lev);
  RealMatrix var_YH(numFunctions,  num_hf_lev, false),
             rho2_LH(numFunctions, num_cv_lev, false),
             Lambda(numFunctions,  num_cv_lev, false);
  RealVector avg_rho2_LH(num_cv_lev, false), avg_lambda(num_cv_lev, false);

  // Initialize for pilot sample
  unsigned short group, lf_form = 0, hf_form = num_mf - 1;// 2 models @ extremes
  Sizet2DArray&       N_lf =      NLevActual[lf_form];
  Sizet2DArray&       N_hf =      NLevActual[hf_form];
  Sizet2DArray  delta_N_l;
  load_pilot_sample(pilotSamples, sequenceType, NLevActual, delta_N_l);
  //SizetArray& delta_N_lf = delta_N_l[lf_form];
  SizetArray&   delta_N_hf = delta_N_l[hf_form]; 

  // now converge on sample counts per level (N_hf)
  while (Pecos::l1_norm(delta_N_hf) && mlmfIter <= maxIterations) {

    sum_sqrt_var_cost = 0.;
    for (lev=0, group=0; lev<num_hf_lev; ++lev, ++group) {

      configure_indices(group, hf_form, lev, sequenceType);
      hf_lev_cost = level_cost(hf_cost, lev);

      // set the number of current samples from the defined increment
      numSamples = delta_N_hf[lev];

      // aggregate variances across QoI for estimating N_hf (justification:
      // for independent QoI, sum of QoI variances = variance of QoI sum)
      Real& agg_var_hf_l = agg_var_hf[lev];//carried over from prev iter if!samp
      if (numSamples) {

	// assign sequence, get samples, export, evaluate
	evaluate_ml_sample_increment("mlcv_", lev);

	// control variate betwen LF and HF for this discretization level:
	// if unequal number of levels, loop over all HF levels for MLMC and
	// apply CVMC when LF levels are available.  LF levels are assigned as
	// control variates to the leading set of HF levels, since these will
	// tend to have larger variance.      
	if (lev < num_cv_lev) {

	  // store allResponses used for sum_H (and sum_HH)
	  IntResponseMap hf_resp = allResponses; // shallow copy
	  // activate LF response (lev 0) or LF response discrepancy (lev > 0)
	  // within the hierarchical surrogate model.  Level indices & surrogate
	  // response mode are same as HF above, only the model form changes.
	  // However, we must pass the unchanged level index to update the
	  // corresponding variable values for the new model form.
	  configure_indices(group, lf_form, lev, sequenceType);
	  lf_lev_cost = level_cost(lf_cost, lev);
	  // compute allResp w/ LF model form reusing allVars from MLMC step
	  // > Note: this CV sample set is not separately exported (see below).
	  evaluate_parameter_sets(iteratedModel, true, false);
	  // process previous and new set of allResponses for CV sums
	  accumulate_mlmf_Ysums(allResponses, hf_resp, sum_L_shared,
				sum_L_refined, sum_H, sum_LL, sum_LH,
				sum_HH, lev, N_lf[lev], N_hf[lev]);
	  if (outputLevel == DEBUG_OUTPUT)
	    Cout << "Accumulated sums (L_shared[1,2], L_refined[1,2], LH[1,2])"
		 << ":\n" << sum_L_shared[1] << sum_L_shared[2]
		 << sum_L_refined[1]<< sum_L_refined[2]<< sum_LH[1]<< sum_LH[2];
	  increment_mlmf_equivalent_cost(numSamples, hf_lev_cost,
					 numSamples, lf_lev_cost,
					 hf_ref_cost, equivHFEvals);

	  // compute the average evaluation ratio and Lambda factor
	  RealVector& eval_ratios_l = eval_ratios[lev];
	  compute_eval_ratios(sum_L_shared[1], sum_H[1], sum_LL[1], sum_LH[1],
			      sum_HH[1], hf_lev_cost/lf_lev_cost, lev,
			      N_hf[lev], var_YH, rho2_LH, eval_ratios_l);

	  // retain Lambda per QoI and level, but apply QoI-average where needed
	  for (qoi=0; qoi<numFunctions; ++qoi) {
	    r_lq = eval_ratios_l[qoi];
	    Lambda(qoi,lev) = 1. - rho2_LH(qoi,lev) * (r_lq - 1.) / r_lq;
	  }
	  avg_lambda[lev]  = average(Lambda[lev],  numFunctions);
	  avg_rho2_LH[lev] = average(rho2_LH[lev], numFunctions);
	}
	else { // no LF model for this level; accumulate only multilevel sums
	  RealMatrix& sum_HH1 = sum_HH[1];
	  // accumulate H sums for lev = 0, Y sums for lev > 0
	  accumulate_ml_Ysums(sum_H, sum_HH1, lev, N_hf[lev]);
	  if (outputLevel == DEBUG_OUTPUT)
	    Cout << "Accumulated sums (H[1], H[2], HH):\n"
		 << sum_H[1] << sum_H[2] << sum_HH1;
	  increment_ml_equivalent_cost(numSamples, hf_lev_cost, hf_ref_cost,
	                               equivHFEvals);
	  // compute Y variances for this level and aggregate across QoI:
	  variance_Ysum(sum_H[1][lev], sum_HH1[lev], N_hf[lev], var_YH[lev]);
	}
	agg_var_hf_l = sum(var_YH[lev], numFunctions);
      }

      // accumulate sum of sqrt's of estimator var * cost used in N_target
      if (lev < num_cv_lev) {
	Real om_rho2 = 1. - avg_rho2_LH[lev];
	sum_sqrt_var_cost += (budget_constrained) ?
	  std::sqrt(agg_var_hf_l / hf_lev_cost * om_rho2) *
	  (hf_lev_cost + (1. + average(eval_ratios[lev])) * lf_lev_cost) :
	  std::sqrt(agg_var_hf_l * hf_lev_cost / om_rho2) * avg_lambda[lev];
      }
      else
	sum_sqrt_var_cost += std::sqrt(agg_var_hf_l * hf_lev_cost);

      // MSE reference is MLMF MC applied to {HF,LF} pilot sample aggregated
      // across qoi.  Note: if the pilot sample for LF is not shaped, then r=1
      // will result in no additional variance reduction beyond MLMC.
      if (mlmfIter == 0 && !budget_constrained)
	agg_estvar_iter0 += aggregate_mse_Yvar(var_YH[lev], N_hf[lev]);
    }
    // compute epsilon target based on relative tolerance: total MSE = eps^2
    // which is equally apportioned (eps^2 / 2) among discretization MSE and
    // estimator variance (\Sum var_Y_l / N_l).  Since we do not know the
    // discretization error, we compute an initial estimator variance and
    // then seek to reduce it by a relative_factor <= 1.
    if (mlmfIter == 0) {
      // MLMC estimator variance for final estvar reporting is not aggregated
      // (reduction from control variate is applied subsequently)
      compute_ml_estimator_variance(var_YH, N_hf, estVarIter0);
      // compute eps^2 / 2 = aggregated estvar0 * rel tol
      if (!budget_constrained) {
	eps_sq_div_2 = agg_estvar_iter0 * convergenceTol;
	if (outputLevel == DEBUG_OUTPUT)
	  Cout << "Epsilon squared target = " << eps_sq_div_2 << std::endl;
      }
    }

    // update sample targets based on variance estimates
    // Note: sum_sqrt_var_cost is defined differently for the two cases
    Real fact = (budget_constrained) ?
      budget / sum_sqrt_var_cost :      // budget constraint
      sum_sqrt_var_cost / eps_sq_div_2; // error balance constraint
    for (lev=0; lev<num_hf_lev; ++lev) {
      hf_lev_cost = level_cost(hf_cost, lev);
      hf_targets[lev] = (lev < num_cv_lev) ? fact *
	std::sqrt(agg_var_hf[lev] / hf_lev_cost * (1. - avg_rho2_LH[lev])) :
	fact * std::sqrt(agg_var_hf[lev] / hf_lev_cost);
      delta_N_hf[lev] = one_sided_delta(N_alloc_hf[lev], hf_targets[lev]);
    }

    ++mlmfIter;
    Cout << "\nMLMF MC iteration " << mlmfIter << " sample increments:\n"
	 << delta_N_hf << std::endl;
  }

  // All CV lf_increment() calls now follow convergence of ML iteration:
  for (lev=0, group=0; lev<num_cv_lev; ++lev, ++group) {
    configure_indices(group, lf_form, lev, sequenceType);
    // execute additional LF sample increment
    if (lf_increment(eval_ratios[lev], N_lf[lev], hf_targets[lev],
		     mlmfIter, lev)) {
      accumulate_mlmf_Ysums(sum_L_refined, lev, N_lf[lev]);
      increment_ml_equivalent_cost(numSamples, level_cost(lf_cost, lev),
				   hf_ref_cost, equivHFEvals);
      if (outputLevel == DEBUG_OUTPUT)
	Cout << "Accumulated sums (L_refined[1,2]):\n" << sum_L_refined[1]
	     << sum_L_refined[2];
    }
  }

  // Roll up raw moments from MLCVMC and MLMC levels
  RealMatrix Y_mom(numFunctions, 4), Y_cvmc_mom(numFunctions, 4, false);
  for (lev=0; lev<num_cv_lev; ++lev) {
    cv_raw_moments(sum_L_shared, sum_H, sum_LL, sum_LH, N_hf[lev],
		   sum_L_refined, N_lf[lev], //rho2_LH,
		   lev, Y_cvmc_mom);
    Y_mom += Y_cvmc_mom;
  }
  if (num_hf_lev > num_cv_lev)
    ml_raw_moments(sum_H[1], sum_H[2], sum_H[3], sum_H[4], N_hf,
		   num_cv_lev, num_hf_lev, Y_mom);
  convert_moments(Y_mom, momentStats); // raw to final (central or std)
  recover_variance(momentStats, varH);

  compute_mlmf_estimator_variance(var_YH, N_hf, Lambda, estVar);
  avgEstVar = average(estVar);
}
*/


/** This function performs "geometrical" MLMC across discretization
    levels for the high fidelity model form where CVMC is employed
    across two model forms.  It generalizes the Y_l correlation case
    to separately target correlations for each QoI level embedded
    within the level discrepancies. */
void NonDMultilevControlVarSampling::multilevel_control_variate_mc_Qcorr()
{
  Model& truth_model = iteratedModel.truth_model();
  Model& surr_model  = iteratedModel.surrogate_model();
  size_t qoi, lev, num_mf = NLevActual.size(),
    num_hf_lev = truth_model.solution_levels(),
    num_lf_lev =  surr_model.solution_levels(),
    num_cv_lev = std::min(num_hf_lev, num_lf_lev), N_alloc_l;
  bool budget_constrained = (maxFunctionEvals != SZ_MAX);

  // retrieve cost estimates across solution levels for HF model
  RealVector hf_targets(num_hf_lev), lf_targets, agg_var_hf(num_hf_lev),
    hf_cost, lf_cost, hf_accum_cost, lf_accum_cost;
  SizetArray hf_num_cost, lf_num_cost;
  bool online_hf_cost = !query_cost(num_hf_lev, truth_model, hf_cost),
       online_lf_cost = !query_cost(num_lf_lev,  surr_model, lf_cost);
  if (online_hf_cost)
    { hf_accum_cost.size(num_hf_lev); hf_num_cost.assign(num_hf_lev, 0); }
  if (online_lf_cost)
    { lf_accum_cost.size(num_cv_lev); lf_num_cost.assign(num_cv_lev, 0); }
  Real eps_sq_div_2, sum_sqrt_var_cost, agg_estvar_iter0 = 0., budget, r_lq,
    lf_lev_cost, hf_lev_cost, hf_ref_cost, hf_tgt_l, lf_tgt_l;
  RealVectorArray eval_ratios(num_cv_lev);

  // CV requires cross-level covariance combinations in Qcorr approach
  IntRealMatrixMap sum_Ll, sum_Llm1,
    sum_Ll_refined, sum_Llm1_refined, sum_Hl, sum_Hlm1,
    sum_Ll_Ll, sum_Ll_Llm1,   // for Var(Q_l^L), Covar(Q_l^L,Q_lm1^L)
    sum_Llm1_Llm1, sum_Hl_Ll, // for Var(Q_lm1^L), Covar(Q_l^H,Q_l^L)
    sum_Hl_Llm1, sum_Hlm1_Ll, // for Covar(Q_l^H,Q_lm1^L), Covar(Q_lm1^H,Q_l^L)
    sum_Hlm1_Llm1,            // for Covar(Q_lm1^H,Q_lm1^L)
    sum_Hl_Hl,                // for Var(Q_l^H)
    sum_Hl_Hlm1,              // for Covar(Q_l^H,Q_lm1^H)
    sum_Hlm1_Hlm1;            // for Var(Q_lm1^H)
  // Initialize accumulators and related arrays/maps, allowing for different
  // number of ML and CV levels (num_hf_lev & num_cv_lev, respectively).
  initialize_mlmf_sums(sum_Ll, sum_Llm1, sum_Ll_refined, sum_Llm1_refined,
		       sum_Hl, sum_Hlm1, sum_Ll_Ll, sum_Ll_Llm1, sum_Llm1_Llm1,
		       sum_Hl_Ll, sum_Hl_Llm1, sum_Hlm1_Ll, sum_Hlm1_Llm1,
		       sum_Hl_Hl, sum_Hl_Hlm1, sum_Hlm1_Hlm1, num_hf_lev,
		       num_cv_lev);
  RealMatrix var_YH(numFunctions,      num_hf_lev, false),
             rho_dot2_LH(numFunctions, num_cv_lev, false),
             Lambda(numFunctions,      num_cv_lev, false);
  RealVector avg_rho_dot2_LH(num_cv_lev, false), avg_lambda(num_cv_lev, false);

  // Initialize for pilot sample
  unsigned short group, lf_form = 0, hf_form = num_mf - 1;// 2 models @ extremes
  SizetArray&   N_alloc_lf  = NLevAlloc[lf_form];
  SizetArray&   N_alloc_hf  = NLevAlloc[hf_form];
  Sizet2DArray& N_actual_lf = NLevActual[lf_form];
  Sizet2DArray& N_actual_hf = NLevActual[hf_form];
  Sizet2DArray  delta_N_l;
  load_pilot_sample(pilotSamples, sequenceType, NLevActual, delta_N_l);
  //SizetArray& delta_N_lf = delta_N_l[lf_form];
  SizetArray&   delta_N_hf = delta_N_l[hf_form];

  // now converge on sample counts per level (N_hf)
  while (Pecos::l1_norm(delta_N_hf) && mlmfIter <= maxIterations) {

    // FIRST PASS: evaluations, accumulations, cost estimates
    // NOTE: this will also simplify removing non-essential synchronizations
    for (lev=0, group=0; lev<num_hf_lev; ++lev, ++group) {

      configure_indices(group, hf_form, lev, sequenceType);
      numSamples = delta_N_hf[lev];
      if (numSamples) {
	// assign sequence, get samples, export, evaluate
	evaluate_ml_sample_increment("mlcv_", lev);
	// accumulate online costs for HF model
	if (online_hf_cost && mlmfIter == 0)
	  accumulate_paired_online_cost(hf_accum_cost, hf_num_cost, lev);

	N_alloc_l = (backfillFailures && mlmfIter) ?
	  one_sided_delta(N_alloc_hf[lev], hf_targets[lev]) : numSamples;
	N_alloc_hf[lev] += N_alloc_l;

	// control variate betwen LF and HF for this discretization level:
	// if unequal number of levels, LF levels are assigned as CV to the
	// leading set of HF levels, since these tend to have larger variance.
	if (lev < num_cv_lev) {
	  // store previous allResponses prior to new set of evaluations
	  IntResponseMap hf_resp = allResponses; // shallow copy is sufficient
	  // activate LF response (lev 0) or LF response discrepancy (lev > 0)
	  configure_indices(group, lf_form, lev, sequenceType);
	  // eval allResp w/ LF model reusing allVars from ML step above
	  // > Note: this CV sample set is not separately exported using
	  //   export_all_samples() since it is the same as the ML set.
	  // > This is why the preceding set is marked as "mlcv_", indicating
	  //   that the parameter sets should be applied to both ML and CV.
	  evaluate_parameter_sets(iteratedModel, true, false);
	  // process previous and new set of allResponses for MLMF sums;
	  accumulate_mlmf_Qsums(allResponses, hf_resp, sum_Ll, sum_Llm1,
				sum_Ll_refined, sum_Llm1_refined, sum_Hl,
				sum_Hlm1, sum_Ll_Ll, sum_Ll_Llm1, sum_Llm1_Llm1,
				sum_Hl_Ll, sum_Hl_Llm1, sum_Hlm1_Ll,
				sum_Hlm1_Llm1, sum_Hl_Hl, sum_Hl_Hlm1,
				sum_Hlm1_Hlm1, lev, N_actual_lf[lev],
				N_actual_hf[lev]);
	  // accumulate online costs for LF model
	  if (online_lf_cost && mlmfIter == 0)
	    accumulate_paired_online_cost(lf_accum_cost, lf_num_cost, lev);

	  N_alloc_lf[lev] += N_alloc_l;
	}
	else // no LF for this level; accumulate only multilevel discrepancies
	  accumulate_ml_Ysums(sum_Hl, sum_Hl_Hl[1], lev, N_actual_hf[lev]);
      }
    }
    if (mlmfIter == 0) {
      if (online_hf_cost)
	average_online_cost(hf_accum_cost, hf_num_cost, hf_cost);
      if (online_lf_cost)
	average_online_cost(lf_accum_cost, lf_num_cost, lf_cost);
      hf_ref_cost = hf_cost[num_hf_lev-1];
      if (budget_constrained) budget = (Real)maxFunctionEvals * hf_ref_cost;
      // Note: could assign these back if needed elsewhere:
      //if (online_hf_cost) truth_model.solution_level_costs(hf_cost);
      //if (online_lf_cost)  surr_model.solution_level_costs(lf_cost);
    }

    // SECOND PASS: STATS
    sum_sqrt_var_cost = 0.;
    for (lev=0, group=0; lev<num_hf_lev; ++lev, ++group) {

      hf_lev_cost = level_cost(hf_cost, lev);
      numSamples = delta_N_hf[lev];

      // aggregate variances across QoI for estimating N_hf (justification:
      // for independent QoI, sum of QoI variances = variance of QoI sum)
      Real& agg_var_hf_l = agg_var_hf[lev];//carried over from prev iter if!samp
      // control variate betwen LF and HF for this discretization level
      if (lev < num_cv_lev) {
	lf_lev_cost = level_cost(lf_cost, lev);
	increment_mlmf_equivalent_cost(numSamples, hf_lev_cost, numSamples,
				       lf_lev_cost, hf_ref_cost, equivHFEvals);

	// compute the average evaluation ratio and Lambda factor
	RealVector& eval_ratios_l = eval_ratios[lev];
	compute_eval_ratios(sum_Ll[1], sum_Llm1[1], sum_Hl[1], sum_Hlm1[1],
			    sum_Ll_Ll[1], sum_Ll_Llm1[1], sum_Llm1_Llm1[1],
			    sum_Hl_Ll[1], sum_Hl_Llm1[1], sum_Hlm1_Ll[1],
			    sum_Hlm1_Llm1[1], sum_Hl_Hl[1], sum_Hl_Hlm1[1],
			    sum_Hlm1_Hlm1[1], hf_lev_cost/lf_lev_cost, lev,
			    N_actual_hf[lev], var_YH, rho_dot2_LH,
			    eval_ratios_l);

	// retain Lambda per QoI and level, but apply QoI-average where needed
	for (qoi=0; qoi<numFunctions; ++qoi) {
	  r_lq = eval_ratios_l[qoi];
	  Lambda(qoi,lev) = 1. - rho_dot2_LH(qoi,lev) * (r_lq - 1.) / r_lq;
	}
	avg_lambda[lev]      = average(Lambda[lev],      numFunctions);
	avg_rho_dot2_LH[lev] = average(rho_dot2_LH[lev], numFunctions);
	agg_var_hf_l         = sum(var_YH[lev],          numFunctions);
	Real om_rho2         = 1. - avg_rho_dot2_LH[lev];
	sum_sqrt_var_cost   += (budget_constrained) ?
	  std::sqrt(agg_var_hf_l / hf_lev_cost * om_rho2) *
	  (hf_lev_cost + (1. + average(eval_ratios[lev])) * lf_lev_cost) :
	  std::sqrt(agg_var_hf_l * hf_lev_cost / om_rho2) * avg_lambda[lev];
      }
      else {
	increment_ml_equivalent_cost(numSamples, hf_lev_cost, hf_ref_cost,
				     equivHFEvals);
	// compute Y variances for this level and aggregate across QoI:
	variance_Ysum(sum_Hl[1][lev], sum_Hl_Hl[1][lev], N_actual_hf[lev],
		      var_YH[lev]);
	agg_var_hf_l       = sum(var_YH[lev], numFunctions);
	sum_sqrt_var_cost += std::sqrt(agg_var_hf_l * hf_lev_cost);
      }

      // MSE reference is MLMF MC applied to {HF,LF} pilot sample aggregated
      // across qoi.  Note: if the pilot sample for LF is not shaped, then r=1
      // will result in no additional variance reduction beyond MLMC.
      if (mlmfIter == 0 && !budget_constrained)
	agg_estvar_iter0 += aggregate_mse_Yvar(var_YH[lev], N_actual_hf[lev]);
    }

    // compute epsilon target based on relative tolerance: total MSE = eps^2
    // which is equally apportioned (eps^2 / 2) among discretization MSE and
    // estimator variance (\Sum var_Y_l / N_l).  Since we do not know the
    // discretization error, we compute an initial estimator variance and
    // then seek to reduce it by a relative_factor <= 1.
    if (mlmfIter == 0) {
      // MLMC estimator variance for final estvar reporting is not aggregated
      // (reduction from control variate is applied subsequently)
      compute_ml_estimator_variance(var_YH, N_actual_hf, estVarIter0);
      // compute eps^2 / 2 = aggregated estvar0 * rel tol
      if (!budget_constrained) {// eps^2 / 2 = est var * conv tol
	eps_sq_div_2 = agg_estvar_iter0 * convergenceTol;
	if (outputLevel == DEBUG_OUTPUT)
	  Cout << "Epsilon squared target = " << eps_sq_div_2 << std::endl;
      }
    }

    // update sample targets based on variance estimates
    // Note: sum_sqrt_var_cost is defined differently for the two cases
    Real fact = (budget_constrained) ?
      budget / sum_sqrt_var_cost :      //        budget constraint
      sum_sqrt_var_cost / eps_sq_div_2; // error balance constraint
    for (lev=0; lev<num_hf_lev; ++lev) {
      hf_lev_cost = level_cost(hf_cost, lev);
      hf_tgt_l = hf_targets[lev] = (lev < num_cv_lev) ? fact *
	std::sqrt(agg_var_hf[lev] / hf_lev_cost * (1. - avg_rho_dot2_LH[lev])) :
	fact * std::sqrt(agg_var_hf[lev] / hf_lev_cost);
      delta_N_hf[lev] = (backfillFailures) ?
	one_sided_delta(N_actual_hf[lev], hf_tgt_l, 1) :
	one_sided_delta(N_alloc_hf[lev],  hf_tgt_l);
      // Note: N_alloc_{lf,hf} accumulated upstream due to maxIterations exit
    }

    ++mlmfIter;
    Cout << "\nMLMF MC iteration " << mlmfIter << " HF sample increments:\n"
	 << delta_N_hf << std::endl;
  }

  // Only QOI_STATISTICS requires application of oversample ratios and
  // estimation of moments; ESTIMATOR_PERFORMANCE can bypass this expense.
  if (finalStatsType == QOI_STATISTICS) {
    // All CV lf_increment() calls now follow convergence of ML iteration:
    // > Avoids early mis-estimation of LF increments
    // > Parallel scheduling benefits from one final large batch of refinements
    for (lev=0, group=0; lev<num_cv_lev; ++lev, ++group) {
      configure_indices(group, lf_form, lev, sequenceType);
      if (backfillFailures) { // increment relative to successful samples
	lf_increment(eval_ratios[lev], N_actual_lf[lev], hf_targets[lev],
		     lf_targets, mlmfIter, lev);
	lf_tgt_l = average(lf_targets);
	N_alloc_lf[lev] += one_sided_delta(N_alloc_lf[lev], lf_tgt_l);
      }
      else {                  // increment relative to allocated samples
	lf_increment(eval_ratios[lev], N_alloc_lf[lev], hf_targets[lev],
		     lf_tgt_l, mlmfIter, lev);
	N_alloc_lf[lev] += numSamples;
      }
      if (numSamples) {
	accumulate_mlmf_Qsums(sum_Ll_refined, sum_Llm1_refined, lev,
			      N_actual_lf[lev]);
	increment_ml_equivalent_cost(numSamples, level_cost(lf_cost, lev),
				     hf_ref_cost, equivHFEvals);
	if (outputLevel == DEBUG_OUTPUT)
	  Cout << "Accumulated sums (L_refined[1,2]):\n" << sum_Ll_refined[1]
	       << sum_Ll_refined[2];
      }
    }

    // Roll up raw moments from MLCVMC and MLMC levels
    RealMatrix Y_mom(numFunctions, 4), Y_cvmc_mom(numFunctions, 4, false);
    for (lev=0; lev<num_cv_lev; ++lev) {
      cv_raw_moments(sum_Ll, sum_Llm1, sum_Hl, sum_Hlm1, sum_Ll_Ll, sum_Ll_Llm1,
		     sum_Llm1_Llm1, sum_Hl_Ll, sum_Hl_Llm1, sum_Hlm1_Ll,
		     sum_Hlm1_Llm1, sum_Hl_Hl, sum_Hl_Hlm1, sum_Hlm1_Hlm1,
		     N_actual_hf[lev], sum_Ll_refined, sum_Llm1_refined,
		     N_actual_lf[lev], /*rho_dot2_LH,*/ lev, Y_cvmc_mom);
      Y_mom += Y_cvmc_mom;
    }
    if (num_hf_lev > num_cv_lev)
      ml_raw_moments(sum_Hl[1], sum_Hl[2], sum_Hl[3], sum_Hl[4], N_actual_hf,
		     num_cv_lev, num_hf_lev, Y_mom);
    convert_moments(Y_mom, momentStats); // raw to final (central or std)
    recover_variance(momentStats, varH);
  }
  else // for consistency with pilot projection
    update_projected_lf_samples(hf_targets, eval_ratios, hf_cost, N_actual_lf,
				N_alloc_lf, lf_cost, deltaEquivHF);

  compute_mlmf_estimator_variance(var_YH, N_actual_hf, Lambda, estVar);
  avgEstVar = average(estVar);
}


void NonDMultilevControlVarSampling::
multilevel_control_variate_mc_offline_pilot()
{
  // retrieve cost estimates across solution levels for HF model
  RealVector hf_targets_pilot, lf_targets, hf_cost, lf_cost;
  RealMatrix Lambda_pilot, var_YH_pilot;
  RealVectorArray eval_ratios_pilot;

  size_t lev, num_hf_lev = iteratedModel.truth_model().solution_levels();
  unsigned short group, lf_form = 0, hf_form = NLevActual.size() - 1;// extremes
  SizetArray&    N_alloc_lf =  NLevAlloc[lf_form];
  SizetArray&    N_alloc_hf =  NLevAlloc[hf_form];
  Sizet2DArray& N_actual_lf = NLevActual[lf_form];
  Sizet2DArray& N_actual_hf = NLevActual[hf_form];
  SizetArray N_alloc_pilot;  Sizet2DArray N_actual_pilot(num_hf_lev);
  N_alloc_pilot.assign(num_hf_lev, 0);
  for (lev=0; lev<num_hf_lev; ++lev)
    N_actual_pilot[lev].assign(numFunctions, 0);

  // -----------------------------------------
  // Initial loop for offline (overkill) pilot
  // -----------------------------------------
  evaluate_pilot(hf_cost, lf_cost, eval_ratios_pilot, Lambda_pilot,var_YH_pilot,
		 N_alloc_pilot, N_actual_pilot, hf_targets_pilot, false, false);

  // ----------------------------------------------------------
  // Evaluate online sample profile computed from offline pilot
  // ----------------------------------------------------------
  size_t qoi, num_cv_lev = std::min(num_hf_lev, (size_t)lf_cost.length());
  Real lf_lev_cost, hf_lev_cost, hf_ref_cost = hf_cost[num_hf_lev-1];
  IntRealMatrixMap sum_Ll, sum_Llm1, sum_Ll_refined, sum_Llm1_refined, sum_Hl,
    sum_Hlm1, sum_Ll_Ll, sum_Ll_Llm1, sum_Llm1_Llm1, sum_Hl_Ll, sum_Hl_Llm1,
    sum_Hlm1_Ll, sum_Hlm1_Llm1, sum_Hl_Hl, sum_Hl_Hlm1, sum_Hlm1_Hlm1;
  initialize_mlmf_sums(sum_Ll, sum_Llm1, sum_Ll_refined, sum_Llm1_refined,
		       sum_Hl, sum_Hlm1, sum_Ll_Ll, sum_Ll_Llm1, sum_Llm1_Llm1,
		       sum_Hl_Ll, sum_Hl_Llm1, sum_Hlm1_Ll, sum_Hlm1_Llm1,
		       sum_Hl_Hl, sum_Hl_Hlm1, sum_Hlm1_Hlm1, num_hf_lev,
		       num_cv_lev);
  for (lev=0, group=0; lev<num_hf_lev; ++lev, ++group) {
    configure_indices(group, hf_form, lev, sequenceType);
    hf_lev_cost = level_cost(hf_cost, lev);
    // use 0 in place of delta_N_hf[lev]; min of 2 samples reqd for online var
    numSamples = std::max(one_sided_delta(0., hf_targets_pilot[lev]),(size_t)2);
<<<<<<< HEAD
    evaluate_ml_sample_increment("mlcv_", lev);
=======
    N_alloc_hf[lev] += numSamples;
    evaluate_ml_sample_increment(lev);
>>>>>>> 74b6a546
    if (lev < num_cv_lev) {
      IntResponseMap hf_resp = allResponses; // shallow copy is sufficient
      configure_indices(group, lf_form, lev, sequenceType);
      lf_lev_cost = level_cost(lf_cost, lev);
      // eval allResp w/ LF model reusing allVars from ML step above
      // > Note: this CV sample set is not separately exported (see above).
      evaluate_parameter_sets(iteratedModel, true, false);
      // process previous and new set of allResponses for MLMF sums;
      accumulate_mlmf_Qsums(allResponses, hf_resp, sum_Ll, sum_Llm1,
			    sum_Ll_refined, sum_Llm1_refined, sum_Hl, sum_Hlm1,
			    sum_Ll_Ll, sum_Ll_Llm1, sum_Llm1_Llm1, sum_Hl_Ll,
			    sum_Hl_Llm1, sum_Hlm1_Ll, sum_Hlm1_Llm1, sum_Hl_Hl,
			    sum_Hl_Hlm1, sum_Hlm1_Hlm1, lev, N_actual_lf[lev],
			    N_actual_hf[lev]);
      increment_mlmf_equivalent_cost(numSamples, hf_lev_cost, numSamples,
				     lf_lev_cost, hf_ref_cost, equivHFEvals);
      N_alloc_lf[lev] += numSamples;
      // leave evaluation ratios and Lambda at values from Oracle pilot
    }
    else {
      // accumulate H sums for lev = 0, Y sums for lev > 0
      accumulate_ml_Ysums(sum_Hl, sum_Hl_Hl[1], lev, N_actual_hf[lev]);
      increment_ml_equivalent_cost(numSamples, hf_lev_cost, hf_ref_cost,
				   equivHFEvals);
    }
  }

  // --------------------------------------------------------
  // LF increments and final stats from online sample profile
  // --------------------------------------------------------
  // Only QOI_STATISTICS requires application of oversample ratios and
  // estimation of moments; ESTIMATOR_PERFORMANCE can bypass this expense.
  if (finalStatsType == QOI_STATISTICS) {

    Real lf_tgt_l;
    for (lev=0, group=0; lev<num_cv_lev; ++lev, ++group) {
      // LF increments from online sample profile
      configure_indices(group, lf_form, lev, sequenceType);
      if (backfillFailures) { // increment relative to successful samples
	lf_increment(eval_ratios_pilot[lev], N_actual_lf[lev],
		     hf_targets_pilot[lev], lf_targets, mlmfIter, lev);
	lf_tgt_l = average(lf_targets);
	N_alloc_lf[lev] += one_sided_delta(N_alloc_lf[lev], lf_tgt_l);
      }
      else {                  // increment relative to allocated samples
	lf_increment(eval_ratios_pilot[lev], N_alloc_lf[lev],
		     hf_targets_pilot[lev], lf_tgt_l, mlmfIter, lev);
	N_alloc_lf[lev] += numSamples;
      }
      if (numSamples) {
	accumulate_mlmf_Qsums(sum_Ll_refined, sum_Llm1_refined, lev,
			      N_actual_lf[lev]);
	increment_ml_equivalent_cost(numSamples, level_cost(lf_cost, lev),
				     hf_ref_cost, equivHFEvals);
      }
    }

    RealMatrix Y_mom(numFunctions, 4), Y_cvmc_mom(numFunctions, 4, false);
    for (lev=0; lev<num_cv_lev; ++lev) {
      cv_raw_moments(sum_Ll, sum_Llm1, sum_Hl, sum_Hlm1, sum_Ll_Ll, sum_Ll_Llm1,
		     sum_Llm1_Llm1, sum_Hl_Ll, sum_Hl_Llm1, sum_Hlm1_Ll,
		     sum_Hlm1_Llm1, sum_Hl_Hl, sum_Hl_Hlm1, sum_Hlm1_Hlm1,
		     N_actual_hf[lev], sum_Ll_refined, sum_Llm1_refined,
		     N_actual_lf[lev], /*rho_dot2_LH,*/ lev, Y_cvmc_mom);
      Y_mom += Y_cvmc_mom;
    }
    if (num_hf_lev > num_cv_lev)
      ml_raw_moments(sum_Hl[1], sum_Hl[2], sum_Hl[3], sum_Hl[4], N_actual_hf,
		     num_cv_lev, num_hf_lev, Y_mom);
    // Convert uncentered raw moment estimates to final moments (central or std)
    convert_moments(Y_mom, momentStats);
    recover_variance(momentStats, varH); // online variance
  }
  else // for consistency with pilot projection
    update_projected_lf_samples(hf_targets_pilot, eval_ratios_pilot, hf_cost,
				N_actual_lf, N_alloc_lf, lf_cost, deltaEquivHF);

  // Retain var_YH & Lambda from "oracle" pilot for computing final estimator
  // variances.  This results in mixing offline var_YH,Lambda with online
  // varH,N_hf, but is consistent with offline modes for MFMC and ACV.
  compute_mlmf_estimator_variance(var_YH_pilot, N_actual_hf,
				  Lambda_pilot, estVar);
  avgEstVar = average(estVar);
}


void NonDMultilevControlVarSampling::
multilevel_control_variate_mc_pilot_projection()
{
  // retrieve cost estimates across solution levels for HF model
  RealVector hf_targets, hf_cost, lf_cost;
  RealMatrix Lambda, var_YH;  RealVectorArray eval_ratios;

  // Initialize for pilot sample
  unsigned short lf_form = 0, hf_form = NLevActual.size() - 1; // 2 @ extremes
  SizetArray&    N_alloc_lf =  NLevAlloc[lf_form];
  SizetArray&    N_alloc_hf =  NLevAlloc[hf_form];
  Sizet2DArray& N_actual_lf = NLevActual[lf_form];
  Sizet2DArray& N_actual_hf = NLevActual[hf_form];

  evaluate_pilot(hf_cost, lf_cost, eval_ratios, Lambda, var_YH, N_alloc_hf,
		 N_actual_hf, hf_targets, true, true);

  // Unlike NonDMultilevelSampling::multilevel_mc_pilot_projection(), here we
  // cannot readily estimate cv_raw_moments().  Rather than reporting only the
  // ml_raw_moments() roll up, seems better to bypass variance recovery.

  size_t lev, num_hf_lev = (size_t)hf_cost.length(),
    num_cv_lev = std::min(num_hf_lev, (size_t)lf_cost.length());
  for (lev=0; lev<num_cv_lev; ++lev)
    { N_actual_lf[lev] = N_actual_hf[lev]; N_alloc_lf[lev] = N_alloc_hf[lev]; }
  SizetArray delta_N_hf;  delta_N_hf.assign(num_hf_lev, 0);
  update_projected_samples(hf_targets, eval_ratios, N_actual_hf, N_alloc_hf,
			   hf_cost, N_actual_lf, N_alloc_lf, lf_cost,
			   delta_N_hf, deltaEquivHF);
  Sizet2DArray N_proj_hf = N_actual_hf;
  increment_samples(N_proj_hf, delta_N_hf);
  compute_mlmf_estimator_variance(var_YH, N_proj_hf, Lambda, estVar);
  avgEstVar = average(estVar);
}


void NonDMultilevControlVarSampling::
evaluate_pilot(RealVector& hf_cost, RealVector& lf_cost,
	       RealVectorArray& eval_ratios, RealMatrix& Lambda,
	       RealMatrix& var_YH, SizetArray& N_alloc, Sizet2DArray& N_actual,
	       RealVector& hf_targets, bool accumulate_cost, bool pilot_estvar)
{
  Model& truth_model = iteratedModel.truth_model();
  Model& surr_model  = iteratedModel.surrogate_model();
  size_t qoi, lev, num_mf = NLevActual.size(),
    num_hf_lev = truth_model.solution_levels(),
    num_lf_lev =  surr_model.solution_levels(),
    num_cv_lev = std::min(num_hf_lev, num_lf_lev);
  bool online_hf_cost = !query_cost(num_hf_lev, truth_model, hf_cost),
       online_lf_cost = !query_cost(num_lf_lev,  surr_model, lf_cost);
  RealVector hf_accum_cost, lf_accum_cost; SizetArray hf_num_cost, lf_num_cost;
  if (online_hf_cost)
    { hf_accum_cost.size(num_hf_lev); hf_num_cost.assign(num_hf_lev, 0); }
  if (online_lf_cost)
    { lf_accum_cost.size(num_cv_lev); lf_num_cost.assign(num_cv_lev, 0); }

  eval_ratios.resize(num_cv_lev);
  //N_actual.resize(num_hf_lev);  N_alloc.resize(num_hf_lev);
  hf_targets.sizeUninitialized(num_hf_lev);
  Lambda.shapeUninitialized(numFunctions, num_cv_lev);
  var_YH.shapeUninitialized(numFunctions, num_hf_lev);

  // retrieve cost estimates across solution levels for HF model
  Real eps_sq_div_2, sum_sqrt_var_cost, agg_estvar_iter0 = 0., budget, r_lq,
    lf_lev_cost, hf_lev_cost, hf_ref_cost;
  bool budget_constrained = (maxFunctionEvals != SZ_MAX);

  RealMatrix sum_Ll(numFunctions, num_cv_lev),
    sum_Llm1(numFunctions, num_cv_lev),sum_Ll_refined(numFunctions, num_cv_lev),
    sum_Llm1_refined(numFunctions, num_cv_lev),
    sum_Ll_Ll(numFunctions, num_cv_lev),  sum_Ll_Llm1(numFunctions, num_cv_lev),
    sum_Llm1_Llm1(numFunctions, num_cv_lev), sum_Hlm1(numFunctions, num_cv_lev),
    sum_Hl_Ll(numFunctions, num_cv_lev),  sum_Hl_Llm1(numFunctions, num_cv_lev),
    sum_Hlm1_Ll(numFunctions, num_cv_lev),
    sum_Hlm1_Llm1(numFunctions, num_cv_lev),  sum_Hl(numFunctions, num_hf_lev),
    sum_Hl_Hl(numFunctions, num_hf_lev), sum_Hl_Hlm1(numFunctions, num_hf_lev),
    sum_Hlm1_Hlm1(numFunctions, num_hf_lev),
    rho_dot2_LH(numFunctions, num_cv_lev, false);
  RealVector agg_var_hf(num_hf_lev), avg_rho_dot2_LH(num_cv_lev, false),
    avg_lambda(num_cv_lev, false);

  // Initialize for pilot sample
  // > Note: N_actual may (pilot projection) or may not (offline pilot)
  //   be the same as N_hf.  We still use N_hf for computing delta_N_hf.
  Sizet2DArray  delta_N_l;
  load_pilot_sample(pilotSamples, sequenceType, NLevActual, delta_N_l);
  unsigned short group, lf_form = 0, hf_form = num_mf - 1;// 2 models @ extremes
  //SizetArray& delta_N_lf = delta_N_l[lf_form];
  SizetArray&   delta_N_hf = delta_N_l[hf_form];

  // FIRST PASS: evaluations, accumulations, cost estimates
  // NOTE: this will also simplify removing non-essential synchronizations
  for (lev=0, group=0; lev<num_hf_lev; ++lev, ++group) {

    configure_indices(group, hf_form, lev, sequenceType);
    numSamples = N_alloc[lev] = delta_N_hf[lev];
    //N_actual[lev].assign(numFunctions, 0); // covered in pre_run()

    evaluate_ml_sample_increment("mlcv_", lev);
    if (online_hf_cost) // accumulate online costs for HF model
      accumulate_paired_online_cost(hf_accum_cost, hf_num_cost, lev);

    // control variate betwen LF and HF for this discretization level
    if (lev < num_cv_lev) {
      // store allResponses used for sum_H (and sum_HH)
      IntResponseMap hf_resp = allResponses; // shallow copy is sufficient
      // activate LF response (lev 0) or LF response discrepancy (lev > 0)
      configure_indices(group, lf_form, lev, sequenceType);
      // eval allResp w/ LF model reusing allVars from ML step above
      // > Note: this CV sample set is not separately exported (see above).
      evaluate_parameter_sets(iteratedModel, true, false);
      // process previous and new set of allResponses for MLMF sums;
      accumulate_mlmf_Qsums(allResponses, hf_resp, sum_Ll, sum_Llm1,
			    sum_Ll_refined, sum_Llm1_refined, sum_Hl, sum_Hlm1,
			    sum_Ll_Ll, sum_Ll_Llm1, sum_Llm1_Llm1, sum_Hl_Ll,
			    sum_Hl_Llm1, sum_Hlm1_Ll, sum_Hlm1_Llm1, sum_Hl_Hl,
			    sum_Hl_Hlm1, sum_Hlm1_Hlm1,lev, N_actual[lev]);
      if (online_lf_cost) // accumulate online costs for LF model
	accumulate_paired_online_cost(lf_accum_cost, lf_num_cost, lev);
    }
    else // no LF for this level; accumulate only multilevel discrepancies
      accumulate_ml_Ysums(sum_Hl, sum_Hl_Hl, lev, N_actual[lev]);
  }
  if (online_hf_cost) average_online_cost(hf_accum_cost, hf_num_cost, hf_cost);
  if (online_lf_cost) average_online_cost(lf_accum_cost, lf_num_cost, lf_cost);
  hf_ref_cost = hf_cost[num_hf_lev-1];
  if (budget_constrained) budget = (Real)maxFunctionEvals * hf_ref_cost;
  // Note: could assign these back if needed elsewhere:
  //if (online_hf_cost) truth_model.solution_level_costs(hf_cost);
  //if (online_lf_cost)  surr_model.solution_level_costs(lf_cost);

  // SECOND PASS: STATS
  sum_sqrt_var_cost = 0.;
  for (lev=0, group=0; lev<num_hf_lev; ++lev, ++group) {

    hf_lev_cost = level_cost(hf_cost, lev);
    Real& agg_var_hf_l = agg_var_hf[lev];//carried over from prev iter if!samp
    numSamples = delta_N_hf[lev];

    if (lev < num_cv_lev) {
      lf_lev_cost = level_cost(lf_cost, lev);
      if (accumulate_cost)
	increment_mlmf_equivalent_cost(numSamples, hf_lev_cost, numSamples,
				       lf_lev_cost, hf_ref_cost, equivHFEvals);

      // compute the average evaluation ratio and Lambda factor
      RealVector& eval_ratios_l = eval_ratios[lev];
      compute_eval_ratios(sum_Ll, sum_Llm1, sum_Hl, sum_Hlm1, sum_Ll_Ll,
			  sum_Ll_Llm1, sum_Llm1_Llm1, sum_Hl_Ll, sum_Hl_Llm1,
			  sum_Hlm1_Ll, sum_Hlm1_Llm1, sum_Hl_Hl, sum_Hl_Hlm1,
			  sum_Hlm1_Hlm1, hf_lev_cost/lf_lev_cost, lev,
			  N_actual[lev], var_YH, rho_dot2_LH, eval_ratios_l);

      // retain Lambda per QoI and level, but apply QoI-average where needed
      for (qoi=0; qoi<numFunctions; ++qoi) {
	r_lq = eval_ratios_l[qoi];
	Lambda(qoi,lev) = 1. - rho_dot2_LH(qoi,lev) * (r_lq - 1.) / r_lq;
      }
      avg_lambda[lev]      = average(Lambda[lev],      numFunctions);
      avg_rho_dot2_LH[lev] = average(rho_dot2_LH[lev], numFunctions);
      agg_var_hf_l         = sum(var_YH[lev],          numFunctions);
      // accumulate sum of sqrt's of estimator var * cost used in N_target
      Real om_rho2 = 1. - avg_rho_dot2_LH[lev];
      sum_sqrt_var_cost += (budget_constrained) ?
	std::sqrt(agg_var_hf_l / hf_lev_cost * om_rho2) *
	(hf_lev_cost + (1. + average(eval_ratios[lev])) * lf_lev_cost) :
	std::sqrt(agg_var_hf_l * hf_lev_cost / om_rho2) * avg_lambda[lev];
    }
    else { // no LF model for this level; accumulate only multilevel discreps
      if (accumulate_cost)
	increment_ml_equivalent_cost(numSamples, hf_lev_cost, hf_ref_cost,
				     equivHFEvals);
      // compute Y variances for this level and aggregate across QoI:
      variance_Ysum(sum_Hl[lev], sum_Hl_Hl[lev], N_actual[lev], var_YH[lev]);
      agg_var_hf_l = sum(var_YH[lev], numFunctions);
      // accumulate sum of sqrt's of estimator var * cost used in N_target
      sum_sqrt_var_cost += std::sqrt(agg_var_hf_l * hf_lev_cost);
    }

    // MSE reference is MLMF MC applied to {HF,LF} pilot sample aggregated
    // across qoi.  Note: if the pilot sample for LF is not shaped, then r=1
    // will result in no additional variance reduction beyond MLMC.
    if (!budget_constrained)
      agg_estvar_iter0 += aggregate_mse_Yvar(var_YH[lev], N_actual[lev]);
  }

  // MLMC estimator variance for final estvar reporting is not aggregated
  // (reduction from control variate is applied subsequently)
  if (pilot_estvar)
    compute_ml_estimator_variance(var_YH, N_actual, estVarIter0);
  // compute eps^2 / 2 = aggregated estvar0 * rel tol
  if (!budget_constrained) {// eps^2 / 2 = est var * conv tol
    eps_sq_div_2 = agg_estvar_iter0 * convergenceTol;
    if (outputLevel == DEBUG_OUTPUT)
      Cout << "Epsilon squared target = " << eps_sq_div_2 << std::endl;
  }

  // update sample targets based on variance estimates
  // Note: sum_sqrt_var_cost is defined differently for the two cases
  Real fact = (budget_constrained) ?
    budget / sum_sqrt_var_cost :      //        budget constraint
    sum_sqrt_var_cost / eps_sq_div_2; // error balance constraint
  for (lev=0; lev<num_hf_lev; ++lev) {
    hf_lev_cost = level_cost(hf_cost, lev);
    hf_targets[lev] = (lev < num_cv_lev) ? fact *
      std::sqrt(agg_var_hf[lev] / hf_lev_cost * (1. - avg_rho_dot2_LH[lev])) :
      fact * std::sqrt(agg_var_hf[lev] / hf_lev_cost);
    //delta_N_hf[lev] = one_sided_delta(N_alloc_hf[lev], hf_targets[lev]);
  }

  ++mlmfIter;
}


void NonDMultilevControlVarSampling::
compute_eval_ratios(RealMatrix& sum_L_shared, RealMatrix& sum_H,
		    RealMatrix& sum_LL, RealMatrix& sum_LH, RealMatrix& sum_HH,
		    Real cost_ratio, size_t lev, const SizetArray& N_shared,
		    RealMatrix& var_H, RealMatrix& rho2_LH,
		    RealVector& eval_ratios)
{
  if (eval_ratios.empty()) eval_ratios.sizeUninitialized(numFunctions);

  //Real eval_ratio, avg_eval_ratio = 0.; size_t num_avg = 0;
  for (size_t qoi=0; qoi<numFunctions; ++qoi) {

    Real& rho_sq = rho2_LH(qoi,lev);
    compute_mf_correlation(sum_L_shared(qoi,lev), sum_H(qoi,lev),
			   sum_LL(qoi,lev), sum_LH(qoi,lev), sum_HH(qoi,lev),
			   N_shared[qoi], var_H(qoi,lev), rho_sq);
    if (outputLevel >= NORMAL_OUTPUT)
      Cout << "rho_LH (Pearson correlation) for QoI " << qoi+1 << " = "
	   << std::setw(9) << std::sqrt(rho_sq) << '\n';

    eval_ratios[qoi] = (rho_sq < 1.) ? // protect against division by 0
      std::sqrt(cost_ratio * rho_sq / (1. - rho_sq)) :
      std::sqrt(cost_ratio / Pecos::SMALL_NUMBER); // should not happen
    if (outputLevel >= DEBUG_OUTPUT)
      Cout << "eval_ratio() QoI " << qoi+1 << ": cost_ratio = " << cost_ratio
	   << " rho_sq = " << rho_sq << " eval_ratio = " << eval_ratios[qoi]
	   << std::endl;
  }
  if (outputLevel >= DEBUG_OUTPUT) {
    Cout << "variance of HF Q[" << lev << "]:\n";
    write_col_vector_trans(Cout, (int)lev, (int)numFunctions, var_H);
  }
}


void NonDMultilevControlVarSampling::
compute_eval_ratios(RealMatrix& sum_Ll,        RealMatrix& sum_Llm1,
		    RealMatrix& sum_Hl,        RealMatrix& sum_Hlm1,
		    RealMatrix& sum_Ll_Ll,     RealMatrix& sum_Ll_Llm1,
		    RealMatrix& sum_Llm1_Llm1, RealMatrix& sum_Hl_Ll,
		    RealMatrix& sum_Hl_Llm1,   RealMatrix& sum_Hlm1_Ll,
		    RealMatrix& sum_Hlm1_Llm1, RealMatrix& sum_Hl_Hl,
		    RealMatrix& sum_Hl_Hlm1,   RealMatrix& sum_Hlm1_Hlm1,
		    Real cost_ratio, size_t lev, const SizetArray& N_shared,
		    RealMatrix& var_YHl,       RealMatrix& rho_dot2_LH,
		    RealVector& eval_ratios)
{
  if (lev == 0)
    compute_eval_ratios(sum_Ll, sum_Hl, sum_Ll_Ll, sum_Hl_Ll, sum_Hl_Hl,
			cost_ratio, lev, N_shared, var_YHl, rho_dot2_LH,
			eval_ratios);
  else {
    if (eval_ratios.empty()) eval_ratios.sizeUninitialized(numFunctions);
    Real beta_dot, gamma;
    for (size_t qoi=0; qoi<numFunctions; ++qoi) {
      Real& rho_dot_sq = rho_dot2_LH(qoi,lev);
      compute_mlmf_control(sum_Ll(qoi,lev), sum_Llm1(qoi,lev), sum_Hl(qoi,lev),
			   sum_Hlm1(qoi,lev), sum_Ll_Ll(qoi,lev),
			   sum_Ll_Llm1(qoi,lev), sum_Llm1_Llm1(qoi,lev),
			   sum_Hl_Ll(qoi,lev), sum_Hl_Llm1(qoi,lev),
			   sum_Hlm1_Ll(qoi,lev), sum_Hlm1_Llm1(qoi,lev),
			   sum_Hl_Hl(qoi,lev), sum_Hl_Hlm1(qoi,lev),
			   sum_Hlm1_Hlm1(qoi,lev), N_shared[qoi],
			   var_YHl(qoi,lev), rho_dot_sq, beta_dot, gamma);
      if (outputLevel >= NORMAL_OUTPUT)
	Cout << "rho_dot_LH for QoI " << qoi+1 << " = " << std::setw(9)
	     << std::sqrt(rho_dot_sq) << '\n';

      eval_ratios[qoi] = (rho_dot_sq < 1.) ? // protect against division by 0
	std::sqrt(cost_ratio * rho_dot_sq / (1.-rho_dot_sq)) :
	std::sqrt(cost_ratio / Pecos::SMALL_NUMBER); // should not happen
      if (outputLevel >= DEBUG_OUTPUT)
	Cout << "eval_ratio() QoI " << qoi+1 << ": cost_ratio = "
	     << cost_ratio << " rho_dot_sq = " << rho_dot_sq
	     << " eval_ratio = " << eval_ratios[qoi] << std::endl;
    }
    if (outputLevel >= DEBUG_OUTPUT) {
      Cout << "variance of HF Y[" << lev << "]:\n";
      write_col_vector_trans(Cout, (int)lev, (int)numFunctions, var_YHl);
    }
  }
}


void NonDMultilevControlVarSampling::
cv_raw_moments(IntRealMatrixMap& sum_L_shared, IntRealMatrixMap& sum_H,
	       IntRealMatrixMap& sum_LL,       IntRealMatrixMap& sum_LH,
	       const SizetArray& N_shared,     IntRealMatrixMap& sum_L_refined,
	       const SizetArray& N_refined,  //const RealMatrix& rho2_LH,
	       size_t lev,                     RealMatrix& H_raw_mom)
{
  if (H_raw_mom.empty()) H_raw_mom.shapeUninitialized(numFunctions, 4);
  RealVector beta(numFunctions, false);

  // rho2_LH not stored for i > 1
  //for (size_t qoi=0; qoi<numFunctions; ++qoi)
  //  Cout << "rho_LH (Pearson correlation) for QoI " << qoi+1 << " = "
  //	   << std::setw(9) << std::sqrt(rho2_LH(qoi,lev)) << '\n';
  //<< ", effectiveness ratio = " << std::setw(9) << rho2_LH(qoi,lev)*cr1;

  for (int i=1; i<=4; ++i) {
    compute_mf_control(sum_L_shared[i], sum_H[i], sum_LL[i], sum_LH[i],
		       N_shared, lev, beta);
    Cout << "Moment " << i << ":\n";
    RealVector H_rm_col(Teuchos::View, H_raw_mom[i-1], numFunctions);
    apply_mf_control(sum_H[i], sum_L_shared[i], N_shared, sum_L_refined[i],
		     N_refined, lev, beta, H_rm_col);
  }
  Cout << '\n'; // for loop over levels
}


void NonDMultilevControlVarSampling::
cv_raw_moments(IntRealMatrixMap& sum_Ll,        IntRealMatrixMap& sum_Llm1,
	       IntRealMatrixMap& sum_Hl,        IntRealMatrixMap& sum_Hlm1,
	       IntRealMatrixMap& sum_Ll_Ll,     IntRealMatrixMap& sum_Ll_Llm1,
	       IntRealMatrixMap& sum_Llm1_Llm1, IntRealMatrixMap& sum_Hl_Ll,
	       IntRealMatrixMap& sum_Hl_Llm1,   IntRealMatrixMap& sum_Hlm1_Ll,
	       IntRealMatrixMap& sum_Hlm1_Llm1, IntRealMatrixMap& sum_Hl_Hl,
	       IntRealMatrixMap& sum_Hl_Hlm1,   IntRealMatrixMap& sum_Hlm1_Hlm1,
	       const SizetArray& N_shared, IntRealMatrixMap& sum_Ll_refined,
	       IntRealMatrixMap& sum_Llm1_refined,
	       const SizetArray& N_refined, //const RealMatrix& rho_dot2_LH,
	       size_t lev, RealMatrix& H_raw_mom)
{
  if (lev == 0)
    cv_raw_moments(sum_Ll, sum_Hl, sum_Ll_Ll, sum_Hl_Ll, N_shared,
		   sum_Ll_refined, N_refined, /*rho_dot2_LH,*/ lev, H_raw_mom);
  else {
    if (H_raw_mom.empty()) H_raw_mom.shapeUninitialized(numFunctions, 4);
    RealVector beta_dot(numFunctions, false), gamma(numFunctions, false);

    // rho_dot2_LH not stored for i > 1
    //for (size_t qoi=0; qoi<numFunctions; ++qoi)
    //  Cout << "rho_dot_LH for QoI " << qoi+1 << " = " << std::setw(9)
    //       << std::sqrt(rho_dot2_LH(qoi,lev)) << '\n';
    //<< ", effectiveness ratio = " << rho_dot2_LH(qoi,lev) * cr1;

    // aggregate expected value of estimators for E[Y] for Y=LF^k or Y=HF^k
    for (int i=1; i<=4; ++i) {
      compute_mlmf_control(sum_Ll[i], sum_Llm1[i], sum_Hl[i], sum_Hlm1[i],
			   sum_Ll_Ll[i], sum_Ll_Llm1[i], sum_Llm1_Llm1[i],
			   sum_Hl_Ll[i], sum_Hl_Llm1[i], sum_Hlm1_Ll[i],
			   sum_Hlm1_Llm1[i], sum_Hl_Hl[i], sum_Hl_Hlm1[i],
			   sum_Hlm1_Hlm1[i], N_shared, lev, beta_dot, gamma);
      Cout << "Moment " << i << ":\n";
      RealVector H_rm_col(Teuchos::View, H_raw_mom[i-1], numFunctions);
      apply_mlmf_control(sum_Hl[i], sum_Hlm1[i], sum_Ll[i], sum_Llm1[i],
			 N_shared, sum_Ll_refined[i], sum_Llm1_refined[i],
			 N_refined, lev, beta_dot, gamma, H_rm_col);
    }
    Cout << '\n'; // for loop over levels
  }
}


void NonDMultilevControlVarSampling::
compute_mlmf_control(Real sum_Ll, Real sum_Llm1, Real sum_Hl, Real sum_Hlm1,
		     Real sum_Ll_Ll, Real sum_Ll_Llm1, Real sum_Llm1_Llm1,
		     Real sum_Hl_Ll, Real sum_Hl_Llm1, Real sum_Hlm1_Ll,
		     Real sum_Hlm1_Llm1, Real sum_Hl_Hl, Real sum_Hl_Hlm1,
		     Real sum_Hlm1_Hlm1, size_t N_shared, Real& var_YHl,
		     Real& rho_dot2_LH, Real& beta_dot, Real& gamma)
{
  Real bessel_corr = (Real)N_shared / (Real)(N_shared - 1);

  // means, variances, covariances for Q
  // Note: sum_*[i][lm1] is not the same as sum_*lm1[i][lev] due to
  //       discrepancy evaluations with different sample sets!
  Real mu_Ll = sum_Ll / N_shared,  mu_Llm1 = sum_Llm1 / N_shared;
  Real mu_Hl = sum_Hl / N_shared,  mu_Hlm1 = sum_Hlm1 / N_shared;

  Real var_Ll   = (sum_Ll_Ll     / N_shared - mu_Ll   * mu_Ll)   * bessel_corr;
  Real var_Llm1 = (sum_Llm1_Llm1 / N_shared - mu_Llm1 * mu_Llm1) * bessel_corr;
  Real var_Hl   = (sum_Hl_Hl     / N_shared - mu_Hl   * mu_Hl)   * bessel_corr;
  Real var_Hlm1 = (sum_Hlm1_Hlm1 / N_shared - mu_Hlm1 * mu_Hlm1) * bessel_corr;

  Real cov_Hl_Ll   = (sum_Hl_Ll   / N_shared - mu_Hl   * mu_Ll)   * bessel_corr;
  Real cov_Hl_Llm1 = (sum_Hl_Llm1 / N_shared - mu_Hl   * mu_Llm1) * bessel_corr;
  Real cov_Hlm1_Ll = (sum_Hlm1_Ll / N_shared - mu_Hlm1 * mu_Ll)   * bessel_corr;
  Real cov_Hlm1_Llm1
    = (sum_Hlm1_Llm1 / N_shared - mu_Hlm1 * mu_Llm1) * bessel_corr;

  Real cov_Ll_Llm1 = (sum_Ll_Llm1 / N_shared - mu_Ll * mu_Llm1) * bessel_corr;
  Real cov_Hl_Hlm1 = (sum_Hl_Hlm1 / N_shared - mu_Hl * mu_Hlm1) * bessel_corr;

  // quantities derived from Q moments
  // gamma:
  Real cov_YHl_Ll   = cov_Hl_Ll   - cov_Hlm1_Ll;
  Real cov_YHl_Llm1 = cov_Hl_Llm1 - cov_Hlm1_Llm1;
  gamma = (cov_YHl_Llm1 * cov_Ll_Llm1 - var_Llm1 * cov_YHl_Ll)
        / (var_Ll * cov_YHl_Llm1 - cov_YHl_Ll * cov_Ll_Llm1);
  // theta, tau, beta:
  Real cov_YHl_YLldot = gamma * (cov_Hl_Ll - cov_Hlm1_Ll)
                      - cov_Hl_Llm1 + cov_Hlm1_Llm1;
  Real cov_YHl_YLl = cov_Hl_Ll - cov_Hlm1_Ll - cov_Hl_Llm1 + cov_Hlm1_Llm1;
  Real var_YLldot  = gamma * (gamma * var_Ll - 2. * cov_Ll_Llm1) + var_Llm1;
  var_YHl      = var_Hl - 2. * cov_Hl_Hlm1 + var_Hlm1; // var(H_l - H_lm1)
  Real var_YLl = var_Ll - 2. * cov_Ll_Llm1 + var_Llm1, // var(L_l - L_lm1)
       theta   = cov_YHl_YLldot / cov_YHl_YLl, tau = var_YLldot / var_YLl;
  beta_dot = cov_YHl_YLldot / var_YLldot;

  // compute evaluation ratio which determines increment for LF samples
  // > the sample increment optimizes the total computational budget and is
  //   not treated as a worst case accuracy reqmt --> use the QoI average
  // > refinement based only on QoI mean statistics
  // Given use of 1/r in MSE_ratio, one approach would average 1/r, but
  // this does not seem to behave as well in limited numerical experience.
  Real rho2_LH = cov_YHl_YLl / var_YHl * cov_YHl_YLl / var_YLl,
       ratio   = theta * theta / tau;
  // variance reduction test
  //if (ratio < 1.) ...switch to Ycorr-based control...
  rho_dot2_LH  = rho2_LH * ratio;
  //rho_dot2_LH = cov_YHl_YLldot / var_YHl * cov_YHl_YLldot / var_YLldot;

  if (outputLevel == DEBUG_OUTPUT)
    Cout << "compute_mlmf_control(): var reduce ratio = " << ratio
	 << " rho2_LH = " << rho2_LH << " rho_dot2_LH = " << rho_dot2_LH
	 << std::endl;
}


void NonDMultilevControlVarSampling::
apply_mlmf_control(Real sum_Hl, Real sum_Hlm1, Real sum_Ll, Real sum_Llm1,
		   size_t N_shared,  Real sum_Ll_refined,
		   Real sum_Llm1_refined, size_t N_refined, Real beta_dot,
		   Real gamma, Real& H_raw_mom)
{
  // updated LF expectations following final sample increment:
  Real mu_Hl = sum_Hl / N_shared,  mu_Hlm1 = sum_Hlm1 / N_shared,
       mu_Ll = sum_Ll / N_shared,  mu_Llm1 = sum_Llm1 / N_shared;
  Real refined_mu_Ll   =   sum_Ll_refined / N_refined;
  Real refined_mu_Llm1 = sum_Llm1_refined / N_refined;

  // apply control for HF uncentered raw moment estimates:
  Real mu_YH            = mu_Hl - mu_Hlm1;
  Real mu_YLdot         = gamma *         mu_Ll -         mu_Llm1;
  Real refined_mu_YLdot = gamma * refined_mu_Ll - refined_mu_Llm1;
  H_raw_mom             = mu_YH - beta_dot * (mu_YLdot - refined_mu_YLdot);
}


void NonDMultilevControlVarSampling::
update_projected_samples(const RealVector& hf_targets,
			 const RealVectorArray& eval_ratios,
			 const Sizet2DArray& N_actual_hf,
			 SizetArray& N_alloc_hf, const RealVector& hf_cost,
			 const Sizet2DArray& N_actual_lf,
			 SizetArray& N_alloc_lf, const RealVector& lf_cost,
			 SizetArray& delta_N_actual_hf,
			 //SizetArray& delta_N_actual_lf,
			 Real& delta_equiv_hf)
{
  size_t hf_actual_incr, hf_alloc_incr, lf_actual_incr, lf_alloc_incr,
    lev, num_hf_lev = hf_cost.length(),
    num_cv_lev = std::min(num_hf_lev, (size_t)lf_cost.length());
  Real hf_target_l, hf_ref_cost = hf_cost[num_hf_lev-1];
  RealVector lf_targets(numFunctions, false);
  for (lev=0; lev<num_hf_lev; ++lev) {
    hf_target_l      = hf_targets[lev];
    hf_alloc_incr    = one_sided_delta(N_alloc_hf[lev], hf_target_l);
    N_alloc_hf[lev] += hf_alloc_incr;
    // Note: not duplicate as evaluate_pilot() does not compute delta_N_hf
    hf_actual_incr   = (backfillFailures) ?
      one_sided_delta(N_actual_hf[lev], hf_target_l, 1) : hf_alloc_incr;
    //increment_samples(N_actual_hf[lev], hf_actual_incr);
    delta_N_actual_hf[lev] += hf_actual_incr;
    if (lev<num_cv_lev) {
      const RealVector& eval_ratios_l = eval_ratios[lev];
      for (size_t qoi=0; qoi<numFunctions; ++qoi)
	lf_targets[qoi] = eval_ratios_l[qoi] * hf_target_l;
      lf_alloc_incr    = one_sided_delta(N_alloc_lf[lev], average(lf_targets));
      N_alloc_lf[lev] += lf_alloc_incr;
      lf_actual_incr   = (backfillFailures) ?
	one_sided_delta(N_actual_lf[lev], lf_targets, 1) : lf_alloc_incr;
      //increment_samples(N_actual_lf[lev], lf_actual_incr);
      //delta_N_actual_lf[lev] += lf_actual_incr;
      increment_mlmf_equivalent_cost(hf_actual_incr, level_cost(hf_cost, lev),
				     lf_actual_incr, level_cost(lf_cost, lev),
				     hf_ref_cost, delta_equiv_hf);
    }
    else
      increment_ml_equivalent_cost(hf_actual_incr, level_cost(hf_cost, lev),
				   hf_ref_cost, delta_equiv_hf);
  }
}


void NonDMultilevControlVarSampling::
update_projected_lf_samples(const RealVector& hf_targets,
			    const RealVectorArray& eval_ratios,
			    const RealVector& hf_cost,
			    const Sizet2DArray& N_actual_lf,
			    SizetArray& N_alloc_lf, const RealVector& lf_cost,
			    //SizetArray& delta_N_actual_lf,
			    Real& delta_equiv_hf)
{
  size_t lf_actual_incr, lf_alloc_incr, lev, num_hf_lev = hf_cost.length(),
    num_cv_lev = std::min(num_hf_lev, (size_t)lf_cost.length());
  Real hf_target_l, hf_ref_cost = hf_cost[num_hf_lev-1];
  RealVector lf_targets(numFunctions, false);
  for (lev=0; lev<num_cv_lev; ++lev) {
    hf_target_l = hf_targets[lev];
    const RealVector& eval_ratios_l = eval_ratios[lev];
    for (size_t qoi=0; qoi<numFunctions; ++qoi)
      lf_targets[qoi] = eval_ratios_l[qoi] * hf_target_l;
    lf_alloc_incr    = one_sided_delta(N_alloc_lf[lev], average(lf_targets));
    N_alloc_lf[lev] += lf_alloc_incr;
    lf_actual_incr   = (backfillFailures) ?
      one_sided_delta(N_actual_lf[lev], lf_targets, 1) : lf_alloc_incr;
    //delta_N_actual_lf[lev] += lf_actual_incr;
    increment_ml_equivalent_cost(lf_actual_incr, level_cost(lf_cost, lev),
				 hf_ref_cost, delta_equiv_hf);
  }
}


void NonDMultilevControlVarSampling::
initialize_mlmf_sums(IntRealMatrixMap& sum_L_shared,
		     IntRealMatrixMap& sum_L_refined, IntRealMatrixMap& sum_H,
		     IntRealMatrixMap& sum_LL,        IntRealMatrixMap& sum_LH,
		     IntRealMatrixMap& sum_HH,        size_t num_ml_lev,
		     size_t num_cv_lev)
{
  // sum_* are running sums across all increments
  std::pair<int, RealMatrix> empty_pr;
  for (int i=1; i<=4; ++i) {
    empty_pr.first = i;
    // std::map::insert() returns std::pair<IntRVMIter, bool>:
    // use iterator to shape RealMatrix in place and init sums to 0

    // num_cv_lev:
    sum_L_shared.insert(empty_pr).first->second.shape(numFunctions, num_cv_lev);
    sum_L_refined.insert(empty_pr).first->second.shape(numFunctions,num_cv_lev);
    sum_LL.insert(empty_pr).first->second.shape(numFunctions, num_cv_lev);
    sum_LH.insert(empty_pr).first->second.shape(numFunctions, num_cv_lev);

    // num_ml_lev:
    sum_H.insert(empty_pr).first->second.shape(numFunctions, num_ml_lev);
  }

  // Only need order 1 accumulation for HH
  empty_pr.first = 1;
  sum_HH.insert(empty_pr).first->second.shape(numFunctions, num_ml_lev);
}


void NonDMultilevControlVarSampling::
initialize_mlmf_sums(IntRealMatrixMap& sum_Ll, IntRealMatrixMap& sum_Llm1,
		     IntRealMatrixMap& sum_Ll_refined,
		     IntRealMatrixMap& sum_Llm1_refined,
		     IntRealMatrixMap& sum_Hl, IntRealMatrixMap& sum_Hlm1,
		     IntRealMatrixMap& sum_Ll_Ll, IntRealMatrixMap& sum_Ll_Llm1,
		     IntRealMatrixMap& sum_Llm1_Llm1,
		     IntRealMatrixMap& sum_Hl_Ll, IntRealMatrixMap& sum_Hl_Llm1,
		     IntRealMatrixMap& sum_Hlm1_Ll,
		     IntRealMatrixMap& sum_Hlm1_Llm1,
		     IntRealMatrixMap& sum_Hl_Hl, IntRealMatrixMap& sum_Hl_Hlm1,
		     IntRealMatrixMap& sum_Hlm1_Hlm1, size_t num_ml_lev,
		     size_t num_cv_lev)
{
  // sum_* are running sums across all increments
  std::pair<int, RealMatrix> empty_pr;
  for (int i=1; i<=4; ++i) {
    empty_pr.first = i;
    // std::map::insert() returns std::pair<IntRVMIter, bool>:
    // use iterator to shape RealMatrix in place and init sums to 0

    // num_cv_lev:
    sum_Ll.insert(empty_pr).first->second.shape(numFunctions, num_cv_lev);
    sum_Llm1.insert(empty_pr).first->second.shape(numFunctions, num_cv_lev);
    sum_Ll_refined.insert(empty_pr).first->
      second.shape(numFunctions, num_cv_lev);
    sum_Llm1_refined.insert(empty_pr).first->
      second.shape(numFunctions, num_cv_lev);
    sum_Ll_Ll.insert(empty_pr).first->second.shape(numFunctions, num_cv_lev);
    sum_Ll_Llm1.insert(empty_pr).first->second.shape(numFunctions, num_cv_lev);
    sum_Llm1_Llm1.insert(empty_pr).first->second.shape(numFunctions,num_cv_lev);
    sum_Hlm1.insert(empty_pr).first->second.shape(numFunctions, num_cv_lev);
    sum_Hl_Ll.insert(empty_pr).first->second.shape(numFunctions, num_cv_lev);
    sum_Hl_Llm1.insert(empty_pr).first->second.shape(numFunctions, num_cv_lev);
    sum_Hlm1_Ll.insert(empty_pr).first->second.shape(numFunctions, num_cv_lev);
    sum_Hlm1_Llm1.insert(empty_pr).first->second.shape(numFunctions,num_cv_lev);
    // num_ml_lev:
    sum_Hl.insert(empty_pr).first->second.shape(numFunctions, num_ml_lev);
    sum_Hl_Hl.insert(empty_pr).first->second.shape(numFunctions, num_ml_lev);
    sum_Hl_Hlm1.insert(empty_pr).first->second.shape(numFunctions, num_ml_lev);
    sum_Hlm1_Hlm1.insert(empty_pr).first->second.shape(numFunctions,num_ml_lev);
  }
}


void NonDMultilevControlVarSampling::
accumulate_mlmf_Qsums(IntRealMatrixMap& sum_Ql, IntRealMatrixMap& sum_Qlm1,
		      size_t lev, SizetArray& num_Q)
{
  if (lev == 0)
    accumulate_ml_Qsums(sum_Ql, lev, num_Q);
  else {
    using std::isfinite;
    Real q_l, q_l_prod, q_lm1_prod, q_lm1;
    int l1_ord, l2_ord, active_ord; size_t qoi;
    IntRespMCIter r_it; IntRMMIter l1_it, l2_it;

    for (r_it=allResponses.begin(); r_it!=allResponses.end(); ++r_it) {
      const RealVector& fn_vals = r_it->second.function_values();

      for (qoi=0; qoi<numFunctions; ++qoi) {
	// response mode AGGREGATED_MODELS orders HF (active model key)
	// followed by LF (previous/decremented model key)
	q_l_prod   = q_l   = fn_vals[qoi];
	q_lm1_prod = q_lm1 = fn_vals[qoi+numFunctions];

	// sync sample counts for Ql and Qlm1
	if (isfinite(q_l) && isfinite(q_lm1)) { // neither NaN nor +/-Inf
	  l1_it  = sum_Ql.begin();
	  l2_it  = sum_Qlm1.begin();
	  l1_ord = (l1_it == sum_Ql.end())   ? 0 : l1_it->first;
	  l2_ord = (l2_it == sum_Qlm1.end()) ? 0 : l2_it->first;

	  active_ord = 1;
	  while (l1_it != sum_Ql.end() || l2_it != sum_Qlm1.end()) {

	    // Low: Ll, Llm1
	    if (l1_ord == active_ord) {
	      l1_it->second(qoi,lev) += q_l_prod; ++l1_it;
	      l1_ord = (l1_it == sum_Ql.end()) ? 0 : l1_it->first;
	    }
	    if (l2_ord == active_ord) {
	      l2_it->second(qoi,lev) += q_lm1_prod; ++l2_it;
	      l2_ord = (l2_it == sum_Qlm1.end()) ? 0 : l2_it->first;
	    }

	    q_l_prod *= q_l; q_lm1_prod *= q_lm1; ++active_ord;
	  }
	  ++num_Q[qoi];
	}
      }
      //Cout << r_it->first << ": " << sum_Ql[1] << sum_Qlm1[1];
    }
  }
}


void NonDMultilevControlVarSampling::
accumulate_mlmf_Ysums(IntRealMatrixMap& sum_Y, size_t lev, SizetArray& num_Y)
{
  // uses one set of allResponses in BYPASS_SURROGATE (level 0) or
  // AGGREGATED_MODELS (lev > 0) modes.  IntRealMatrixMap is a multilevel
  // case with discrepancies, indexed by level.

  if (lev == 0)
    accumulate_ml_Qsums(sum_Y, lev, num_Y);
  else { // AGGREGATED_MODELS -> 2 sets of qoi per response map
    using std::isfinite;
    Real fn_l, prod_l, fn_lm1, prod_lm1;
    int ord, active_ord; size_t qoi;
    IntRespMCIter r_it; IntRMMIter y_it;

    for (r_it=allResponses.begin(); r_it!=allResponses.end(); ++r_it) {
      const RealVector& fn_vals = r_it->second.function_values();

      for (qoi=0; qoi<numFunctions; ++qoi) {
	// response mode AGGREGATED_MODELS orders HF (active model key)
	// followed by LF (previous/decremented model key)
	prod_l   = fn_l   = fn_vals[qoi];
	prod_lm1 = fn_lm1 = fn_vals[qoi+numFunctions];

	if (isfinite(fn_l) && isfinite(fn_lm1)) { // neither NaN nor +/-Inf
	  y_it = sum_Y.begin(); ord = y_it->first; active_ord = 1;
	  while (y_it!=sum_Y.end()) {
    
	    if (ord == active_ord) {
	      y_it->second(qoi,lev) += prod_l - prod_lm1; ++y_it;
	      ord = (y_it == sum_Y.end()) ? 0 : y_it->first;
	    }

	    prod_l *= fn_l; prod_lm1 *= fn_lm1;
	    ++active_ord;
	  }
	  ++num_Y[qoi];
	}
      }
      //Cout << r_it->first << ": " << sum_Y[1];
    }
  }
}


void NonDMultilevControlVarSampling::
accumulate_mlmf_Qsums(const IntResponseMap& lf_resp_map,
		      const IntResponseMap& hf_resp_map,
		      IntRealMatrixMap& sum_L_shared,
		      IntRealMatrixMap& sum_L_refined, IntRealMatrixMap& sum_H,
		      IntRealMatrixMap& sum_LL, IntRealMatrixMap& sum_LH,
		      IntRealMatrixMap& sum_HH, size_t lev,
		      SizetArray& num_L, SizetArray& num_H)
{
  using std::isfinite;
  Real lf_l, hf_l, lf_l_prod, hf_l_prod;
  IntRespMCIter lf_r_it, hf_r_it;
  IntRMMIter ls_it, lr_it, h_it, ll_it, lh_it, hh_it;
  int ls_ord, lr_ord, h_ord, ll_ord, lh_ord, hh_ord, active_ord;
  size_t qoi;

  for (lf_r_it =lf_resp_map.begin(), hf_r_it =hf_resp_map.begin();
       lf_r_it!=lf_resp_map.end() && hf_r_it!=hf_resp_map.end();
       ++lf_r_it, ++hf_r_it) {
    const RealVector& lf_fn_vals = lf_r_it->second.function_values();
    const RealVector& hf_fn_vals = hf_r_it->second.function_values();

    for (qoi=0; qoi<numFunctions; ++qoi) {

      lf_l_prod = lf_l = lf_fn_vals[qoi];
      hf_l_prod = hf_l = hf_fn_vals[qoi];

      // sync sample counts for all L and H interactions at this level
      if (isfinite(lf_l) && isfinite(hf_l)) { // neither NaN nor +/-Inf
	ls_it = sum_L_shared.begin(); lr_it = sum_L_refined.begin();
	h_it  = sum_H.begin();  ll_it = sum_LL.begin();
	lh_it = sum_LH.begin(); hh_it = sum_HH.begin();
	ls_ord = (ls_it == sum_L_shared.end())  ? 0 : ls_it->first;
	lr_ord = (lr_it == sum_L_refined.end()) ? 0 : lr_it->first;
	h_ord  = (h_it  == sum_H.end())         ? 0 :  h_it->first;
	ll_ord = (ll_it == sum_LL.end())        ? 0 : ll_it->first;
	lh_ord = (lh_it == sum_LH.end())        ? 0 : lh_it->first;
	hh_ord = (hh_it == sum_HH.end())        ? 0 : hh_it->first;
	active_ord = 1;

	while (ls_it!=sum_L_shared.end() || lr_it!=sum_L_refined.end() ||
	       h_it !=sum_H.end()  || ll_it!=sum_LL.end() ||
	       lh_it!=sum_LH.end() || hh_it!=sum_HH.end()) {

	  // Low shared
	  if (ls_ord == active_ord) {
	    ls_it->second(qoi,lev) += lf_l_prod; ++ls_it;
	    ls_ord = (ls_it == sum_L_shared.end()) ? 0 : ls_it->first;
	  }
	  // Low refined
	  if (lr_ord == active_ord) {
	    lr_it->second(qoi,lev) += lf_l_prod; ++lr_it;
	    lr_ord = (lr_it == sum_L_refined.end()) ? 0 : lr_it->first;
	  }
	  // High
	  if (h_ord == active_ord) {
	    h_it->second(qoi,lev) += hf_l_prod; ++h_it;
	    h_ord = (h_it == sum_H.end()) ? 0 : h_it->first;
	  }
	  // Low-Low
	  if (ll_ord == active_ord) {
	    ll_it->second(qoi,lev) += lf_l_prod * lf_l_prod; ++ll_it;
	    ll_ord = (ll_it == sum_LL.end()) ? 0 : ll_it->first;
	  }
	  // Low-High
	  if (lh_ord == active_ord) {
	    lh_it->second(qoi,lev) += lf_l_prod * hf_l_prod; ++lh_it;
	    lh_ord = (lh_it == sum_LH.end()) ? 0 : lh_it->first;
	  }
	  // High-High (no map, only a single matrix for order 1)
	  if (hh_ord == active_ord) {
	    hh_it->second(qoi,lev) += hf_l_prod * hf_l_prod; ++hh_it;
	    hh_ord = (hh_it == sum_HH.end()) ? 0 : hh_it->first;
	  }

	  if (ls_ord || lr_ord || ll_ord || lh_ord) lf_l_prod *= lf_l;
	  if (h_ord  || lh_ord || hh_ord)           hf_l_prod *= hf_l;
	  ++active_ord;
	}
	++num_L[qoi]; ++num_H[qoi];
      }
    }
  }
}


void NonDMultilevControlVarSampling::
accumulate_mlmf_Qsums(const IntResponseMap& lf_resp_map,
		      const IntResponseMap& hf_resp_map,
		      RealMatrix& sum_L_shared, RealMatrix& sum_L_refined,
		      RealMatrix& sum_H, RealMatrix& sum_LL,
		      RealMatrix& sum_LH, RealMatrix& sum_HH, size_t lev,
		      SizetArray& N_shared)
{
  using std::isfinite;
  Real lf_l, hf_l, lf_l_prod, hf_l_prod;
  IntRespMCIter lf_r_it, hf_r_it;
  size_t qoi;

  for (lf_r_it =lf_resp_map.begin(), hf_r_it =hf_resp_map.begin();
       lf_r_it!=lf_resp_map.end() && hf_r_it!=hf_resp_map.end();
       ++lf_r_it, ++hf_r_it) {
    const RealVector& lf_fn_vals = lf_r_it->second.function_values();
    const RealVector& hf_fn_vals = hf_r_it->second.function_values();

    for (qoi=0; qoi<numFunctions; ++qoi) {

      lf_l_prod = lf_l = lf_fn_vals[qoi];
      hf_l_prod = hf_l = hf_fn_vals[qoi];

      // sync sample counts for all L and H interactions at this level
      if (isfinite(lf_l) && isfinite(hf_l)) { // neither NaN nor +/-Inf

	++N_shared[qoi];

	sum_L_shared(qoi,lev)  += lf_l_prod;             // Low shared
	sum_L_refined(qoi,lev) += lf_l_prod;             // Low refined
	sum_H(qoi,lev)         += hf_l_prod;             // High
	sum_LL(qoi,lev)        += lf_l_prod * lf_l_prod; // Low-Low
	sum_LH(qoi,lev)        += lf_l_prod * hf_l_prod; // Low-High
	sum_HH(qoi,lev)        += hf_l_prod * hf_l_prod; // High-High

	lf_l_prod *= lf_l;  hf_l_prod *= hf_l;
      }
    }
  }
}


void NonDMultilevControlVarSampling::
accumulate_mlmf_Ysums(const IntResponseMap& lf_resp_map,
		      const IntResponseMap& hf_resp_map,
		      IntRealMatrixMap& sum_L_shared,
		      IntRealMatrixMap& sum_L_refined, IntRealMatrixMap& sum_H,
		      IntRealMatrixMap& sum_LL,        IntRealMatrixMap& sum_LH,
		      IntRealMatrixMap& sum_HH, size_t lev,
		      SizetArray& num_L, SizetArray& num_H)
{
  // uses two sets of responses (LF & HF) in BYPASS_SURROGATE (level 0) or
  // AGGREGATED_MODELS (lev > 0) modes.  IntRealMatrixMap are for multilevel
  // case with discrepancies, indexed by level.

  if (lev == 0) // BYPASS_SURROGATE -> 1 set of qoi per response map
    accumulate_mlmf_Qsums(lf_resp_map, hf_resp_map, sum_L_shared, sum_L_refined,
			  sum_H, sum_LL, sum_LH, sum_HH, lev, num_L, num_H);
  else { // AGGREGATED_MODELS -> 2 sets of qoi per response map
    using std::isfinite;
    Real lf_l, lf_l_prod, lf_lm1, lf_lm1_prod,
         hf_l, hf_l_prod, hf_lm1, hf_lm1_prod;
    IntRespMCIter lf_r_it, hf_r_it;
    IntRMMIter ls_it, lr_it, h_it, ll_it, lh_it, hh_it;
    int ls_ord, lr_ord, h_ord, ll_ord, lh_ord, hh_ord, active_ord;
    size_t qoi;

    for (lf_r_it =lf_resp_map.begin(), hf_r_it =hf_resp_map.begin();
	 lf_r_it!=lf_resp_map.end() && hf_r_it!=hf_resp_map.end();
	 ++lf_r_it, ++hf_r_it) {
      const RealVector& lf_fn_vals = lf_r_it->second.function_values();
      const RealVector& hf_fn_vals = hf_r_it->second.function_values();

      for (qoi=0; qoi<numFunctions; ++qoi) {

	// response mode AGGREGATED_MODELS orders level l (active model key)
	// followed by level l-1 (previous/decremented model key)
	lf_l_prod   = lf_l   = lf_fn_vals[qoi];
	lf_lm1_prod = lf_lm1 = lf_fn_vals[qoi+numFunctions];
	hf_l_prod   = hf_l   = hf_fn_vals[qoi];
	hf_lm1_prod = hf_lm1 = hf_fn_vals[qoi+numFunctions];

	// sync sample counts for all L and H interactions at this level
	if (isfinite(lf_l) && isfinite(lf_lm1) &&
	    isfinite(hf_l) && isfinite(hf_lm1)) { // neither NaN nor +/-Inf
	  ls_it  = sum_L_shared.begin(); lr_it = sum_L_refined.begin();
	  h_it   = sum_H.begin();  ll_it = sum_LL.begin();
	  lh_it  = sum_LH.begin(); hh_it = sum_HH.begin();
	  ls_ord = (ls_it == sum_L_shared.end())  ? 0 : ls_it->first;
	  lr_ord = (lr_it == sum_L_refined.end()) ? 0 : lr_it->first;
	  h_ord  = (h_it  == sum_H.end())         ? 0 :  h_it->first;
	  ll_ord = (ll_it == sum_LL.end())        ? 0 : ll_it->first;
	  lh_ord = (lh_it == sum_LH.end())        ? 0 : lh_it->first;
	  hh_ord = (hh_it == sum_HH.end())        ? 0 : hh_it->first;
	  active_ord = 1;

	  while (ls_it!=sum_L_shared.end() || lr_it!=sum_L_refined.end() ||
		 h_it !=sum_H.end()  || ll_it!=sum_LL.end() ||
		 lh_it!=sum_LH.end() || hh_it!=sum_HH.end()) {

	    // Low shared
	    if (ls_ord == active_ord) {
	      ls_it->second(qoi,lev) += lf_l_prod - lf_lm1_prod; ++ls_it;
	      ls_ord = (ls_it == sum_L_shared.end()) ? 0 : ls_it->first;
	    }
	    // Low refined
	    if (lr_ord == active_ord) {
	      lr_it->second(qoi,lev) += lf_l_prod - lf_lm1_prod; ++lr_it;
	      lr_ord = (lr_it == sum_L_refined.end()) ? 0 : lr_it->first;
	    }
	    // High
	    if (h_ord == active_ord) {
	      h_it->second(qoi,lev) += hf_l_prod - hf_lm1_prod; ++h_it;
	      h_ord = (h_it == sum_H.end()) ? 0 : h_it->first;
	    }
	    // Low-Low
	    if (ll_ord == active_ord) {
	      Real delta_prod = lf_l_prod - lf_lm1_prod;
	      ll_it->second(qoi,lev) += delta_prod * delta_prod;
	      ++ll_it; ll_ord = (ll_it == sum_LL.end()) ? 0 : ll_it->first;
	    }
	    // Low-High
	    if (lh_ord == active_ord) {
	      lh_it->second(qoi,lev) += (lf_l_prod - lf_lm1_prod)
		*  (hf_l_prod - hf_lm1_prod);
	      ++lh_it; lh_ord = (lh_it == sum_LH.end()) ? 0 : lh_it->first;
	    }
	    // High-High (map only contains order 1 in some contexts)
	    if (hh_ord == active_ord) {
	      Real delta_prod = hf_l_prod - hf_lm1_prod;
	      hh_it->second(qoi,lev) += delta_prod * delta_prod;
	      ++hh_it; hh_ord = (hh_it == sum_HH.end()) ? 0 : hh_it->first;
	    }

	    if (ls_ord || lr_ord || ll_ord || lh_ord)
	      { lf_l_prod *= lf_l; lf_lm1_prod *= lf_lm1; }
	    if (h_ord || lh_ord || hh_ord)
	      { hf_l_prod *= hf_l; hf_lm1_prod *= hf_lm1; }
	    ++active_ord;
	  }
	  ++num_L[qoi]; ++num_H[qoi];
	}
      }
    }
  }
}


void NonDMultilevControlVarSampling::
accumulate_mlmf_Qsums(const IntResponseMap& lf_resp_map,
		      const IntResponseMap& hf_resp_map,
		      IntRealMatrixMap& sum_Ll, IntRealMatrixMap& sum_Llm1,
		      IntRealMatrixMap& sum_Ll_refined,
		      IntRealMatrixMap& sum_Llm1_refined,
		      IntRealMatrixMap& sum_Hl, IntRealMatrixMap& sum_Hlm1,
		      IntRealMatrixMap& sum_Ll_Ll,
		      IntRealMatrixMap& sum_Ll_Llm1,
		      IntRealMatrixMap& sum_Llm1_Llm1,
		      IntRealMatrixMap& sum_Hl_Ll,
		      IntRealMatrixMap& sum_Hl_Llm1,
		      IntRealMatrixMap& sum_Hlm1_Ll,
		      IntRealMatrixMap& sum_Hlm1_Llm1,
		      IntRealMatrixMap& sum_Hl_Hl,
		      IntRealMatrixMap& sum_Hl_Hlm1,
		      IntRealMatrixMap& sum_Hlm1_Hlm1, size_t lev,
		      SizetArray& num_L, SizetArray& num_H)
{
  // uses two sets of responses (LF & HF) in BYPASS_SURROGATE (level 0) or
  // AGGREGATED_MODELS (lev > 0) modes.  IntRealMatrixMap are for multilevel
  // case with discrepancies, indexed by level.

  if (lev == 0) // level lm1 not available; accumulate only level l
    accumulate_mlmf_Qsums(lf_resp_map, hf_resp_map, sum_Ll, sum_Ll_refined,
			  sum_Hl, sum_Ll_Ll, sum_Hl_Ll, sum_Hl_Hl, lev,
			  num_L, num_H);
  else {
    using std::isfinite;
    Real lf_l_prod, lf_l, lf_lm1_prod, lf_lm1,
      hf_l_prod, hf_l, hf_lm1_prod, hf_lm1;
    IntRespMCIter lf_r_it, hf_r_it;
    IntRMMIter l1_it, l2_it, lr1_it, lr2_it, h1_it, h2_it, ll1_it, ll2_it,
      ll3_it, lh1_it, lh2_it, lh3_it, lh4_it, hh1_it, hh2_it, hh3_it;
    int active_ord, l1_ord, l2_ord, lr1_ord, lr2_ord, h1_ord, h2_ord,
      ll1_ord, ll2_ord, ll3_ord, lh1_ord, lh2_ord, lh3_ord, lh4_ord,
      hh1_ord, hh2_ord, hh3_ord;
    size_t qoi;

    for (lf_r_it =lf_resp_map.begin(), hf_r_it =hf_resp_map.begin();
	 lf_r_it!=lf_resp_map.end() && hf_r_it!=hf_resp_map.end();
	 ++lf_r_it, ++hf_r_it) {
      const RealVector& lf_fn_vals = lf_r_it->second.function_values();
      const RealVector& hf_fn_vals = hf_r_it->second.function_values();

      for (qoi=0; qoi<numFunctions; ++qoi) {

	// response mode AGGREGATED_MODELS orders level l (active model key)
	// followed by level l-1 (previous/decremented model key)
	lf_l_prod   = lf_l   = lf_fn_vals[qoi];
	lf_lm1_prod = lf_lm1 = lf_fn_vals[qoi+numFunctions];
	hf_l_prod   = hf_l   = hf_fn_vals[qoi];
	hf_lm1_prod = hf_lm1 = hf_fn_vals[qoi+numFunctions];

	// sync sample counts for all L and H interactions at this level
	if (isfinite(lf_l) && isfinite(lf_lm1) &&
	    isfinite(hf_l) && isfinite(hf_lm1)) { // neither NaN nor +/-Inf
	  // Low: Ll, Llm1, Ll_refined, Llm1_refined
	  l1_it   = sum_Ll.begin();         l2_it  = sum_Llm1.begin();
	  lr1_it  = sum_Ll_refined.begin(); lr2_it = sum_Llm1_refined.begin();
	  l1_ord  = (l1_it == sum_Ll.end())            ? 0 : l1_it->first;
	  l2_ord  = (l2_it == sum_Llm1.end())          ? 0 : l2_it->first;
	  lr1_ord = (lr1_it == sum_Ll_refined.end())   ? 0 : lr1_it->first;
	  lr2_ord = (lr2_it == sum_Llm1_refined.end()) ? 0 : lr2_it->first;
	  // High: Hl, Hlm1
	  h1_it  = sum_Hl.begin();
	  h2_it  = sum_Hlm1.begin();
	  h1_ord = (h1_it == sum_Hl.end())   ? 0 : h1_it->first;
	  h2_ord = (h2_it == sum_Hlm1.end()) ? 0 : h2_it->first;
	  // Low-Low: Ll_Ll, Ll_Llm1, Llm1_Llm1
	  ll1_it = sum_Ll_Ll.begin(); ll2_it = sum_Ll_Llm1.begin();
	  ll3_it = sum_Llm1_Llm1.begin();
	  ll1_ord = (ll1_it == sum_Ll_Ll.end())     ? 0 : ll1_it->first;
	  ll2_ord = (ll2_it == sum_Ll_Llm1.end())   ? 0 : ll2_it->first;
	  ll3_ord = (ll3_it == sum_Llm1_Llm1.end()) ? 0 : ll3_it->first;
	  // Low-High: Hl_Ll, Hl_Llm1, Hlm1_Ll, Hlm1_Llm1
	  lh1_it = sum_Hl_Ll.begin();   lh2_it = sum_Hl_Llm1.begin();
	  lh3_it = sum_Hlm1_Ll.begin(); lh4_it = sum_Hlm1_Llm1.begin();
	  lh1_ord = (lh1_it == sum_Hl_Ll.end())     ? 0 : lh1_it->first;
	  lh2_ord = (lh2_it == sum_Hl_Llm1.end())   ? 0 : lh2_it->first;
	  lh3_ord = (lh3_it == sum_Hlm1_Ll.end())   ? 0 : lh3_it->first;
	  lh4_ord = (lh4_it == sum_Hlm1_Llm1.end()) ? 0 : lh4_it->first;
	  // High-High: Hl_Hl, Hl_Hlm1, Hlm1_Hlm1
	  hh1_it = sum_Hl_Hl.begin();   hh2_it = sum_Hl_Hlm1.begin();
	  hh3_it = sum_Hlm1_Hlm1.begin();
	  hh1_ord = (hh1_it == sum_Hl_Hl.end())     ? 0 : hh1_it->first;
	  hh2_ord = (hh2_it == sum_Hl_Hlm1.end())   ? 0 : hh2_it->first;
	  hh3_ord = (hh3_it == sum_Hlm1_Hlm1.end()) ? 0 : hh3_it->first;

	  active_ord = 1;

	  while (l1_it !=sum_Ll.end()         || l2_it !=sum_Llm1.end()      ||
		 lr1_it!=sum_Ll_refined.end() ||
		 lr2_it!=sum_Llm1_refined.end() || h1_it !=sum_Hl.end()      ||
		 h2_it !=sum_Hlm1.end()       || ll1_it!=sum_Ll_Ll.end()     ||
		 ll2_it!=sum_Ll_Llm1.end()    || ll3_it!=sum_Llm1_Llm1.end() ||
		 lh1_it!=sum_Hl_Ll.end()      || lh2_it!=sum_Hl_Llm1.end()   ||
		 lh3_it!=sum_Hlm1_Ll.end()    || lh4_it!=sum_Hlm1_Llm1.end() ||
		 hh1_it!=sum_Hl_Hl.end()      || hh2_it!=sum_Hl_Hlm1.end()   ||
		 hh3_it!=sum_Hlm1_Hlm1.end()) {

	    // Low: Ll, Llm1, Ll_refined, Llm1_refined
	    if (l1_ord == active_ord) {
	      l1_it->second(qoi,lev) += lf_l_prod; ++l1_it;
	      l1_ord = (l1_it == sum_Ll.end()) ? 0 : l1_it->first;
	    }
	    if (l2_ord == active_ord) {
	      l2_it->second(qoi,lev) += lf_lm1_prod; ++l2_it;
	      l2_ord = (l2_it == sum_Llm1.end()) ? 0 : l2_it->first;
	    }
	    if (lr1_ord == active_ord) {
	      lr1_it->second(qoi,lev) += lf_l_prod; ++lr1_it;
	      lr1_ord = (lr1_it == sum_Ll_refined.end()) ? 0 : lr1_it->first;
	    }
	    if (lr2_ord == active_ord) {
	      lr2_it->second(qoi,lev) += lf_lm1_prod; ++lr2_it;
	      lr2_ord = (lr2_it == sum_Llm1_refined.end()) ? 0 : lr2_it->first;
	    }
	    // High: Hl, Hlm1
	    if (h1_ord == active_ord) {
	      h1_it->second(qoi,lev) += hf_l_prod; ++h1_it;
	      h1_ord = (h1_it == sum_Hl.end()) ? 0 : h1_it->first;
	    }
	    if (h2_ord == active_ord) {
	      h2_it->second(qoi,lev) += hf_lm1_prod; ++h2_it;
	      h2_ord = (h2_it == sum_Hlm1.end()) ? 0 : h2_it->first;
	    }
	    // Low-Low: Ll_Ll, Ll_Llm1, Llm1_Llm1
	    if (ll1_ord == active_ord) {
	      ll1_it->second(qoi,lev) += lf_l_prod * lf_l_prod; ++ll1_it;
	      ll1_ord = (ll1_it == sum_Ll_Ll.end()) ? 0 : ll1_it->first;
	    }
	    if (ll2_ord == active_ord) {
	      ll2_it->second(qoi,lev) += lf_l_prod * lf_lm1_prod; ++ll2_it;
	      ll2_ord = (ll2_it == sum_Ll_Llm1.end()) ? 0 : ll2_it->first;
	    }
	    if (ll3_ord == active_ord) {
	      ll3_it->second(qoi,lev) += lf_lm1_prod * lf_lm1_prod; ++ll3_it;
	      ll3_ord = (ll3_it == sum_Llm1_Llm1.end()) ? 0 : ll3_it->first;
	    }
	    // Low-High: Hl_Ll, Hl_Llm1, Hlm1_Ll, Hlm1_Llm1
	    if (lh1_ord == active_ord) {
	      lh1_it->second(qoi,lev) += hf_l_prod * lf_l_prod; ++lh1_it;
	      lh1_ord = (lh1_it == sum_Hl_Ll.end()) ? 0 : lh1_it->first;
	    }
	    if (lh2_ord == active_ord) {
	      lh2_it->second(qoi,lev) += hf_l_prod * lf_lm1_prod; ++lh2_it;
	      lh2_ord = (lh2_it == sum_Hl_Llm1.end()) ? 0 : lh2_it->first;
	    }
	    if (lh3_ord == active_ord) {
	      lh3_it->second(qoi,lev) += hf_lm1_prod * lf_l_prod; ++lh3_it;
	      lh3_ord = (lh3_it == sum_Hlm1_Ll.end()) ? 0 : lh3_it->first;
	    }
	    if (lh4_ord == active_ord) {
	      lh4_it->second(qoi,lev) += hf_lm1_prod * lf_lm1_prod; ++lh4_it;
	      lh4_ord = (lh4_it == sum_Hlm1_Llm1.end()) ? 0 : lh4_it->first;
	    }
	    // High-High: Hl_Hl, Hl_Hlm1, Hlm1_Hlm1
	    if (hh1_ord == active_ord) {
	      hh1_it->second(qoi,lev) += hf_l_prod * hf_l_prod; ++hh1_it;
	      hh1_ord = (hh1_it == sum_Hl_Hl.end()) ? 0 : hh1_it->first;
	    }
	    if (hh2_ord == active_ord) {
	      hh2_it->second(qoi,lev) += hf_l_prod * hf_lm1_prod; ++hh2_it;
	      hh2_ord = (hh2_it == sum_Hl_Hlm1.end()) ? 0 : hh2_it->first;
	    }
	    if (hh3_ord == active_ord) {
	      hh3_it->second(qoi,lev) += hf_lm1_prod * hf_lm1_prod; ++hh3_it;
	      hh3_ord = (hh3_it == sum_Hlm1_Hlm1.end()) ? 0 : hh3_it->first;
	    }

	    if (l1_ord || lr1_ord || ll1_ord || ll2_ord || lh1_ord || lh3_ord)
	      lf_l_prod   *= lf_l;
	    if (l2_ord || lr2_ord || ll2_ord || ll3_ord || lh2_ord || lh4_ord)
	      lf_lm1_prod *= lf_lm1;
	    if (h1_ord || lh1_ord || lh2_ord || hh1_ord || hh2_ord)
	      hf_l_prod   *= hf_l;
	    if (h2_ord || lh3_ord || lh4_ord || hh2_ord || hh3_ord)
	      hf_lm1_prod *= hf_lm1;
	    ++active_ord;
	  }
	  ++num_L[qoi]; ++num_H[qoi];
	}
      }
    }
  }
}


void NonDMultilevControlVarSampling::
accumulate_mlmf_Qsums(const IntResponseMap& lf_resp_map,
		      const IntResponseMap& hf_resp_map,
		      RealMatrix& sum_Ll, RealMatrix& sum_Llm1,
		      RealMatrix& sum_Ll_refined, RealMatrix& sum_Llm1_refined,
		      RealMatrix& sum_Hl, RealMatrix& sum_Hlm1,
		      RealMatrix& sum_Ll_Ll,     RealMatrix& sum_Ll_Llm1,
		      RealMatrix& sum_Llm1_Llm1, RealMatrix& sum_Hl_Ll,
		      RealMatrix& sum_Hl_Llm1,   RealMatrix& sum_Hlm1_Ll,
		      RealMatrix& sum_Hlm1_Llm1, RealMatrix& sum_Hl_Hl,
		      RealMatrix& sum_Hl_Hlm1,   RealMatrix& sum_Hlm1_Hlm1,
		      size_t lev, SizetArray& N_shared)
{
  // uses two sets of responses (LF & HF) in BYPASS_SURROGATE (level 0) or
  // AGGREGATED_MODELS (lev > 0) modes.

  if (lev == 0) // level lm1 not available; accumulate only level l
    accumulate_mlmf_Qsums(lf_resp_map, hf_resp_map, sum_Ll, sum_Ll_refined,
			  sum_Hl, sum_Ll_Ll, sum_Hl_Ll, sum_Hl_Hl, lev,
			  N_shared);
  else {
    using std::isfinite;
    Real lf_l_prod, lf_l, lf_lm1_prod, lf_lm1, hf_l_prod, hf_l,
      hf_lm1_prod, hf_lm1;
    IntRespMCIter lf_r_it, hf_r_it;
    size_t qoi;

    for (lf_r_it =lf_resp_map.begin(), hf_r_it =hf_resp_map.begin();
	 lf_r_it!=lf_resp_map.end() && hf_r_it!=hf_resp_map.end();
	 ++lf_r_it, ++hf_r_it) {
      const RealVector& lf_fn_vals = lf_r_it->second.function_values();
      const RealVector& hf_fn_vals = hf_r_it->second.function_values();

      for (qoi=0; qoi<numFunctions; ++qoi) {

	// response mode AGGREGATED_MODELS orders level l (active model key)
	// followed by level l-1 (previous/decremented model key)
	lf_l_prod   = lf_l   = lf_fn_vals[qoi];
	lf_lm1_prod = lf_lm1 = lf_fn_vals[qoi+numFunctions];
	hf_l_prod   = hf_l   = hf_fn_vals[qoi];
	hf_lm1_prod = hf_lm1 = hf_fn_vals[qoi+numFunctions];

	// sync sample counts for all L and H interactions at this level
	if (isfinite(lf_l) && isfinite(lf_lm1) &&
	    isfinite(hf_l) && isfinite(hf_lm1)) { // neither NaN nor +/-Inf

	  ++N_shared[qoi];

	  // Low: Ll, Llm1, Ll_refined, Llm1_refined
	  sum_Ll(qoi,lev)           += lf_l_prod;
	  sum_Llm1(qoi,lev)         += lf_lm1_prod;
	  sum_Ll_refined(qoi,lev)   += lf_l_prod;
	  sum_Llm1_refined(qoi,lev) += lf_lm1_prod;
	  // High: Hl, Hlm1
	  sum_Hl(qoi,lev)   += hf_l_prod;
	  sum_Hlm1(qoi,lev) += hf_lm1_prod;
	  // Low-Low: Ll_Ll, Ll_Llm1, Llm1_Llm1
	  sum_Ll_Ll(qoi,lev)     += lf_l_prod * lf_l_prod;
	  sum_Ll_Llm1(qoi,lev)   += lf_l_prod * lf_lm1_prod;
	  sum_Llm1_Llm1(qoi,lev) += lf_lm1_prod * lf_lm1_prod;
	  // Low-High: Hl_Ll, Hl_Llm1, Hlm1_Ll, Hlm1_Llm1
	  sum_Hl_Ll(qoi,lev)     += hf_l_prod * lf_l_prod;
	  sum_Hl_Llm1(qoi,lev)   += hf_l_prod * lf_lm1_prod;
	  sum_Hlm1_Ll(qoi,lev)   += hf_lm1_prod * lf_l_prod;
	  sum_Hlm1_Llm1(qoi,lev) += hf_lm1_prod * lf_lm1_prod;
	  // High-High: Hl_Hl, Hl_Hlm1, Hlm1_Hlm1
	  sum_Hl_Hl(qoi,lev)     += hf_l_prod * hf_l_prod;
	  sum_Hl_Hlm1(qoi,lev)   += hf_l_prod * hf_lm1_prod;
	  sum_Hlm1_Hlm1(qoi,lev) += hf_lm1_prod * hf_lm1_prod;

	  lf_l_prod *= lf_l;  lf_lm1_prod *= lf_lm1;
	  hf_l_prod *= hf_l;  hf_lm1_prod *= hf_lm1;
	}
      }
    }
  }
}


void NonDMultilevControlVarSampling::print_variance_reduction(std::ostream& s)
{
  switch (delegateMethod) {
  case MULTILEVEL_SAMPLING: // not currently overridden by MLMC
    NonDMultilevelSampling::print_variance_reduction(s);     break;
  case MULTIFIDELITY_SAMPLING:
    NonDControlVariateSampling::print_variance_reduction(s); break;
  default: {
    Real avg_mlmc_estvar0, avg_budget_mc_estvar;
    String type = (pilotMgmtMode == PILOT_PROJECTION) ? "Projected":"   Online";
    size_t wpp7 = write_precision + 7;
    s << "<<<<< Variance for mean estimator:\n";
    switch (pilotMgmtMode) {
    case OFFLINE_PILOT:
      s << "  " << type << " MLCVMC (sample profile):   "
	<< std::setw(wpp7) << avgEstVar << '\n';
      break;
    default:
      avg_mlmc_estvar0 = average(estVarIter0);
      s << "      Initial MLMC (pilot samples):    " << std::setw(wpp7)
	<< avg_mlmc_estvar0 << "\n  "
	<< type << " MLCVMC (sample profile):   "
	<< std::setw(wpp7) << avgEstVar	<< "\n  "
	<< type << " MLCVMC / pilot ratio:      "
	// report ratio of averages rather than average of ratios:
	<< std::setw(wpp7) << avgEstVar / avg_mlmc_estvar0 << '\n';
      break;
    }
    if (finalStatsType == QOI_STATISTICS)
      switch (pilotMgmtMode) {
      case ONLINE_PILOT: case OFFLINE_PILOT: {
	Real proj_equiv_hf = equivHFEvals + deltaEquivHF;
	avg_budget_mc_estvar = average(varH) / proj_equiv_hf;
	s << " Equivalent     MC (" << std::setw(5)
	  << (size_t)std::floor(proj_equiv_hf + .5) << " HF samples): "
	  << std::setw(wpp7) << avg_budget_mc_estvar
	  << "\n Equivalent MLCVMC / MC ratio:         " << std::setw(wpp7)
	  << avgEstVar / avg_budget_mc_estvar << '\n';
	break;
      }
      }
    break;
  }
  }
}

} // namespace Dakota<|MERGE_RESOLUTION|>--- conflicted
+++ resolved
@@ -648,12 +648,8 @@
     hf_lev_cost = level_cost(hf_cost, lev);
     // use 0 in place of delta_N_hf[lev]; min of 2 samples reqd for online var
     numSamples = std::max(one_sided_delta(0., hf_targets_pilot[lev]),(size_t)2);
-<<<<<<< HEAD
+    N_alloc_hf[lev] += numSamples;
     evaluate_ml_sample_increment("mlcv_", lev);
-=======
-    N_alloc_hf[lev] += numSamples;
-    evaluate_ml_sample_increment(lev);
->>>>>>> 74b6a546
     if (lev < num_cv_lev) {
       IntResponseMap hf_resp = allResponses; // shallow copy is sufficient
       configure_indices(group, lf_form, lev, sequenceType);
