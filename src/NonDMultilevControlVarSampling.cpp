/*  _______________________________________________________________________

    DAKOTA: Design Analysis Kit for Optimization and Terascale Applications
    Copyright 2014-2022
    National Technology & Engineering Solutions of Sandia, LLC (NTESS).
    This software is distributed under the GNU Lesser General Public License.
    For more information, see the README file in the top Dakota directory.
    _______________________________________________________________________ */

//- Class:	 NonDMultilevControlVarSampling
//- Description: Implementation code for NonDMultilevControlVarSampling class
//- Owner:       Mike Eldred
//- Checked by:
//- Version:

#include "dakota_system_defs.hpp"
#include "dakota_data_io.hpp"
//#include "dakota_tabular_io.hpp"
#include "DakotaModel.hpp"
#include "DakotaResponse.hpp"
#include "NonDMultilevControlVarSampling.hpp"
#include "ProblemDescDB.hpp"
#include "ActiveKey.hpp"

static const char rcsId[]="@(#) $Id: NonDMultilevControlVarSampling.cpp 7035 2010-10-22 21:45:39Z mseldre $";


namespace Dakota {

/** This constructor is called for a standard letter-envelope iterator 
    instantiation.  In this case, set_db_list_nodes has been called and 
    probDescDB can be queried for settings from the method specification. */
NonDMultilevControlVarSampling::
NonDMultilevControlVarSampling(ProblemDescDB& problem_db, Model& model):
  NonDMultilevelSampling(problem_db, model),
  //NonDMultifidelitySampling(problem_db, model),
  NonDHierarchSampling(problem_db, model), // top of virtual inheritance
  delegateMethod(MULTILEVEL_MULTIFIDELITY_SAMPLING)
{
  // For now...
  // *** Note: prior to MFMC for num_mf > 2, allow limiting ragged case
  //           with num_hf_lev == 1
  // *** Note: DIFFs since previously this case was delegated to MLMC
  if ( !iteratedModel.multilevel_multifidelity() ) {
    Cerr << "Warning: NonDMultilevControlVarSampling assumes multiple model "
	 << "forms and multiple HF solution levels." << std::endl;
    //abort_handler(METHOD_ERROR);
  }

  // MLCV has two overlapping precedence assignments, one from CV ctor (first)
  // that is then overwritten by the ML ctor (second), such that we retain a
  // ML precedence.  This precedence is not required for core_run() below.
  //iteratedModel.multifidelity_precedence(false); // prefer ML, reassign keys
}


void NonDMultilevControlVarSampling::pre_run()
{
  NonDEnsembleSampling::pre_run();

  // reset sample counters to 0
  size_t i, j, num_mf = NLevActual.size(), num_lev;
  for (i=0; i<num_mf; ++i) {
    Sizet2DArray& Nl_i = NLevActual[i];
    num_lev = Nl_i.size();
    for (j=0; j<num_lev; ++j)
      Nl_i[j].assign(numFunctions, 0);
    NLevAlloc[i].assign(num_lev, 0);
  }
  size_t num_hf_lev = iteratedModel.truth_model().solution_levels();
}


/** The primary run function manages the general case: a hierarchy of model 
    forms (from the ordered model fidelities within a HierarchSurrModel), 
    each of which may contain multiple discretization levels. */
void NonDMultilevControlVarSampling::core_run()
{
  // Can trap mis-specification of the MLMF method and delegate to
  // inherited core_run() implementations:
  ModelList& model_ensemble = iteratedModel.subordinate_models(false);
  if (model_ensemble.size() <= 1) { // delegate to MLMC
    delegateMethod = MULTILEVEL_SAMPLING;
    NonDMultilevelSampling::core_run();
    return;
  }
  //ModelList::iterator last_m_it = --model_ensemble.end();
  //size_t num_hf_lev = last_m_it->solution_levels();
  //if (num_hf_lev <= 1) { // delegate to MFMC
  //  delegateMethod = MULTIFIDELITY_SAMPLING; // MFMC not inherited as CVMC was
  //  NonDMultifidelitySampling::core_run();
  //  return;
  //}
  // else multiple model forms (currently limited to 2) + multiple soln levels

  sequenceType = Pecos::RESOLUTION_LEVEL_SEQUENCE;

  // For two-model control variate methods, select lowest,highest fidelities
  unsigned short lf_form = 0, hf_form = NLevActual.size() - 1;//ordered low:high
  size_t lev = SZ_MAX; // defer on assigning soln levels
  Pecos::ActiveKey active_key;
  active_key.form_key(0, lf_form, lev, hf_form, lev, Pecos::RAW_DATA);
  iteratedModel.active_model_key(active_key);

  switch (pilotMgmtMode) {
  case ONLINE_PILOT:
    //if (true) // reformulated approach using 1 new QoI correlation per level
    multilevel_control_variate_mc_Qcorr();
    //else      // original approach using 1 discrepancy correlation per level
    //  multilevel_control_variate_mc_Ycorr();
    break;
  case OFFLINE_PILOT:
    multilevel_control_variate_mc_offline_pilot();    break;
  case PILOT_PROJECTION:
    multilevel_control_variate_mc_pilot_projection(); break;
  }
  // ML performed on HF + CV applied per level using LF if available:
  // perform MLMC on HF model and bind 1:min(num_hf,num_lf) LF control
  // variates starting at coarsest level
}


/** This function performs "geometrical" MLMC across discretization
    levels for the high fidelity model form where CVMC si employed
    across two model forms to exploit correlation in the discrepancies
    at each level (Y_l).
void NonDMultilevControlVarSampling::multilevel_control_variate_mc_Ycorr()
{
  Model& truth_model = iteratedModel.truth_model();
  Model& surr_model  = iteratedModel.surrogate_model();
  size_t qoi, lev, num_mf = NLevActual.size(),
    num_hf_lev = truth_model.solution_levels(),
    num_cv_lev = std::min(num_hf_lev, surr_model.solution_levels());
  bool budget_constrained = (maxFunctionEvals != SZ_MAX);

  // retrieve cost estimates across solution levels for HF model
  RealVector hf_targets(num_hf_lev), agg_var_hf(num_hf_lev),
    hf_cost = truth_model.solution_level_costs(),
    lf_cost =  surr_model.solution_level_costs();
  Real eps_sq_div_2, sum_sqrt_var_cost, agg_estvar_iter0 = 0., budget, r_lq,
    lf_lev_cost, hf_lev_cost, hf_ref_cost = hf_cost[num_hf_lev-1];
  if (budget_constrained) budget = (Real)maxFunctionEvals * hf_ref_cost;
  RealVectorArray eval_ratios(num_cv_lev);
  // For moment estimation, we accumulate telescoping sums for Q^i using
  // discrepancies Yi = Q^i_{lev} - Q^i_{lev-1} (Y_diff_Qpow[i] for i=1:4).
  // For computing N_l from estimator variance, we accumulate square of Y1
  // estimator (YY[1] = (Y^i)^2 for i=1).
  IntRealMatrixMap sum_L_refined, sum_L_shared, sum_H, sum_LL, sum_LH, sum_HH;
  initialize_mlmf_sums(sum_L_shared, sum_L_refined, sum_H, sum_LL, sum_LH,
		       sum_HH, num_hf_lev, num_cv_lev);
  RealMatrix var_YH(numFunctions,  num_hf_lev, false),
             rho2_LH(numFunctions, num_cv_lev, false),
             Lambda(numFunctions,  num_cv_lev, false);
  RealVector avg_rho2_LH(num_cv_lev, false), avg_lambda(num_cv_lev, false);

  // Initialize for pilot sample
  unsigned short group, lf_form = 0, hf_form = num_mf - 1;// 2 models @ extremes
  Sizet2DArray&       N_lf =      NLevActual[lf_form];
  Sizet2DArray&       N_hf =      NLevActual[hf_form];
  Sizet2DArray  delta_N_l;
  load_pilot_sample(pilotSamples, sequenceType, NLevActual, delta_N_l);
  //SizetArray& delta_N_lf = delta_N_l[lf_form];
  SizetArray&   delta_N_hf = delta_N_l[hf_form]; 

  // now converge on sample counts per level (N_hf)
  while (Pecos::l1_norm(delta_N_hf) && mlmfIter <= maxIterations) {

    sum_sqrt_var_cost = 0.;
    for (lev=0, group=0; lev<num_hf_lev; ++lev, ++group) {

      configure_indices(group, hf_form, lev, sequenceType);
      hf_lev_cost = level_cost(hf_cost, lev);

      // set the number of current samples from the defined increment
      numSamples = delta_N_hf[lev];

      // aggregate variances across QoI for estimating N_hf (justification:
      // for independent QoI, sum of QoI variances = variance of QoI sum)
      Real& agg_var_hf_l = agg_var_hf[lev];//carried over from prev iter if!samp
      if (numSamples) {

	// assign sequence, get samples, export, evaluate
	evaluate_ml_sample_increment("mlcv_", lev);

	// control variate betwen LF and HF for this discretization level:
	// if unequal number of levels, loop over all HF levels for MLMC and
	// apply CVMC when LF levels are available.  LF levels are assigned as
	// control variates to the leading set of HF levels, since these will
	// tend to have larger variance.      
	if (lev < num_cv_lev) {

	  // store allResponses used for sum_H (and sum_HH)
	  IntResponseMap hf_resp = allResponses; // shallow copy
	  // activate LF response (lev 0) or LF response discrepancy (lev > 0)
	  // within the hierarchical surrogate model.  Level indices & surrogate
	  // response mode are same as HF above, only the model form changes.
	  // However, we must pass the unchanged level index to update the
	  // corresponding variable values for the new model form.
	  configure_indices(group, lf_form, lev, sequenceType);
	  lf_lev_cost = level_cost(lf_cost, lev);
	  // compute allResp w/ LF model form reusing allVars from MLMC step
	  // > Note: this CV sample set is not separately exported (see below).
	  evaluate_parameter_sets(iteratedModel, true, false);
	  // process previous and new set of allResponses for CV sums
	  accumulate_mlmf_Ysums(allResponses, hf_resp, sum_L_shared,
				sum_L_refined, sum_H, sum_LL, sum_LH,
				sum_HH, lev, N_lf[lev], N_hf[lev]);
	  if (outputLevel == DEBUG_OUTPUT)
	    Cout << "Accumulated sums (L_shared[1,2], L_refined[1,2], LH[1,2])"
		 << ":\n" << sum_L_shared[1] << sum_L_shared[2]
		 << sum_L_refined[1]<< sum_L_refined[2]<< sum_LH[1]<< sum_LH[2];
	  increment_mlmf_equivalent_cost(numSamples, hf_lev_cost,
					 numSamples, lf_lev_cost,
					 hf_ref_cost, equivHFEvals);

	  // compute the average evaluation ratio and Lambda factor
	  RealVector& eval_ratios_l = eval_ratios[lev];
	  compute_eval_ratios(sum_L_shared[1], sum_H[1], sum_LL[1], sum_LH[1],
			      sum_HH[1], hf_lev_cost/lf_lev_cost, lev,
			      N_hf[lev], var_YH, rho2_LH, eval_ratios_l);

	  // retain Lambda per QoI and level, but apply QoI-average where needed
	  for (qoi=0; qoi<numFunctions; ++qoi) {
	    r_lq = eval_ratios_l[qoi];
	    Lambda(qoi,lev) = 1. - rho2_LH(qoi,lev) * (r_lq - 1.) / r_lq;
	  }
	  avg_lambda[lev]  = average(Lambda[lev],  numFunctions);
	  avg_rho2_LH[lev] = average(rho2_LH[lev], numFunctions);
	}
	else { // no LF model for this level; accumulate only multilevel sums
	  RealMatrix& sum_HH1 = sum_HH[1];
	  // accumulate H sums for lev = 0, Y sums for lev > 0
	  accumulate_ml_Ysums(sum_H, sum_HH1, lev, N_hf[lev]);
	  if (outputLevel == DEBUG_OUTPUT)
	    Cout << "Accumulated sums (H[1], H[2], HH):\n"
		 << sum_H[1] << sum_H[2] << sum_HH1;
	  increment_ml_equivalent_cost(numSamples, hf_lev_cost, hf_ref_cost,
	                               equivHFEvals);
	  // compute Y variances for this level and aggregate across QoI:
	  variance_Ysum(sum_H[1][lev], sum_HH1[lev], N_hf[lev], var_YH[lev]);
	}
	agg_var_hf_l = sum(var_YH[lev], numFunctions);
      }

      // accumulate sum of sqrt's of estimator var * cost used in N_target
      if (lev < num_cv_lev) {
	Real om_rho2 = 1. - avg_rho2_LH[lev];
	sum_sqrt_var_cost += (budget_constrained) ?
	  std::sqrt(agg_var_hf_l / hf_lev_cost * om_rho2) *
	  (hf_lev_cost + (1. + average(eval_ratios[lev])) * lf_lev_cost) :
	  std::sqrt(agg_var_hf_l * hf_lev_cost / om_rho2) * avg_lambda[lev];
      }
      else
	sum_sqrt_var_cost += std::sqrt(agg_var_hf_l * hf_lev_cost);

      // MSE reference is MLMF MC applied to {HF,LF} pilot sample aggregated
      // across qoi.  Note: if the pilot sample for LF is not shaped, then r=1
      // will result in no additional variance reduction beyond MLMC.
      if (mlmfIter == 0 && !budget_constrained)
	agg_estvar_iter0 += aggregate_mse_Yvar(var_YH[lev], N_hf[lev]);
    }
    // compute epsilon target based on relative tolerance: total MSE = eps^2
    // which is equally apportioned (eps^2 / 2) among discretization MSE and
    // estimator variance (\Sum var_Y_l / N_l).  Since we do not know the
    // discretization error, we compute an initial estimator variance and
    // then seek to reduce it by a relative_factor <= 1.
    if (mlmfIter == 0) {
      // MLMC estimator variance for final estvar reporting is not aggregated
      // (reduction from control variate is applied subsequently)
      compute_ml_estimator_variance(var_YH, N_hf, estVarIter0);
      // compute eps^2 / 2 = aggregated estvar0 * rel tol
      if (!budget_constrained) {
	eps_sq_div_2 = agg_estvar_iter0 * convergenceTol;
	if (outputLevel == DEBUG_OUTPUT)
	  Cout << "Epsilon squared target = " << eps_sq_div_2 << std::endl;
      }
    }

    // update sample targets based on variance estimates
    // Note: sum_sqrt_var_cost is defined differently for the two cases
    Real fact = (budget_constrained) ?
      budget / sum_sqrt_var_cost :      // budget constraint
      sum_sqrt_var_cost / eps_sq_div_2; // error balance constraint
    for (lev=0; lev<num_hf_lev; ++lev) {
      hf_lev_cost = level_cost(hf_cost, lev);
      hf_targets[lev] = (lev < num_cv_lev) ? fact *
	std::sqrt(agg_var_hf[lev] / hf_lev_cost * (1. - avg_rho2_LH[lev])) :
	fact * std::sqrt(agg_var_hf[lev] / hf_lev_cost);
      delta_N_hf[lev] = one_sided_delta(N_alloc_hf[lev], hf_targets[lev]);
    }

    ++mlmfIter;
    Cout << "\nMLMF MC iteration " << mlmfIter << " sample increments:\n"
	 << delta_N_hf << std::endl;
  }

  // All CV lf_increment() calls now follow convergence of ML iteration:
  for (lev=0, group=0; lev<num_cv_lev; ++lev, ++group) {
    configure_indices(group, lf_form, lev, sequenceType);
    // execute additional LF sample increment
    if (lf_increment(eval_ratios[lev], N_lf[lev], hf_targets[lev],
		     mlmfIter, lev)) {
      accumulate_mlmf_Ysums(sum_L_refined, lev, N_lf[lev]);
      increment_ml_equivalent_cost(numSamples, level_cost(lf_cost, lev),
				   hf_ref_cost, equivHFEvals);
      if (outputLevel == DEBUG_OUTPUT)
	Cout << "Accumulated sums (L_refined[1,2]):\n" << sum_L_refined[1]
	     << sum_L_refined[2];
    }
  }

  // Roll up raw moments from MLCVMC and MLMC levels
  RealMatrix Y_mom(numFunctions, 4), Y_cvmc_mom(numFunctions, 4, false);
  for (lev=0; lev<num_cv_lev; ++lev) {
    cv_raw_moments(sum_L_shared, sum_H, sum_LL, sum_LH, N_hf[lev],
		   sum_L_refined, N_lf[lev], //rho2_LH,
		   lev, Y_cvmc_mom);
    Y_mom += Y_cvmc_mom;
  }
  if (num_hf_lev > num_cv_lev)
    ml_raw_moments(sum_H[1], sum_H[2], sum_H[3], sum_H[4], N_hf,
		   num_cv_lev, num_hf_lev, Y_mom);
  convert_moments(Y_mom, momentStats); // raw to final (central or std)

  RealMatrix Y_mlmc_mom(numFunctions, 4), mlmc_stats;
  ml_raw_moments(sum_Hl[1], sum_Hl[2], sum_Hl[3], sum_Hl[4], N_actual_hf,
		 0, num_hf_lev, Y_mlmc_mom);
  convert_moments(Y_mlmc_mom, mlmc_stats); // raw to final (central or std)
  recover_variance(mlmc_stats, varH);

  compute_mlmf_estimator_variance(var_YH, N_hf, Lambda, estVar);
  avgEstVar = average(estVar);
}
*/


/** This function performs "geometrical" MLMC across discretization
    levels for the high fidelity model form where CVMC is employed
    across two model forms.  It generalizes the Y_l correlation case
    to separately target correlations for each QoI level embedded
    within the level discrepancies. */
void NonDMultilevControlVarSampling::multilevel_control_variate_mc_Qcorr()
{
  Model& truth_model = iteratedModel.truth_model();
  Model& surr_model  = iteratedModel.surrogate_model();
  size_t qoi, lev, num_mf = NLevActual.size(),
    num_hf_lev = truth_model.solution_levels(),
    num_lf_lev =  surr_model.solution_levels(),
    num_cv_lev = std::min(num_hf_lev, num_lf_lev), N_alloc_l;
  bool budget_constrained = (maxFunctionEvals != SZ_MAX);

  // retrieve cost estimates across solution levels for HF model
  RealVector hf_targets(num_hf_lev), lf_targets, agg_var_hf(num_hf_lev),
    hf_cost, lf_cost, hf_accum_cost, lf_accum_cost;
  SizetArray hf_num_cost, lf_num_cost;
  bool online_hf_cost = !query_cost(num_hf_lev, truth_model, hf_cost),
       online_lf_cost = !query_cost(num_lf_lev,  surr_model, lf_cost);
  if (online_hf_cost)
    { hf_accum_cost.size(num_hf_lev); hf_num_cost.assign(num_hf_lev, 0); }
  if (online_lf_cost)
    { lf_accum_cost.size(num_cv_lev); lf_num_cost.assign(num_cv_lev, 0); }
  Real eps_sq_div_2, sum_sqrt_var_cost, agg_estvar_iter0 = 0., budget, r_lq,
    lf_lev_cost, hf_lev_cost, hf_ref_cost, hf_tgt_l, lf_tgt_l;
  RealVectorArray eval_ratios(num_cv_lev);

  // CV requires cross-level covariance combinations in Qcorr approach
  IntRealMatrixMap sum_Ll, sum_Llm1,
    sum_Ll_refined, sum_Llm1_refined, sum_Hl, sum_Hlm1,
    sum_Ll_Ll, sum_Ll_Llm1,   // for Var(Q_l^L), Covar(Q_l^L,Q_lm1^L)
    sum_Llm1_Llm1, sum_Hl_Ll, // for Var(Q_lm1^L), Covar(Q_l^H,Q_l^L)
    sum_Hl_Llm1, sum_Hlm1_Ll, // for Covar(Q_l^H,Q_lm1^L), Covar(Q_lm1^H,Q_l^L)
    sum_Hlm1_Llm1,            // for Covar(Q_lm1^H,Q_lm1^L)
    sum_Hl_Hl,                // for Var(Q_l^H)
    sum_Hl_Hlm1,              // for Covar(Q_l^H,Q_lm1^H)
    sum_Hlm1_Hlm1;            // for Var(Q_lm1^H)
  // Initialize accumulators and related arrays/maps, allowing for different
  // number of ML and CV levels (num_hf_lev & num_cv_lev, respectively).
  initialize_mlmf_sums(sum_Ll, sum_Llm1, sum_Ll_refined, sum_Llm1_refined,
		       sum_Hl, sum_Hlm1, sum_Ll_Ll, sum_Ll_Llm1, sum_Llm1_Llm1,
		       sum_Hl_Ll, sum_Hl_Llm1, sum_Hlm1_Ll, sum_Hlm1_Llm1,
		       sum_Hl_Hl, sum_Hl_Hlm1, sum_Hlm1_Hlm1, num_hf_lev,
		       num_cv_lev);
  RealMatrix var_YH(numFunctions,      num_hf_lev, false),
             rho_dot2_LH(numFunctions, num_cv_lev, false),
             Lambda(numFunctions,      num_cv_lev, false);
  RealVector avg_rho_dot2_LH(num_cv_lev, false), avg_lambda(num_cv_lev, false);

  // Initialize for pilot sample
  unsigned short group, lf_form = 0, hf_form = num_mf - 1;// 2 models @ extremes
  SizetArray&   N_alloc_lf  = NLevAlloc[lf_form];
  SizetArray&   N_alloc_hf  = NLevAlloc[hf_form];
  Sizet2DArray& N_actual_lf = NLevActual[lf_form];
  Sizet2DArray& N_actual_hf = NLevActual[hf_form];
  Sizet2DArray  delta_N_l;
  load_pilot_sample(pilotSamples, sequenceType, NLevActual, delta_N_l);
  //SizetArray& delta_N_lf = delta_N_l[lf_form];
  SizetArray&   delta_N_hf = delta_N_l[hf_form];

  // now converge on sample counts per level (N_hf)
  while (Pecos::l1_norm(delta_N_hf) && mlmfIter <= maxIterations) {

    // FIRST PASS: evaluations, accumulations, cost estimates
    // NOTE: this will also simplify removing non-essential synchronizations
    for (lev=0, group=0; lev<num_hf_lev; ++lev, ++group) {

      configure_indices(group, hf_form, lev, sequenceType);
      numSamples = delta_N_hf[lev];
      if (numSamples) {
	// assign sequence, get samples, export, evaluate
	evaluate_ml_sample_increment("mlcv_", lev);
	// accumulate online costs for HF model
	if (online_hf_cost && mlmfIter == 0)
	  accumulate_paired_online_cost(hf_accum_cost, hf_num_cost, lev);

	N_alloc_l = (backfillFailures && mlmfIter) ?
	  one_sided_delta(N_alloc_hf[lev], hf_targets[lev]) : numSamples;
	N_alloc_hf[lev] += N_alloc_l;

	// control variate betwen LF and HF for this discretization level:
	// if unequal number of levels, LF levels are assigned as CV to the
	// leading set of HF levels, since these tend to have larger variance.
	if (lev < num_cv_lev) {
	  // store previous allResponses prior to new set of evaluations
	  IntResponseMap hf_resp = allResponses; // shallow copy is sufficient
	  // activate LF response (lev 0) or LF response discrepancy (lev > 0)
	  configure_indices(group, lf_form, lev, sequenceType);
	  // eval allResp w/ LF model reusing allVars from ML step above
	  // > Note: this CV sample set is not separately exported using
	  //   export_all_samples() since it is the same as the ML set.
	  // > This is why the preceding set is marked as "mlcv_", indicating
	  //   that the parameter sets should be applied to both ML and CV.
	  evaluate_parameter_sets(iteratedModel, true, false);
	  // process previous and new set of allResponses for MLMF sums;
	  accumulate_mlmf_Qsums(allResponses, hf_resp, sum_Ll, sum_Llm1,
				sum_Ll_refined, sum_Llm1_refined, sum_Hl,
				sum_Hlm1, sum_Ll_Ll, sum_Ll_Llm1, sum_Llm1_Llm1,
				sum_Hl_Ll, sum_Hl_Llm1, sum_Hlm1_Ll,
				sum_Hlm1_Llm1, sum_Hl_Hl, sum_Hl_Hlm1,
				sum_Hlm1_Hlm1, lev, N_actual_lf[lev],
				N_actual_hf[lev]);
	  // accumulate online costs for LF model
	  if (online_lf_cost && mlmfIter == 0)
	    accumulate_paired_online_cost(lf_accum_cost, lf_num_cost, lev);

	  N_alloc_lf[lev] += N_alloc_l;
	}
	else // no LF for this level; accumulate only multilevel discrepancies
	  accumulate_ml_Ysums(sum_Hl, sum_Hl_Hl[1], lev, N_actual_hf[lev]);
      }
    }
    if (mlmfIter == 0) {
      if (online_hf_cost)
	average_online_cost(hf_accum_cost, hf_num_cost, hf_cost);
      if (online_lf_cost)
	average_online_cost(lf_accum_cost, lf_num_cost, lf_cost);
      hf_ref_cost = hf_cost[num_hf_lev-1];
      if (budget_constrained) budget = (Real)maxFunctionEvals * hf_ref_cost;
      // Note: could assign these back if needed elsewhere:
      //if (online_hf_cost) truth_model.solution_level_costs(hf_cost);
      //if (online_lf_cost)  surr_model.solution_level_costs(lf_cost);
    }

    // SECOND PASS: STATS
    sum_sqrt_var_cost = 0.;
    for (lev=0, group=0; lev<num_hf_lev; ++lev, ++group) {

      hf_lev_cost = level_cost(hf_cost, lev);
      numSamples = delta_N_hf[lev];

      // aggregate variances across QoI for estimating N_hf (justification:
      // for independent QoI, sum of QoI variances = variance of QoI sum)
      Real& agg_var_hf_l = agg_var_hf[lev];//carried over from prev iter if!samp
      // control variate betwen LF and HF for this discretization level
      if (lev < num_cv_lev) {
	lf_lev_cost = level_cost(lf_cost, lev);
	increment_mlmf_equivalent_cost(numSamples, hf_lev_cost, numSamples,
				       lf_lev_cost, hf_ref_cost, equivHFEvals);

	// compute the average evaluation ratio and Lambda factor
	RealVector& eval_ratios_l = eval_ratios[lev];
	compute_eval_ratios(sum_Ll[1], sum_Llm1[1], sum_Hl[1], sum_Hlm1[1],
			    sum_Ll_Ll[1], sum_Ll_Llm1[1], sum_Llm1_Llm1[1],
			    sum_Hl_Ll[1], sum_Hl_Llm1[1], sum_Hlm1_Ll[1],
			    sum_Hlm1_Llm1[1], sum_Hl_Hl[1], sum_Hl_Hlm1[1],
			    sum_Hlm1_Hlm1[1], hf_lev_cost/lf_lev_cost, lev,
			    N_actual_hf[lev], var_YH, rho_dot2_LH,
			    eval_ratios_l);

	// retain Lambda per QoI and level, but apply QoI-average where needed
	for (qoi=0; qoi<numFunctions; ++qoi) {
	  r_lq = eval_ratios_l[qoi];
	  Lambda(qoi,lev) = 1. - rho_dot2_LH(qoi,lev) * (r_lq - 1.) / r_lq;
	}
	avg_lambda[lev]      = average(Lambda[lev],      numFunctions);
	avg_rho_dot2_LH[lev] = average(rho_dot2_LH[lev], numFunctions);
	agg_var_hf_l         = sum(var_YH[lev],          numFunctions);
	Real om_rho2         = 1. - avg_rho_dot2_LH[lev];
	sum_sqrt_var_cost   += (budget_constrained) ?
	  std::sqrt(agg_var_hf_l / hf_lev_cost * om_rho2) *
	  (hf_lev_cost + (1. + average(eval_ratios[lev])) * lf_lev_cost) :
	  std::sqrt(agg_var_hf_l * hf_lev_cost / om_rho2) * avg_lambda[lev];
      }
      else {
	increment_ml_equivalent_cost(numSamples, hf_lev_cost, hf_ref_cost,
				     equivHFEvals);
	// compute Y variances for this level and aggregate across QoI:
	variance_Ysum(sum_Hl[1][lev], sum_Hl_Hl[1][lev], N_actual_hf[lev],
		      var_YH[lev]);
	agg_var_hf_l       = sum(var_YH[lev], numFunctions);
	sum_sqrt_var_cost += std::sqrt(agg_var_hf_l * hf_lev_cost);
      }

      // MSE reference is MLMF MC applied to {HF,LF} pilot sample aggregated
      // across qoi.  Note: if the pilot sample for LF is not shaped, then r=1
      // will result in no additional variance reduction beyond MLMC.
      if (mlmfIter == 0 && !budget_constrained)
	agg_estvar_iter0 += aggregate_mse_Yvar(var_YH[lev], N_actual_hf[lev]);
    }

    // compute epsilon target based on relative tolerance: total MSE = eps^2
    // which is equally apportioned (eps^2 / 2) among discretization MSE and
    // estimator variance (\Sum var_Y_l / N_l).  Since we do not know the
    // discretization error, we compute an initial estimator variance and
    // then seek to reduce it by a relative_factor <= 1.
    if (mlmfIter == 0) {
      // MLMC estimator variance for final estvar reporting is not aggregated
      // (reduction from control variate is applied subsequently)
      compute_ml_estimator_variance(var_YH, N_actual_hf, estVarIter0);
      // compute eps^2 / 2 = aggregated estvar0 * rel tol
      if (!budget_constrained) {// eps^2 / 2 = est var * conv tol
	eps_sq_div_2 = agg_estvar_iter0 * convergenceTol;
	if (outputLevel == DEBUG_OUTPUT)
	  Cout << "Epsilon squared target = " << eps_sq_div_2 << std::endl;
      }
    }

    // update sample targets based on variance estimates
    // Note: sum_sqrt_var_cost is defined differently for the two cases
    Real fact = (budget_constrained) ?
      budget / sum_sqrt_var_cost :      //        budget constraint
      sum_sqrt_var_cost / eps_sq_div_2; // error balance constraint
    for (lev=0; lev<num_hf_lev; ++lev) {
      hf_lev_cost = level_cost(hf_cost, lev);
      hf_tgt_l = hf_targets[lev] = (lev < num_cv_lev) ? fact *
	std::sqrt(agg_var_hf[lev] / hf_lev_cost * (1. - avg_rho_dot2_LH[lev])) :
	fact * std::sqrt(agg_var_hf[lev] / hf_lev_cost);
      delta_N_hf[lev] = (backfillFailures) ?
	one_sided_delta(N_actual_hf[lev], hf_tgt_l, 1) :
	one_sided_delta(N_alloc_hf[lev],  hf_tgt_l);
      // Note: N_alloc_{lf,hf} accumulated upstream due to maxIterations exit
    }

    ++mlmfIter;
    Cout << "\nMLMF MC iteration " << mlmfIter << " HF sample increments:\n"
	 << delta_N_hf << std::endl;
  }

  // Only QOI_STATISTICS requires application of oversample ratios and
  // estimation of moments; ESTIMATOR_PERFORMANCE can bypass this expense.
  if (finalStatsType == QOI_STATISTICS) {
    // All CV lf_increment() calls now follow convergence of ML iteration:
    // > Avoids early mis-estimation of LF increments
    // > Parallel scheduling benefits from one final large batch of refinements
    for (lev=0, group=0; lev<num_cv_lev; ++lev, ++group) {
      configure_indices(group, lf_form, lev, sequenceType);
      if (backfillFailures) { // increment relative to successful samples
	lf_increment(eval_ratios[lev], N_actual_lf[lev], hf_targets[lev],
		     lf_targets, mlmfIter, lev);
	lf_tgt_l = average(lf_targets);
	N_alloc_lf[lev] += one_sided_delta(N_alloc_lf[lev], lf_tgt_l);
      }
      else {                  // increment relative to allocated samples
	lf_increment(eval_ratios[lev], N_alloc_lf[lev], hf_targets[lev],
		     lf_tgt_l, mlmfIter, lev);
	N_alloc_lf[lev] += numSamples;
      }
      if (numSamples) {
	accumulate_mlmf_Qsums(sum_Ll_refined, sum_Llm1_refined, lev,
			      N_actual_lf[lev]);
	increment_ml_equivalent_cost(numSamples, level_cost(lf_cost, lev),
				     hf_ref_cost, equivHFEvals);
	if (outputLevel == DEBUG_OUTPUT)
	  Cout << "Accumulated sums (L_refined[1,2]):\n" << sum_Ll_refined[1]
	       << sum_Ll_refined[2];
      }
    }

    // Roll up raw moments from MLCVMC and MLMC levels
    RealMatrix Y_mom(numFunctions, 4), Y_cvmc_mom(numFunctions, 4, false);
    for (lev=0; lev<num_cv_lev; ++lev) {
      cv_raw_moments(sum_Ll, sum_Llm1, sum_Hl, sum_Hlm1, sum_Ll_Ll, sum_Ll_Llm1,
		     sum_Llm1_Llm1, sum_Hl_Ll, sum_Hl_Llm1, sum_Hlm1_Ll,
		     sum_Hlm1_Llm1, sum_Hl_Hl, sum_Hl_Hlm1, sum_Hlm1_Hlm1,
		     N_actual_hf[lev], sum_Ll_refined, sum_Llm1_refined,
		     N_actual_lf[lev], /*rho_dot2_LH,*/ lev, Y_cvmc_mom);
      Y_mom += Y_cvmc_mom;
    }
    if (num_hf_lev > num_cv_lev)
      ml_raw_moments(sum_Hl[1], sum_Hl[2], sum_Hl[3], sum_Hl[4], N_actual_hf,
		     num_cv_lev, num_hf_lev, Y_mom);
    convert_moments(Y_mom, momentStats); // raw to final (central or std)

    // This approach leverages the best available varH for est var reporting,
    // similar to offline pilot mode:
    recover_variance(momentStats, varH);
    // Alternate approach 1: for more consistency with MFMC/ACV, don't take
    // "credit" for the final varH estimates after control variate roll-ups:
    // > MFMC/ACV don't update the varH within the estvar calc after CV roll-up
    //   for moment 2, as this varH would be inconsistent with the iteration
    //   used to generate r*,N*.
    // > Since varH is not accumulated directly, utilize ML-only roll-up
    //   (same for MLCVMC & MLMC) for varH used in final variance reporting.
    // > Counter example: offline pilot cases utilize offline varH...
    //RealMatrix Y_mlmc_mom(numFunctions, 4), mlmc_stats;
    //ml_raw_moments(sum_Hl[1], sum_Hl[2], sum_Hl[3], sum_Hl[4], N_actual_hf,
    // 		   0, num_hf_lev, Y_mlmc_mom);
    //convert_moments(Y_mlmc_mom, mlmc_stats); // raw to final (central or std)
    //recover_variance(mlmc_stats, varH);
    //
    // Alternate approach 2: for max MFMC/ACV consistency, only use H_L and N_L
    //compute_variance(sum_Hl[1][L], sum_Hl[2][L],, N_actual_hf[L]);
  }
  else // for consistency with pilot projection
    update_projected_lf_samples(hf_targets, eval_ratios, hf_cost, N_actual_lf,
				N_alloc_lf, lf_cost, deltaEquivHF);

  compute_mlmf_estimator_variance(var_YH, N_actual_hf, Lambda, estVar);
  avgEstVar = average(estVar);
}


void NonDMultilevControlVarSampling::
multilevel_control_variate_mc_offline_pilot()
{
  // retrieve cost estimates across solution levels for HF model
  RealVector hf_targets_pilot, lf_targets, hf_cost, lf_cost;
  RealMatrix Lambda_pilot, var_YH_pilot;
  RealVectorArray eval_ratios_pilot;

  size_t lev, num_hf_lev = iteratedModel.truth_model().solution_levels();
  unsigned short group, lf_form = 0, hf_form = NLevActual.size() - 1;// extremes
  SizetArray&    N_alloc_lf =  NLevAlloc[lf_form];
  SizetArray&    N_alloc_hf =  NLevAlloc[hf_form];
  Sizet2DArray& N_actual_lf = NLevActual[lf_form];
  Sizet2DArray& N_actual_hf = NLevActual[hf_form];
  SizetArray N_alloc_pilot;  Sizet2DArray N_actual_pilot(num_hf_lev);
  N_alloc_pilot.assign(num_hf_lev, 0);
  for (lev=0; lev<num_hf_lev; ++lev)
    N_actual_pilot[lev].assign(numFunctions, 0);

  // -----------------------------------------
  // Initial loop for offline (overkill) pilot
  // -----------------------------------------
  evaluate_pilot(hf_cost, lf_cost, eval_ratios_pilot, Lambda_pilot,var_YH_pilot,
		 N_alloc_pilot, N_actual_pilot, hf_targets_pilot, false, false);

<<<<<<< HEAD
  // ----------------------------------------------------------
  // Evaluate online sample profile computed from offline pilot
  // ----------------------------------------------------------
  size_t qoi, num_cv_lev = std::min(num_hf_lev, (size_t)lf_cost.length());
  Real lf_lev_cost, hf_lev_cost, hf_ref_cost = hf_cost[num_hf_lev-1];
  IntRealMatrixMap sum_Ll, sum_Llm1, sum_Ll_refined, sum_Llm1_refined, sum_Hl,
    sum_Hlm1, sum_Ll_Ll, sum_Ll_Llm1, sum_Llm1_Llm1, sum_Hl_Ll, sum_Hl_Llm1,
    sum_Hlm1_Ll, sum_Hlm1_Llm1, sum_Hl_Hl, sum_Hl_Hlm1, sum_Hlm1_Hlm1;
  initialize_mlmf_sums(sum_Ll, sum_Llm1, sum_Ll_refined, sum_Llm1_refined,
		       sum_Hl, sum_Hlm1, sum_Ll_Ll, sum_Ll_Llm1, sum_Llm1_Llm1,
		       sum_Hl_Ll, sum_Hl_Llm1, sum_Hlm1_Ll, sum_Hlm1_Llm1,
		       sum_Hl_Hl, sum_Hl_Hlm1, sum_Hlm1_Hlm1, num_hf_lev,
		       num_cv_lev);
  for (lev=0, group=0; lev<num_hf_lev; ++lev, ++group) {
    configure_indices(group, hf_form, lev, sequenceType);
    hf_lev_cost = level_cost(hf_cost, lev);
    // use 0 in place of delta_N_hf[lev]; min of 2 samples reqd for online var
    numSamples = std::max(one_sided_delta(0., hf_targets_pilot[lev]),(size_t)2);
    N_alloc_hf[lev] += numSamples;
    evaluate_ml_sample_increment("mlcv_", lev);
    if (lev < num_cv_lev) {
      IntResponseMap hf_resp = allResponses; // shallow copy is sufficient
      configure_indices(group, lf_form, lev, sequenceType);
      lf_lev_cost = level_cost(lf_cost, lev);
      // eval allResp w/ LF model reusing allVars from ML step above
      // > Note: this CV sample set is not separately exported (see above).
      evaluate_parameter_sets(iteratedModel, true, false);
      // process previous and new set of allResponses for MLMF sums;
      accumulate_mlmf_Qsums(allResponses, hf_resp, sum_Ll, sum_Llm1,
			    sum_Ll_refined, sum_Llm1_refined, sum_Hl, sum_Hlm1,
			    sum_Ll_Ll, sum_Ll_Llm1, sum_Llm1_Llm1, sum_Hl_Ll,
			    sum_Hl_Llm1, sum_Hlm1_Ll, sum_Hlm1_Llm1, sum_Hl_Hl,
			    sum_Hl_Hlm1, sum_Hlm1_Hlm1, lev, N_actual_lf[lev],
			    N_actual_hf[lev]);
      increment_mlmf_equivalent_cost(numSamples, hf_lev_cost, numSamples,
				     lf_lev_cost, hf_ref_cost, equivHFEvals);
      N_alloc_lf[lev] += numSamples;
      // leave evaluation ratios and Lambda at values from Oracle pilot
    }
    else {
      // accumulate H sums for lev = 0, Y sums for lev > 0
      accumulate_ml_Ysums(sum_Hl, sum_Hl_Hl[1], lev, N_actual_hf[lev]);
      increment_ml_equivalent_cost(numSamples, hf_lev_cost, hf_ref_cost,
				   equivHFEvals);
    }
  }

  // --------------------------------------------------------
  // LF increments and final stats from online sample profile
  // --------------------------------------------------------
  // Only QOI_STATISTICS requires application of oversample ratios and
  // estimation of moments; ESTIMATOR_PERFORMANCE can bypass this expense.
=======
  // Only QOI_STATISTICS requires iteration and final estimation of moments;
  // ESTIMATOR_PERFORMANCE can bypass this expense.
  size_t num_cv_lev = std::min(num_hf_lev, (size_t)lf_cost.length());
>>>>>>> dac08a81
  if (finalStatsType == QOI_STATISTICS) {

    // ----------------------------------------------------------
    // Evaluate online sample profile computed from offline pilot
    // ----------------------------------------------------------
    Real lf_lev_cost, hf_lev_cost, hf_ref_cost = hf_cost[num_hf_lev-1];
    IntRealMatrixMap sum_Ll, sum_Llm1, sum_Ll_refined, sum_Llm1_refined, sum_Hl,
      sum_Hlm1, sum_Ll_Ll, sum_Ll_Llm1, sum_Llm1_Llm1, sum_Hl_Ll, sum_Hl_Llm1,
      sum_Hlm1_Ll, sum_Hlm1_Llm1, sum_Hl_Hl, sum_Hl_Hlm1, sum_Hlm1_Hlm1;
    initialize_mlmf_sums(sum_Ll, sum_Llm1, sum_Ll_refined, sum_Llm1_refined,
			 sum_Hl, sum_Hlm1, sum_Ll_Ll, sum_Ll_Llm1,
			 sum_Llm1_Llm1, sum_Hl_Ll, sum_Hl_Llm1, sum_Hlm1_Ll,
			 sum_Hlm1_Llm1, sum_Hl_Hl, sum_Hl_Hlm1, sum_Hlm1_Hlm1,
			 num_hf_lev, num_cv_lev);
    for (lev=0, group=0; lev<num_hf_lev; ++lev, ++group) {
      configure_indices(group, hf_form, lev, sequenceType);
      hf_lev_cost = level_cost(hf_cost, lev);
      // use 0 in place of delta_N_hf[lev]; min of 2 samples reqd for online var
      numSamples
	= std::max(one_sided_delta(0., hf_targets_pilot[lev]), (size_t)2);
      N_alloc_hf[lev] += numSamples;
      evaluate_ml_sample_increment(lev);
      if (lev < num_cv_lev) {
	IntResponseMap hf_resp = allResponses; // shallow copy is sufficient
	configure_indices(group, lf_form, lev, sequenceType);
	lf_lev_cost = level_cost(lf_cost, lev);
	// eval allResp w/ LF model reusing allVars from ML step above
	evaluate_parameter_sets(iteratedModel, true, false);
	// process previous and new set of allResponses for MLMF sums;
	accumulate_mlmf_Qsums(allResponses, hf_resp, sum_Ll, sum_Llm1,
			      sum_Ll_refined, sum_Llm1_refined, sum_Hl,
			      sum_Hlm1, sum_Ll_Ll, sum_Ll_Llm1, sum_Llm1_Llm1,
			      sum_Hl_Ll, sum_Hl_Llm1, sum_Hlm1_Ll,
			      sum_Hlm1_Llm1, sum_Hl_Hl, sum_Hl_Hlm1,
			      sum_Hlm1_Hlm1, lev, N_actual_lf[lev],
			      N_actual_hf[lev]);
	increment_mlmf_equivalent_cost(numSamples, hf_lev_cost, numSamples,
				       lf_lev_cost, hf_ref_cost, equivHFEvals);
	N_alloc_lf[lev] += numSamples;
	// leave evaluation ratios and Lambda at values from Oracle pilot
      }
      else {
	// accumulate H sums for lev = 0, Y sums for lev > 0
	accumulate_ml_Ysums(sum_Hl, sum_Hl_Hl[1], lev, N_actual_hf[lev]);
	increment_ml_equivalent_cost(numSamples, hf_lev_cost, hf_ref_cost,
				     equivHFEvals);
      }
    }

    // --------------------------------------------------------
    // LF increments and final stats from online sample profile
    // --------------------------------------------------------
    Real lf_tgt_l;
    for (lev=0, group=0; lev<num_cv_lev; ++lev, ++group) {
      // LF increments from online sample profile
      configure_indices(group, lf_form, lev, sequenceType);
      if (backfillFailures) { // increment relative to successful samples
	lf_increment(eval_ratios_pilot[lev], N_actual_lf[lev],
		     hf_targets_pilot[lev], lf_targets, mlmfIter, lev);
	lf_tgt_l = average(lf_targets);
	N_alloc_lf[lev] += one_sided_delta(N_alloc_lf[lev], lf_tgt_l);
      }
      else {                  // increment relative to allocated samples
	lf_increment(eval_ratios_pilot[lev], N_alloc_lf[lev],
		     hf_targets_pilot[lev], lf_tgt_l, mlmfIter, lev);
	N_alloc_lf[lev] += numSamples;
      }
      if (numSamples) {
	accumulate_mlmf_Qsums(sum_Ll_refined, sum_Llm1_refined, lev,
			      N_actual_lf[lev]);
	increment_ml_equivalent_cost(numSamples, level_cost(lf_cost, lev),
				     hf_ref_cost, equivHFEvals);
      }
    }

    RealMatrix Y_mom(numFunctions, 4), Y_cvmc_mom(numFunctions, 4, false);
    for (lev=0; lev<num_cv_lev; ++lev) {
      cv_raw_moments(sum_Ll, sum_Llm1, sum_Hl, sum_Hlm1, sum_Ll_Ll, sum_Ll_Llm1,
		     sum_Llm1_Llm1, sum_Hl_Ll, sum_Hl_Llm1, sum_Hlm1_Ll,
		     sum_Hlm1_Llm1, sum_Hl_Hl, sum_Hl_Hlm1, sum_Hlm1_Hlm1,
		     N_actual_hf[lev], sum_Ll_refined, sum_Llm1_refined,
		     N_actual_lf[lev], /*rho_dot2_LH,*/ lev, Y_cvmc_mom);
      Y_mom += Y_cvmc_mom;
    }
    if (num_hf_lev > num_cv_lev)
      ml_raw_moments(sum_Hl[1], sum_Hl[2], sum_Hl[3], sum_Hl[4], N_actual_hf,
		     num_cv_lev, num_hf_lev, Y_mom);
    // Convert uncentered raw moment estimates to final moments (central or std)
    convert_moments(Y_mom, momentStats);

    recover_variance(momentStats, varH);
    // See explanation of varH recovery options above.
    //RealMatrix Y_mlmc_mom(numFunctions, 4), mlmc_stats;
    //ml_raw_moments(sum_Hl[1], sum_Hl[2], sum_Hl[3], sum_Hl[4], N_actual_hf,
    // 		   0, num_hf_lev, Y_mlmc_mom);
    //convert_moments(Y_mlmc_mom, mlmc_stats); // raw to final (central or std)
    //recover_variance(mlmc_stats, varH);

    // Retain var_YH & Lambda from "oracle" pilot for computing final estimator
    // variances.  This results in mixing offline var_YH,Lambda with online
    // varH,N_hf, but is consistent with offline modes for MFMC and ACV.
    compute_mlmf_estimator_variance(var_YH_pilot, N_actual_hf, Lambda_pilot,
				    estVar);
  }
  else { // estimator performance only requires offline pilot
    for (lev=0; lev<num_cv_lev; ++lev)
      { N_actual_lf[lev] = N_actual_hf[lev]; N_alloc_lf[lev] = N_alloc_hf[lev];}
    SizetArray delta_N_hf;  delta_N_hf.assign(num_hf_lev, 0);
    update_projected_samples(hf_targets_pilot, eval_ratios_pilot, N_actual_hf,
			     N_alloc_hf, hf_cost, N_actual_lf, N_alloc_lf,
			     lf_cost, delta_N_hf, deltaEquivHF);
    Sizet2DArray N_proj_hf = N_actual_hf;
    increment_samples(N_proj_hf, delta_N_hf);
    compute_mlmf_estimator_variance(var_YH_pilot, N_proj_hf, Lambda_pilot,
				    estVar);
  }

  avgEstVar = average(estVar);
}


void NonDMultilevControlVarSampling::
multilevel_control_variate_mc_pilot_projection()
{
  // retrieve cost estimates across solution levels for HF model
  RealVector hf_targets, hf_cost, lf_cost;
  RealMatrix Lambda, var_YH;  RealVectorArray eval_ratios;

  // Initialize for pilot sample
  unsigned short lf_form = 0, hf_form = NLevActual.size() - 1; // 2 @ extremes
  SizetArray&    N_alloc_lf =  NLevAlloc[lf_form];
  SizetArray&    N_alloc_hf =  NLevAlloc[hf_form];
  Sizet2DArray& N_actual_lf = NLevActual[lf_form];
  Sizet2DArray& N_actual_hf = NLevActual[hf_form];

  evaluate_pilot(hf_cost, lf_cost, eval_ratios, Lambda, var_YH, N_alloc_hf,
		 N_actual_hf, hf_targets, true, true);

  // Unlike NonDMultilevelSampling::multilevel_mc_pilot_projection(), here we
  // cannot readily estimate cv_raw_moments().  Rather than reporting only the
  // ml_raw_moments() roll up, seems better to bypass variance recovery.

  size_t lev, num_hf_lev = (size_t)hf_cost.length(),
    num_cv_lev = std::min(num_hf_lev, (size_t)lf_cost.length());
  for (lev=0; lev<num_cv_lev; ++lev)
    { N_actual_lf[lev] = N_actual_hf[lev]; N_alloc_lf[lev] = N_alloc_hf[lev]; }
  SizetArray delta_N_hf;  delta_N_hf.assign(num_hf_lev, 0);
  update_projected_samples(hf_targets, eval_ratios, N_actual_hf, N_alloc_hf,
			   hf_cost, N_actual_lf, N_alloc_lf, lf_cost,
			   delta_N_hf, deltaEquivHF);
  Sizet2DArray N_proj_hf = N_actual_hf;
  increment_samples(N_proj_hf, delta_N_hf);
  compute_mlmf_estimator_variance(var_YH, N_proj_hf, Lambda, estVar);
  avgEstVar = average(estVar);
}


void NonDMultilevControlVarSampling::
evaluate_pilot(RealVector& hf_cost, RealVector& lf_cost,
	       RealVectorArray& eval_ratios, RealMatrix& Lambda,
	       RealMatrix& var_YH, SizetArray& N_alloc, Sizet2DArray& N_actual,
	       RealVector& hf_targets, bool accumulate_cost, bool pilot_estvar)
{
  Model& truth_model = iteratedModel.truth_model();
  Model& surr_model  = iteratedModel.surrogate_model();
  size_t qoi, lev, num_mf = NLevActual.size(),
    num_hf_lev = truth_model.solution_levels(),
    num_lf_lev =  surr_model.solution_levels(),
    num_cv_lev = std::min(num_hf_lev, num_lf_lev);
  bool online_hf_cost = !query_cost(num_hf_lev, truth_model, hf_cost),
       online_lf_cost = !query_cost(num_lf_lev,  surr_model, lf_cost);
  RealVector hf_accum_cost, lf_accum_cost; SizetArray hf_num_cost, lf_num_cost;
  if (online_hf_cost)
    { hf_accum_cost.size(num_hf_lev); hf_num_cost.assign(num_hf_lev, 0); }
  if (online_lf_cost)
    { lf_accum_cost.size(num_cv_lev); lf_num_cost.assign(num_cv_lev, 0); }

  eval_ratios.resize(num_cv_lev);
  //N_actual.resize(num_hf_lev);  N_alloc.resize(num_hf_lev);
  hf_targets.sizeUninitialized(num_hf_lev);
  Lambda.shapeUninitialized(numFunctions, num_cv_lev);
  var_YH.shapeUninitialized(numFunctions, num_hf_lev);

  // retrieve cost estimates across solution levels for HF model
  Real eps_sq_div_2, sum_sqrt_var_cost, agg_estvar_iter0 = 0., budget, r_lq,
    lf_lev_cost, hf_lev_cost, hf_ref_cost;
  bool budget_constrained = (maxFunctionEvals != SZ_MAX);

  RealMatrix sum_Ll(numFunctions, num_cv_lev),
    sum_Llm1(numFunctions, num_cv_lev),sum_Ll_refined(numFunctions, num_cv_lev),
    sum_Llm1_refined(numFunctions, num_cv_lev),
    sum_Ll_Ll(numFunctions, num_cv_lev),  sum_Ll_Llm1(numFunctions, num_cv_lev),
    sum_Llm1_Llm1(numFunctions, num_cv_lev), sum_Hlm1(numFunctions, num_cv_lev),
    sum_Hl_Ll(numFunctions, num_cv_lev),  sum_Hl_Llm1(numFunctions, num_cv_lev),
    sum_Hlm1_Ll(numFunctions, num_cv_lev),
    sum_Hlm1_Llm1(numFunctions, num_cv_lev),  sum_Hl(numFunctions, num_hf_lev),
    sum_Hl_Hl(numFunctions, num_hf_lev), sum_Hl_Hlm1(numFunctions, num_hf_lev),
    sum_Hlm1_Hlm1(numFunctions, num_hf_lev),
    rho_dot2_LH(numFunctions, num_cv_lev, false);
  RealVector agg_var_hf(num_hf_lev), avg_rho_dot2_LH(num_cv_lev, false),
    avg_lambda(num_cv_lev, false);

  // Initialize for pilot sample
  // > Note: N_actual may (pilot projection) or may not (offline pilot)
  //   be the same as N_hf.  We still use N_hf for computing delta_N_hf.
  Sizet2DArray  delta_N_l;
  load_pilot_sample(pilotSamples, sequenceType, NLevActual, delta_N_l);
  unsigned short group, lf_form = 0, hf_form = num_mf - 1;// 2 models @ extremes
  //SizetArray& delta_N_lf = delta_N_l[lf_form];
  SizetArray&   delta_N_hf = delta_N_l[hf_form];

  // FIRST PASS: evaluations, accumulations, cost estimates
  // NOTE: this will also simplify removing non-essential synchronizations
  for (lev=0, group=0; lev<num_hf_lev; ++lev, ++group) {

    configure_indices(group, hf_form, lev, sequenceType);
    numSamples = N_alloc[lev] = delta_N_hf[lev];
    //N_actual[lev].assign(numFunctions, 0); // covered in pre_run()

    evaluate_ml_sample_increment("mlcv_", lev);
    if (online_hf_cost) // accumulate online costs for HF model
      accumulate_paired_online_cost(hf_accum_cost, hf_num_cost, lev);

    // control variate betwen LF and HF for this discretization level
    if (lev < num_cv_lev) {
      // store allResponses used for sum_H (and sum_HH)
      IntResponseMap hf_resp = allResponses; // shallow copy is sufficient
      // activate LF response (lev 0) or LF response discrepancy (lev > 0)
      configure_indices(group, lf_form, lev, sequenceType);
      // eval allResp w/ LF model reusing allVars from ML step above
      // > Note: this CV sample set is not separately exported (see above).
      evaluate_parameter_sets(iteratedModel, true, false);
      // process previous and new set of allResponses for MLMF sums;
      accumulate_mlmf_Qsums(allResponses, hf_resp, sum_Ll, sum_Llm1,
			    sum_Ll_refined, sum_Llm1_refined, sum_Hl, sum_Hlm1,
			    sum_Ll_Ll, sum_Ll_Llm1, sum_Llm1_Llm1, sum_Hl_Ll,
			    sum_Hl_Llm1, sum_Hlm1_Ll, sum_Hlm1_Llm1, sum_Hl_Hl,
			    sum_Hl_Hlm1, sum_Hlm1_Hlm1,lev, N_actual[lev]);
      if (online_lf_cost) // accumulate online costs for LF model
	accumulate_paired_online_cost(lf_accum_cost, lf_num_cost, lev);
    }
    else // no LF for this level; accumulate only multilevel discrepancies
      accumulate_ml_Ysums(sum_Hl, sum_Hl_Hl, lev, N_actual[lev]);
  }
  if (online_hf_cost) average_online_cost(hf_accum_cost, hf_num_cost, hf_cost);
  if (online_lf_cost) average_online_cost(lf_accum_cost, lf_num_cost, lf_cost);
  hf_ref_cost = hf_cost[num_hf_lev-1];
  if (budget_constrained) budget = (Real)maxFunctionEvals * hf_ref_cost;
  // Note: could assign these back if needed elsewhere:
  //if (online_hf_cost) truth_model.solution_level_costs(hf_cost);
  //if (online_lf_cost)  surr_model.solution_level_costs(lf_cost);

  // SECOND PASS: STATS
  sum_sqrt_var_cost = 0.;
  for (lev=0, group=0; lev<num_hf_lev; ++lev, ++group) {

    hf_lev_cost = level_cost(hf_cost, lev);
    Real& agg_var_hf_l = agg_var_hf[lev];//carried over from prev iter if!samp
    numSamples = delta_N_hf[lev];

    if (lev < num_cv_lev) {
      lf_lev_cost = level_cost(lf_cost, lev);
      if (accumulate_cost)
	increment_mlmf_equivalent_cost(numSamples, hf_lev_cost, numSamples,
				       lf_lev_cost, hf_ref_cost, equivHFEvals);

      // compute the average evaluation ratio and Lambda factor
      RealVector& eval_ratios_l = eval_ratios[lev];
      compute_eval_ratios(sum_Ll, sum_Llm1, sum_Hl, sum_Hlm1, sum_Ll_Ll,
			  sum_Ll_Llm1, sum_Llm1_Llm1, sum_Hl_Ll, sum_Hl_Llm1,
			  sum_Hlm1_Ll, sum_Hlm1_Llm1, sum_Hl_Hl, sum_Hl_Hlm1,
			  sum_Hlm1_Hlm1, hf_lev_cost/lf_lev_cost, lev,
			  N_actual[lev], var_YH, rho_dot2_LH, eval_ratios_l);

      // retain Lambda per QoI and level, but apply QoI-average where needed
      for (qoi=0; qoi<numFunctions; ++qoi) {
	r_lq = eval_ratios_l[qoi];
	Lambda(qoi,lev) = 1. - rho_dot2_LH(qoi,lev) * (r_lq - 1.) / r_lq;
      }
      avg_lambda[lev]      = average(Lambda[lev],      numFunctions);
      avg_rho_dot2_LH[lev] = average(rho_dot2_LH[lev], numFunctions);
      agg_var_hf_l         = sum(var_YH[lev],          numFunctions);
      // accumulate sum of sqrt's of estimator var * cost used in N_target
      Real om_rho2 = 1. - avg_rho_dot2_LH[lev];
      sum_sqrt_var_cost += (budget_constrained) ?
	std::sqrt(agg_var_hf_l / hf_lev_cost * om_rho2) *
	(hf_lev_cost + (1. + average(eval_ratios[lev])) * lf_lev_cost) :
	std::sqrt(agg_var_hf_l * hf_lev_cost / om_rho2) * avg_lambda[lev];
    }
    else { // no LF model for this level; accumulate only multilevel discreps
      if (accumulate_cost)
	increment_ml_equivalent_cost(numSamples, hf_lev_cost, hf_ref_cost,
				     equivHFEvals);
      // compute Y variances for this level and aggregate across QoI:
      variance_Ysum(sum_Hl[lev], sum_Hl_Hl[lev], N_actual[lev], var_YH[lev]);
      agg_var_hf_l = sum(var_YH[lev], numFunctions);
      // accumulate sum of sqrt's of estimator var * cost used in N_target
      sum_sqrt_var_cost += std::sqrt(agg_var_hf_l * hf_lev_cost);
    }

    // MSE reference is MLMF MC applied to {HF,LF} pilot sample aggregated
    // across qoi.  Note: if the pilot sample for LF is not shaped, then r=1
    // will result in no additional variance reduction beyond MLMC.
    if (!budget_constrained)
      agg_estvar_iter0 += aggregate_mse_Yvar(var_YH[lev], N_actual[lev]);
  }

  // MLMC estimator variance for final estvar reporting is not aggregated
  // (reduction from control variate is applied subsequently)
  if (pilot_estvar)
    compute_ml_estimator_variance(var_YH, N_actual, estVarIter0);
  // compute eps^2 / 2 = aggregated estvar0 * rel tol
  if (!budget_constrained) {// eps^2 / 2 = est var * conv tol
    eps_sq_div_2 = agg_estvar_iter0 * convergenceTol;
    if (outputLevel == DEBUG_OUTPUT)
      Cout << "Epsilon squared target = " << eps_sq_div_2 << std::endl;
  }

  // update sample targets based on variance estimates
  // Note: sum_sqrt_var_cost is defined differently for the two cases
  Real fact = (budget_constrained) ?
    budget / sum_sqrt_var_cost :      //        budget constraint
    sum_sqrt_var_cost / eps_sq_div_2; // error balance constraint
  for (lev=0; lev<num_hf_lev; ++lev) {
    hf_lev_cost = level_cost(hf_cost, lev);
    hf_targets[lev] = (lev < num_cv_lev) ? fact *
      std::sqrt(agg_var_hf[lev] / hf_lev_cost * (1. - avg_rho_dot2_LH[lev])) :
      fact * std::sqrt(agg_var_hf[lev] / hf_lev_cost);
    //delta_N_hf[lev] = one_sided_delta(N_alloc_hf[lev], hf_targets[lev]);
  }

  ++mlmfIter;
}


void NonDMultilevControlVarSampling::
compute_eval_ratios(RealMatrix& sum_L_shared, RealMatrix& sum_H,
		    RealMatrix& sum_LL, RealMatrix& sum_LH, RealMatrix& sum_HH,
		    Real cost_ratio, size_t lev, const SizetArray& N_shared,
		    RealMatrix& var_H, RealMatrix& rho2_LH,
		    RealVector& eval_ratios)
{
  if (eval_ratios.empty()) eval_ratios.sizeUninitialized(numFunctions);

  //Real eval_ratio, avg_eval_ratio = 0.; size_t num_avg = 0;
  for (size_t qoi=0; qoi<numFunctions; ++qoi) {

    Real& rho_sq = rho2_LH(qoi,lev);
    compute_mf_correlation(sum_L_shared(qoi,lev), sum_H(qoi,lev),
			   sum_LL(qoi,lev), sum_LH(qoi,lev), sum_HH(qoi,lev),
			   N_shared[qoi], var_H(qoi,lev), rho_sq);
    if (outputLevel >= NORMAL_OUTPUT)
      Cout << "rho_LH (Pearson correlation) for QoI " << qoi+1 << " = "
	   << std::setw(9) << std::sqrt(rho_sq) << '\n';

    eval_ratios[qoi] = (rho_sq < 1.) ? // protect against division by 0
      std::sqrt(cost_ratio * rho_sq / (1. - rho_sq)) :
      std::sqrt(cost_ratio / Pecos::SMALL_NUMBER); // should not happen
    if (outputLevel >= DEBUG_OUTPUT)
      Cout << "eval_ratio() QoI " << qoi+1 << ": cost_ratio = " << cost_ratio
	   << " rho_sq = " << rho_sq << " eval_ratio = " << eval_ratios[qoi]
	   << std::endl;
  }
  if (outputLevel >= DEBUG_OUTPUT) {
    Cout << "variance of HF Q[" << lev << "]:\n";
    write_col_vector_trans(Cout, (int)lev, (int)numFunctions, var_H);
  }
}


void NonDMultilevControlVarSampling::
compute_eval_ratios(RealMatrix& sum_Ll,        RealMatrix& sum_Llm1,
		    RealMatrix& sum_Hl,        RealMatrix& sum_Hlm1,
		    RealMatrix& sum_Ll_Ll,     RealMatrix& sum_Ll_Llm1,
		    RealMatrix& sum_Llm1_Llm1, RealMatrix& sum_Hl_Ll,
		    RealMatrix& sum_Hl_Llm1,   RealMatrix& sum_Hlm1_Ll,
		    RealMatrix& sum_Hlm1_Llm1, RealMatrix& sum_Hl_Hl,
		    RealMatrix& sum_Hl_Hlm1,   RealMatrix& sum_Hlm1_Hlm1,
		    Real cost_ratio, size_t lev, const SizetArray& N_shared,
		    RealMatrix& var_YHl,       RealMatrix& rho_dot2_LH,
		    RealVector& eval_ratios)
{
  if (lev == 0)
    compute_eval_ratios(sum_Ll, sum_Hl, sum_Ll_Ll, sum_Hl_Ll, sum_Hl_Hl,
			cost_ratio, lev, N_shared, var_YHl, rho_dot2_LH,
			eval_ratios);
  else {
    if (eval_ratios.empty()) eval_ratios.sizeUninitialized(numFunctions);
    Real beta_dot, gamma;
    for (size_t qoi=0; qoi<numFunctions; ++qoi) {
      Real& rho_dot_sq = rho_dot2_LH(qoi,lev);
      compute_mlmf_control(sum_Ll(qoi,lev), sum_Llm1(qoi,lev), sum_Hl(qoi,lev),
			   sum_Hlm1(qoi,lev), sum_Ll_Ll(qoi,lev),
			   sum_Ll_Llm1(qoi,lev), sum_Llm1_Llm1(qoi,lev),
			   sum_Hl_Ll(qoi,lev), sum_Hl_Llm1(qoi,lev),
			   sum_Hlm1_Ll(qoi,lev), sum_Hlm1_Llm1(qoi,lev),
			   sum_Hl_Hl(qoi,lev), sum_Hl_Hlm1(qoi,lev),
			   sum_Hlm1_Hlm1(qoi,lev), N_shared[qoi],
			   var_YHl(qoi,lev), rho_dot_sq, beta_dot, gamma);
      if (outputLevel >= NORMAL_OUTPUT)
	Cout << "rho_dot_LH for QoI " << qoi+1 << " = " << std::setw(9)
	     << std::sqrt(rho_dot_sq) << '\n';

      eval_ratios[qoi] = (rho_dot_sq < 1.) ? // protect against division by 0
	std::sqrt(cost_ratio * rho_dot_sq / (1.-rho_dot_sq)) :
	std::sqrt(cost_ratio / Pecos::SMALL_NUMBER); // should not happen
      if (outputLevel >= DEBUG_OUTPUT)
	Cout << "eval_ratio() QoI " << qoi+1 << ": cost_ratio = "
	     << cost_ratio << " rho_dot_sq = " << rho_dot_sq
	     << " eval_ratio = " << eval_ratios[qoi] << std::endl;
    }
    if (outputLevel >= DEBUG_OUTPUT) {
      Cout << "variance of HF Y[" << lev << "]:\n";
      write_col_vector_trans(Cout, (int)lev, (int)numFunctions, var_YHl);
    }
  }
}


bool NonDMultilevControlVarSampling::
lf_increment(const RealVector& eval_ratios, const SizetArray& N_lf,
	     Real hf_target, RealVector& lf_targets, size_t iter, size_t lev)
{
  // update LF samples based on evaluation ratio
  //   r = m/n -> m = r*n -> delta = m-n = (r-1)*n
  //   or with inverse r  -> delta = m-n = n/inverse_r - n
  if (lf_targets.empty()) lf_targets.sizeUninitialized(numFunctions);
  for (size_t qoi=0; qoi<numFunctions; ++qoi)
    lf_targets[qoi] = eval_ratios[qoi] * hf_target;
  // Choose average, RMS, max of difference?
  // Trade-off: Possible overshoot vs. more iteration...
  numSamples = one_sided_delta(N_lf, lf_targets, 1); // average

  if (numSamples)
    Cout << "\nControl variate LF sample increment = " << numSamples;
  else Cout << "\nNo control variate LF sample increment";
  if (outputLevel >= DEBUG_OUTPUT)
    Cout << " from avg LF = " << average(N_lf) << ", HF target = " << hf_target
	 << ", avg eval_ratio = "<< average(eval_ratios);
  Cout << std::endl;

  return (numSamples) ? lf_perform_samples(iter, lev) : false;
}


bool NonDMultilevControlVarSampling::
lf_increment(const RealVector& eval_ratios, size_t N_lf, Real hf_target,
	     Real& lf_target, size_t iter, size_t lev)
{
  lf_target = 0.;
  for (size_t qoi=0; qoi<numFunctions; ++qoi)
    lf_target += eval_ratios[qoi] * hf_target;
  lf_target /= numFunctions; // average
  numSamples = one_sided_delta((Real)N_lf, lf_target);

  if (numSamples)
    Cout << "\nControl variate LF sample increment = " << numSamples;
  else Cout << "\nNo control variate LF sample increment";
  if (outputLevel >= DEBUG_OUTPUT)
    Cout << " from LF = " << N_lf << ", HF target = " << hf_target
	 << ", avg eval_ratio = "<< average(eval_ratios);
  Cout << std::endl;

  return (numSamples) ? lf_perform_samples(iter, lev) : false;
}


bool NonDMultilevControlVarSampling::lf_perform_samples(size_t iter, size_t lev)
{
  // ----------------------------------------
  // Compute LF increment for control variate
  // ----------------------------------------

  // generate new MC parameter sets
  get_parameter_sets(iteratedModel);// pull dist params from any model
  // export separate output files for each data set:
  if (exportSampleSets)
    export_all_samples("cv_", iteratedModel.active_surrogate_model(0),iter,lev);

  // Iteration 0 is defined as the pilot sample + initial CV increment, and
  // each subsequent iter can be defined as a pair of ML + CV increments.  If
  // it is desired to stop between the ML and CV components, finalCVRefinement
  // can be hardwired to false (not currently part of input spec).
  // Note: termination based on delta_N_hf=0 has final ML and CV increments
  //       of zero, which is consistent with finalCVRefinement=true.
  //if (iter < maxIterations || finalCVRefinement) {
    // compute allResponses from allVariables using hierarchical model
    evaluate_parameter_sets(iteratedModel, true, false);
    return true;
  //}
  //else return false;
}


void NonDMultilevControlVarSampling::
cv_raw_moments(IntRealMatrixMap& sum_L_shared, IntRealMatrixMap& sum_H,
	       IntRealMatrixMap& sum_LL,       IntRealMatrixMap& sum_LH,
	       const SizetArray& N_shared,     IntRealMatrixMap& sum_L_refined,
	       const SizetArray& N_refined,  //const RealMatrix& rho2_LH,
	       size_t lev,                     RealMatrix& H_raw_mom)
{
  if (H_raw_mom.empty()) H_raw_mom.shapeUninitialized(numFunctions, 4);
  RealVector beta(numFunctions, false);

  // rho2_LH not stored for i > 1
  //for (size_t qoi=0; qoi<numFunctions; ++qoi)
  //  Cout << "rho_LH (Pearson correlation) for QoI " << qoi+1 << " = "
  //	   << std::setw(9) << std::sqrt(rho2_LH(qoi,lev)) << '\n';
  //<< ", effectiveness ratio = " << std::setw(9) << rho2_LH(qoi,lev)*cr1;

  for (int i=1; i<=4; ++i) {
    compute_mf_control(sum_L_shared[i], sum_H[i], sum_LL[i], sum_LH[i],
		       N_shared, lev, beta);
    Cout << "Moment " << i << ":\n";
    RealVector H_rm_col(Teuchos::View, H_raw_mom[i-1], numFunctions);
    apply_mf_control(sum_H[i], sum_L_shared[i], N_shared, sum_L_refined[i],
		     N_refined, lev, beta, H_rm_col);
  }
  Cout << '\n'; // for loop over levels
}


void NonDMultilevControlVarSampling::
cv_raw_moments(IntRealMatrixMap& sum_Ll,        IntRealMatrixMap& sum_Llm1,
	       IntRealMatrixMap& sum_Hl,        IntRealMatrixMap& sum_Hlm1,
	       IntRealMatrixMap& sum_Ll_Ll,     IntRealMatrixMap& sum_Ll_Llm1,
	       IntRealMatrixMap& sum_Llm1_Llm1, IntRealMatrixMap& sum_Hl_Ll,
	       IntRealMatrixMap& sum_Hl_Llm1,   IntRealMatrixMap& sum_Hlm1_Ll,
	       IntRealMatrixMap& sum_Hlm1_Llm1, IntRealMatrixMap& sum_Hl_Hl,
	       IntRealMatrixMap& sum_Hl_Hlm1,   IntRealMatrixMap& sum_Hlm1_Hlm1,
	       const SizetArray& N_shared, IntRealMatrixMap& sum_Ll_refined,
	       IntRealMatrixMap& sum_Llm1_refined,
	       const SizetArray& N_refined, //const RealMatrix& rho_dot2_LH,
	       size_t lev, RealMatrix& H_raw_mom)
{
  if (lev == 0)
    cv_raw_moments(sum_Ll, sum_Hl, sum_Ll_Ll, sum_Hl_Ll, N_shared,
		   sum_Ll_refined, N_refined, /*rho_dot2_LH,*/ lev, H_raw_mom);
  else {
    if (H_raw_mom.empty()) H_raw_mom.shapeUninitialized(numFunctions, 4);
    RealVector beta_dot(numFunctions, false), gamma(numFunctions, false);

    // rho_dot2_LH not stored for i > 1
    //for (size_t qoi=0; qoi<numFunctions; ++qoi)
    //  Cout << "rho_dot_LH for QoI " << qoi+1 << " = " << std::setw(9)
    //       << std::sqrt(rho_dot2_LH(qoi,lev)) << '\n';
    //<< ", effectiveness ratio = " << rho_dot2_LH(qoi,lev) * cr1;

    // aggregate expected value of estimators for E[Y] for Y=LF^k or Y=HF^k
    for (int i=1; i<=4; ++i) {
      compute_mlmf_control(sum_Ll[i], sum_Llm1[i], sum_Hl[i], sum_Hlm1[i],
			   sum_Ll_Ll[i], sum_Ll_Llm1[i], sum_Llm1_Llm1[i],
			   sum_Hl_Ll[i], sum_Hl_Llm1[i], sum_Hlm1_Ll[i],
			   sum_Hlm1_Llm1[i], sum_Hl_Hl[i], sum_Hl_Hlm1[i],
			   sum_Hlm1_Hlm1[i], N_shared, lev, beta_dot, gamma);
      Cout << "Moment " << i << ":\n";
      RealVector H_rm_col(Teuchos::View, H_raw_mom[i-1], numFunctions);
      apply_mlmf_control(sum_Hl[i], sum_Hlm1[i], sum_Ll[i], sum_Llm1[i],
			 N_shared, sum_Ll_refined[i], sum_Llm1_refined[i],
			 N_refined, lev, beta_dot, gamma, H_rm_col);
    }
    Cout << '\n'; // for loop over levels
  }
}


void NonDMultilevControlVarSampling::
compute_mlmf_control(Real sum_Ll, Real sum_Llm1, Real sum_Hl, Real sum_Hlm1,
		     Real sum_Ll_Ll, Real sum_Ll_Llm1, Real sum_Llm1_Llm1,
		     Real sum_Hl_Ll, Real sum_Hl_Llm1, Real sum_Hlm1_Ll,
		     Real sum_Hlm1_Llm1, Real sum_Hl_Hl, Real sum_Hl_Hlm1,
		     Real sum_Hlm1_Hlm1, size_t N_shared, Real& var_YHl,
		     Real& rho_dot2_LH, Real& beta_dot, Real& gamma)
{
  Real bessel_corr = (Real)N_shared / (Real)(N_shared - 1);

  // means, variances, covariances for Q
  // Note: sum_*[i][lm1] is not the same as sum_*lm1[i][lev] due to
  //       discrepancy evaluations with different sample sets!
  Real mu_Ll = sum_Ll / N_shared,  mu_Llm1 = sum_Llm1 / N_shared;
  Real mu_Hl = sum_Hl / N_shared,  mu_Hlm1 = sum_Hlm1 / N_shared;

  Real var_Ll   = (sum_Ll_Ll     / N_shared - mu_Ll   * mu_Ll)   * bessel_corr;
  Real var_Llm1 = (sum_Llm1_Llm1 / N_shared - mu_Llm1 * mu_Llm1) * bessel_corr;
  Real var_Hl   = (sum_Hl_Hl     / N_shared - mu_Hl   * mu_Hl)   * bessel_corr;
  Real var_Hlm1 = (sum_Hlm1_Hlm1 / N_shared - mu_Hlm1 * mu_Hlm1) * bessel_corr;

  Real cov_Hl_Ll   = (sum_Hl_Ll   / N_shared - mu_Hl   * mu_Ll)   * bessel_corr;
  Real cov_Hl_Llm1 = (sum_Hl_Llm1 / N_shared - mu_Hl   * mu_Llm1) * bessel_corr;
  Real cov_Hlm1_Ll = (sum_Hlm1_Ll / N_shared - mu_Hlm1 * mu_Ll)   * bessel_corr;
  Real cov_Hlm1_Llm1
    = (sum_Hlm1_Llm1 / N_shared - mu_Hlm1 * mu_Llm1) * bessel_corr;

  Real cov_Ll_Llm1 = (sum_Ll_Llm1 / N_shared - mu_Ll * mu_Llm1) * bessel_corr;
  Real cov_Hl_Hlm1 = (sum_Hl_Hlm1 / N_shared - mu_Hl * mu_Hlm1) * bessel_corr;

  // quantities derived from Q moments
  // gamma:
  Real cov_YHl_Ll   = cov_Hl_Ll   - cov_Hlm1_Ll;
  Real cov_YHl_Llm1 = cov_Hl_Llm1 - cov_Hlm1_Llm1;
  gamma = (cov_YHl_Llm1 * cov_Ll_Llm1 - var_Llm1 * cov_YHl_Ll)
        / (var_Ll * cov_YHl_Llm1 - cov_YHl_Ll * cov_Ll_Llm1);
  // theta, tau, beta:
  Real cov_YHl_YLldot = gamma * (cov_Hl_Ll - cov_Hlm1_Ll)
                      - cov_Hl_Llm1 + cov_Hlm1_Llm1;
  Real cov_YHl_YLl = cov_Hl_Ll - cov_Hlm1_Ll - cov_Hl_Llm1 + cov_Hlm1_Llm1;
  Real var_YLldot  = gamma * (gamma * var_Ll - 2. * cov_Ll_Llm1) + var_Llm1;
  var_YHl      = var_Hl - 2. * cov_Hl_Hlm1 + var_Hlm1; // var(H_l - H_lm1)
  Real var_YLl = var_Ll - 2. * cov_Ll_Llm1 + var_Llm1, // var(L_l - L_lm1)
       theta   = cov_YHl_YLldot / cov_YHl_YLl, tau = var_YLldot / var_YLl;
  beta_dot = cov_YHl_YLldot / var_YLldot;

  // compute evaluation ratio which determines increment for LF samples
  // > the sample increment optimizes the total computational budget and is
  //   not treated as a worst case accuracy reqmt --> use the QoI average
  // > refinement based only on QoI mean statistics
  // Given use of 1/r in MSE_ratio, one approach would average 1/r, but
  // this does not seem to behave as well in limited numerical experience.
  Real rho2_LH = cov_YHl_YLl / var_YHl * cov_YHl_YLl / var_YLl,
       ratio   = theta * theta / tau;
  // variance reduction test
  //if (ratio < 1.) ...switch to Ycorr-based control...
  rho_dot2_LH  = rho2_LH * ratio;
  //rho_dot2_LH = cov_YHl_YLldot / var_YHl * cov_YHl_YLldot / var_YLldot;

  if (outputLevel == DEBUG_OUTPUT)
    Cout << "compute_mlmf_control(): var reduce ratio = " << ratio
	 << " rho2_LH = " << rho2_LH << " rho_dot2_LH = " << rho_dot2_LH
	 << std::endl;
}


void NonDMultilevControlVarSampling::
update_projected_samples(const RealVector& hf_targets,
			 const RealVectorArray& eval_ratios,
			 const Sizet2DArray& N_actual_hf,
			 SizetArray& N_alloc_hf, const RealVector& hf_cost,
			 const Sizet2DArray& N_actual_lf,
			 SizetArray& N_alloc_lf, const RealVector& lf_cost,
			 SizetArray& delta_N_actual_hf,
			 //SizetArray& delta_N_actual_lf,
			 Real& delta_equiv_hf)
{
  size_t hf_actual_incr, hf_alloc_incr, lf_actual_incr, lf_alloc_incr,
    lev, num_hf_lev = hf_cost.length(),
    num_cv_lev = std::min(num_hf_lev, (size_t)lf_cost.length());
  Real hf_target_l, hf_ref_cost = hf_cost[num_hf_lev-1];
  RealVector lf_targets(numFunctions, false);
  for (lev=0; lev<num_hf_lev; ++lev) {
    hf_target_l      = hf_targets[lev];
    hf_alloc_incr    = one_sided_delta(N_alloc_hf[lev], hf_target_l);
    // Note: not duplicate as evaluate_pilot() does not compute delta_N_hf
    hf_actual_incr   = (backfillFailures) ?
      one_sided_delta(N_actual_hf[lev], hf_target_l, 1) : hf_alloc_incr;
    if (pilotMgmtMode == OFFLINE_PILOT) {
      size_t offline_N_lwr = (finalStatsType == QOI_STATISTICS) ? 2 : 1;
      hf_alloc_incr  = std::max(hf_alloc_incr,  offline_N_lwr);
      hf_actual_incr = std::max(hf_actual_incr, offline_N_lwr);
    }
    N_alloc_hf[lev]        += hf_alloc_incr;
    //increment_samples(N_actual_hf[lev], hf_actual_incr);
    delta_N_actual_hf[lev] += hf_actual_incr;
    if (lev<num_cv_lev) {
      const RealVector& eval_ratios_l = eval_ratios[lev];
      for (size_t qoi=0; qoi<numFunctions; ++qoi)
	lf_targets[qoi] = eval_ratios_l[qoi] * hf_target_l;
      lf_alloc_incr    = one_sided_delta(N_alloc_lf[lev], average(lf_targets));
      N_alloc_lf[lev] += lf_alloc_incr;
      lf_actual_incr   = (backfillFailures) ?
	one_sided_delta(N_actual_lf[lev], lf_targets, 1) : lf_alloc_incr;
      //increment_samples(N_actual_lf[lev], lf_actual_incr);
      //delta_N_actual_lf[lev] += lf_actual_incr;
      increment_mlmf_equivalent_cost(hf_actual_incr, level_cost(hf_cost, lev),
				     lf_actual_incr, level_cost(lf_cost, lev),
				     hf_ref_cost, delta_equiv_hf);
    }
    else
      increment_ml_equivalent_cost(hf_actual_incr, level_cost(hf_cost, lev),
				   hf_ref_cost, delta_equiv_hf);
  }
}


void NonDMultilevControlVarSampling::
update_projected_lf_samples(const RealVector& hf_targets,
			    const RealVectorArray& eval_ratios,
			    const RealVector& hf_cost,
			    const Sizet2DArray& N_actual_lf,
			    SizetArray& N_alloc_lf, const RealVector& lf_cost,
			    //SizetArray& delta_N_actual_lf,
			    Real& delta_equiv_hf)
{
  size_t lf_actual_incr, lf_alloc_incr, lev, num_hf_lev = hf_cost.length(),
    num_cv_lev = std::min(num_hf_lev, (size_t)lf_cost.length());
  Real hf_target_l, hf_ref_cost = hf_cost[num_hf_lev-1];
  RealVector lf_targets(numFunctions, false);
  for (lev=0; lev<num_cv_lev; ++lev) {
    hf_target_l = hf_targets[lev];
    const RealVector& eval_ratios_l = eval_ratios[lev];
    for (size_t qoi=0; qoi<numFunctions; ++qoi)
      lf_targets[qoi] = eval_ratios_l[qoi] * hf_target_l;
    lf_alloc_incr    = one_sided_delta(N_alloc_lf[lev], average(lf_targets));
    N_alloc_lf[lev] += lf_alloc_incr;
    lf_actual_incr   = (backfillFailures) ?
      one_sided_delta(N_actual_lf[lev], lf_targets, 1) : lf_alloc_incr;
    //delta_N_actual_lf[lev] += lf_actual_incr;
    increment_ml_equivalent_cost(lf_actual_incr, level_cost(lf_cost, lev),
				 hf_ref_cost, delta_equiv_hf);
  }
}


void NonDMultilevControlVarSampling::
initialize_mlmf_sums(IntRealMatrixMap& sum_L_shared,
		     IntRealMatrixMap& sum_L_refined, IntRealMatrixMap& sum_H,
		     IntRealMatrixMap& sum_LL,        IntRealMatrixMap& sum_LH,
		     IntRealMatrixMap& sum_HH,        size_t num_ml_lev,
		     size_t num_cv_lev)
{
  // sum_* are running sums across all increments
  std::pair<int, RealMatrix> empty_pr;
  for (int i=1; i<=4; ++i) {
    empty_pr.first = i;
    // std::map::insert() returns std::pair<IntRVMIter, bool>:
    // use iterator to shape RealMatrix in place and init sums to 0

    // num_cv_lev:
    sum_L_shared.insert(empty_pr).first->second.shape(numFunctions, num_cv_lev);
    sum_L_refined.insert(empty_pr).first->second.shape(numFunctions,num_cv_lev);
    sum_LL.insert(empty_pr).first->second.shape(numFunctions, num_cv_lev);
    sum_LH.insert(empty_pr).first->second.shape(numFunctions, num_cv_lev);

    // num_ml_lev:
    sum_H.insert(empty_pr).first->second.shape(numFunctions, num_ml_lev);
  }

  // Only need order 1 accumulation for HH
  empty_pr.first = 1;
  sum_HH.insert(empty_pr).first->second.shape(numFunctions, num_ml_lev);
}


void NonDMultilevControlVarSampling::
initialize_mlmf_sums(IntRealMatrixMap& sum_Ll, IntRealMatrixMap& sum_Llm1,
		     IntRealMatrixMap& sum_Ll_refined,
		     IntRealMatrixMap& sum_Llm1_refined,
		     IntRealMatrixMap& sum_Hl, IntRealMatrixMap& sum_Hlm1,
		     IntRealMatrixMap& sum_Ll_Ll, IntRealMatrixMap& sum_Ll_Llm1,
		     IntRealMatrixMap& sum_Llm1_Llm1,
		     IntRealMatrixMap& sum_Hl_Ll, IntRealMatrixMap& sum_Hl_Llm1,
		     IntRealMatrixMap& sum_Hlm1_Ll,
		     IntRealMatrixMap& sum_Hlm1_Llm1,
		     IntRealMatrixMap& sum_Hl_Hl, IntRealMatrixMap& sum_Hl_Hlm1,
		     IntRealMatrixMap& sum_Hlm1_Hlm1, size_t num_ml_lev,
		     size_t num_cv_lev)
{
  // sum_* are running sums across all increments
  std::pair<int, RealMatrix> empty_pr;
  for (int i=1; i<=4; ++i) {
    empty_pr.first = i;
    // std::map::insert() returns std::pair<IntRVMIter, bool>:
    // use iterator to shape RealMatrix in place and init sums to 0

    // num_cv_lev:
    sum_Ll.insert(empty_pr).first->second.shape(numFunctions, num_cv_lev);
    sum_Llm1.insert(empty_pr).first->second.shape(numFunctions, num_cv_lev);
    sum_Ll_refined.insert(empty_pr).first->
      second.shape(numFunctions, num_cv_lev);
    sum_Llm1_refined.insert(empty_pr).first->
      second.shape(numFunctions, num_cv_lev);
    sum_Ll_Ll.insert(empty_pr).first->second.shape(numFunctions, num_cv_lev);
    sum_Ll_Llm1.insert(empty_pr).first->second.shape(numFunctions, num_cv_lev);
    sum_Llm1_Llm1.insert(empty_pr).first->second.shape(numFunctions,num_cv_lev);
    sum_Hlm1.insert(empty_pr).first->second.shape(numFunctions, num_cv_lev);
    sum_Hl_Ll.insert(empty_pr).first->second.shape(numFunctions, num_cv_lev);
    sum_Hl_Llm1.insert(empty_pr).first->second.shape(numFunctions, num_cv_lev);
    sum_Hlm1_Ll.insert(empty_pr).first->second.shape(numFunctions, num_cv_lev);
    sum_Hlm1_Llm1.insert(empty_pr).first->second.shape(numFunctions,num_cv_lev);
    // num_ml_lev:
    sum_Hl.insert(empty_pr).first->second.shape(numFunctions, num_ml_lev);
    sum_Hl_Hl.insert(empty_pr).first->second.shape(numFunctions, num_ml_lev);
    sum_Hl_Hlm1.insert(empty_pr).first->second.shape(numFunctions, num_ml_lev);
    sum_Hlm1_Hlm1.insert(empty_pr).first->second.shape(numFunctions,num_ml_lev);
  }
}


void NonDMultilevControlVarSampling::
accumulate_mlmf_Qsums(IntRealMatrixMap& sum_Ql, IntRealMatrixMap& sum_Qlm1,
		      size_t lev, SizetArray& num_Q)
{
  if (lev == 0)
    accumulate_ml_Qsums(sum_Ql, lev, num_Q);
  else {
    using std::isfinite;
    Real q_l, q_l_prod, q_lm1_prod, q_lm1;
    int l1_ord, l2_ord, active_ord; size_t qoi;
    IntRespMCIter r_it; IntRMMIter l1_it, l2_it;

    for (r_it=allResponses.begin(); r_it!=allResponses.end(); ++r_it) {
      const RealVector& fn_vals = r_it->second.function_values();

      for (qoi=0; qoi<numFunctions; ++qoi) {
	// response mode AGGREGATED_MODEL_PAIR orders low to high fidelity
	q_lm1_prod = q_lm1 = fn_vals[qoi];
	q_l_prod   = q_l   = fn_vals[qoi+numFunctions];

	// sync sample counts for Ql and Qlm1
	if (isfinite(q_l) && isfinite(q_lm1)) { // neither NaN nor +/-Inf
	  l1_it  = sum_Ql.begin();
	  l2_it  = sum_Qlm1.begin();
	  l1_ord = (l1_it == sum_Ql.end())   ? 0 : l1_it->first;
	  l2_ord = (l2_it == sum_Qlm1.end()) ? 0 : l2_it->first;

	  active_ord = 1;
	  while (l1_it != sum_Ql.end() || l2_it != sum_Qlm1.end()) {

	    // Low: Ll, Llm1
	    if (l1_ord == active_ord) {
	      l1_it->second(qoi,lev) += q_l_prod; ++l1_it;
	      l1_ord = (l1_it == sum_Ql.end()) ? 0 : l1_it->first;
	    }
	    if (l2_ord == active_ord) {
	      l2_it->second(qoi,lev) += q_lm1_prod; ++l2_it;
	      l2_ord = (l2_it == sum_Qlm1.end()) ? 0 : l2_it->first;
	    }

	    q_l_prod *= q_l; q_lm1_prod *= q_lm1; ++active_ord;
	  }
	  ++num_Q[qoi];
	}
      }
      //Cout << r_it->first << ": " << sum_Ql[1] << sum_Qlm1[1];
    }
  }
}


void NonDMultilevControlVarSampling::
accumulate_mlmf_Ysums(IntRealMatrixMap& sum_Y, size_t lev, SizetArray& num_Y)
{
  // uses one set of allResponses in BYPASS_SURROGATE (level 0) or
  // AGGREGATED_MODEL_PAIR (lev > 0) modes.  IntRealMatrixMap is a multilevel
  // case with discrepancies, indexed by level.

  if (lev == 0)
    accumulate_ml_Qsums(sum_Y, lev, num_Y);
  else { // AGGREGATED_MODEL_PAIR -> 2 sets of qoi per response map
    using std::isfinite;
    Real fn_l, prod_l, fn_lm1, prod_lm1;
    int ord, active_ord; size_t qoi;
    IntRespMCIter r_it; IntRMMIter y_it;

    for (r_it=allResponses.begin(); r_it!=allResponses.end(); ++r_it) {
      const RealVector& fn_vals = r_it->second.function_values();

      for (qoi=0; qoi<numFunctions; ++qoi) {
	// response mode AGGREGATED_MODEL_PAIR orders low to high fidelity
	prod_lm1 = fn_lm1 = fn_vals[qoi];
	prod_l   = fn_l   = fn_vals[qoi+numFunctions];

	if (isfinite(fn_l) && isfinite(fn_lm1)) { // neither NaN nor +/-Inf
	  y_it = sum_Y.begin(); ord = y_it->first; active_ord = 1;
	  while (y_it!=sum_Y.end()) {
    
	    if (ord == active_ord) {
	      y_it->second(qoi,lev) += prod_l - prod_lm1; ++y_it;
	      ord = (y_it == sum_Y.end()) ? 0 : y_it->first;
	    }

	    prod_l *= fn_l; prod_lm1 *= fn_lm1;
	    ++active_ord;
	  }
	  ++num_Y[qoi];
	}
      }
      //Cout << r_it->first << ": " << sum_Y[1];
    }
  }
}


void NonDMultilevControlVarSampling::
accumulate_mlmf_Qsums(const IntResponseMap& lf_resp_map,
		      const IntResponseMap& hf_resp_map,
		      IntRealMatrixMap& sum_L_shared,
		      IntRealMatrixMap& sum_L_refined, IntRealMatrixMap& sum_H,
		      IntRealMatrixMap& sum_LL, IntRealMatrixMap& sum_LH,
		      IntRealMatrixMap& sum_HH, size_t lev,
		      SizetArray& num_L, SizetArray& num_H)
{
  using std::isfinite;
  Real lf_l, hf_l, lf_l_prod, hf_l_prod;
  IntRespMCIter lf_r_it, hf_r_it;
  IntRMMIter ls_it, lr_it, h_it, ll_it, lh_it, hh_it;
  int ls_ord, lr_ord, h_ord, ll_ord, lh_ord, hh_ord, active_ord;
  size_t qoi;

  for (lf_r_it =lf_resp_map.begin(), hf_r_it =hf_resp_map.begin();
       lf_r_it!=lf_resp_map.end() && hf_r_it!=hf_resp_map.end();
       ++lf_r_it, ++hf_r_it) {
    const RealVector& lf_fn_vals = lf_r_it->second.function_values();
    const RealVector& hf_fn_vals = hf_r_it->second.function_values();

    for (qoi=0; qoi<numFunctions; ++qoi) {

      lf_l_prod = lf_l = lf_fn_vals[qoi];
      hf_l_prod = hf_l = hf_fn_vals[qoi];

      // sync sample counts for all L and H interactions at this level
      if (isfinite(lf_l) && isfinite(hf_l)) { // neither NaN nor +/-Inf
	ls_it = sum_L_shared.begin(); lr_it = sum_L_refined.begin();
	h_it  = sum_H.begin();  ll_it = sum_LL.begin();
	lh_it = sum_LH.begin(); hh_it = sum_HH.begin();
	ls_ord = (ls_it == sum_L_shared.end())  ? 0 : ls_it->first;
	lr_ord = (lr_it == sum_L_refined.end()) ? 0 : lr_it->first;
	h_ord  = (h_it  == sum_H.end())         ? 0 :  h_it->first;
	ll_ord = (ll_it == sum_LL.end())        ? 0 : ll_it->first;
	lh_ord = (lh_it == sum_LH.end())        ? 0 : lh_it->first;
	hh_ord = (hh_it == sum_HH.end())        ? 0 : hh_it->first;
	active_ord = 1;

	while (ls_it!=sum_L_shared.end() || lr_it!=sum_L_refined.end() ||
	       h_it !=sum_H.end()  || ll_it!=sum_LL.end() ||
	       lh_it!=sum_LH.end() || hh_it!=sum_HH.end()) {

	  // Low shared
	  if (ls_ord == active_ord) {
	    ls_it->second(qoi,lev) += lf_l_prod; ++ls_it;
	    ls_ord = (ls_it == sum_L_shared.end()) ? 0 : ls_it->first;
	  }
	  // Low refined
	  if (lr_ord == active_ord) {
	    lr_it->second(qoi,lev) += lf_l_prod; ++lr_it;
	    lr_ord = (lr_it == sum_L_refined.end()) ? 0 : lr_it->first;
	  }
	  // High
	  if (h_ord == active_ord) {
	    h_it->second(qoi,lev) += hf_l_prod; ++h_it;
	    h_ord = (h_it == sum_H.end()) ? 0 : h_it->first;
	  }
	  // Low-Low
	  if (ll_ord == active_ord) {
	    ll_it->second(qoi,lev) += lf_l_prod * lf_l_prod; ++ll_it;
	    ll_ord = (ll_it == sum_LL.end()) ? 0 : ll_it->first;
	  }
	  // Low-High
	  if (lh_ord == active_ord) {
	    lh_it->second(qoi,lev) += lf_l_prod * hf_l_prod; ++lh_it;
	    lh_ord = (lh_it == sum_LH.end()) ? 0 : lh_it->first;
	  }
	  // High-High (no map, only a single matrix for order 1)
	  if (hh_ord == active_ord) {
	    hh_it->second(qoi,lev) += hf_l_prod * hf_l_prod; ++hh_it;
	    hh_ord = (hh_it == sum_HH.end()) ? 0 : hh_it->first;
	  }

	  if (ls_ord || lr_ord || ll_ord || lh_ord) lf_l_prod *= lf_l;
	  if (h_ord  || lh_ord || hh_ord)           hf_l_prod *= hf_l;
	  ++active_ord;
	}
	++num_L[qoi]; ++num_H[qoi];
      }
    }
  }
}


void NonDMultilevControlVarSampling::
accumulate_mlmf_Qsums(const IntResponseMap& lf_resp_map,
		      const IntResponseMap& hf_resp_map,
		      RealMatrix& sum_L_shared, RealMatrix& sum_L_refined,
		      RealMatrix& sum_H, RealMatrix& sum_LL,
		      RealMatrix& sum_LH, RealMatrix& sum_HH, size_t lev,
		      SizetArray& N_shared)
{
  using std::isfinite;
  Real lf_l, hf_l, lf_l_prod, hf_l_prod;
  IntRespMCIter lf_r_it, hf_r_it;
  size_t qoi;

  for (lf_r_it =lf_resp_map.begin(), hf_r_it =hf_resp_map.begin();
       lf_r_it!=lf_resp_map.end() && hf_r_it!=hf_resp_map.end();
       ++lf_r_it, ++hf_r_it) {
    const RealVector& lf_fn_vals = lf_r_it->second.function_values();
    const RealVector& hf_fn_vals = hf_r_it->second.function_values();

    for (qoi=0; qoi<numFunctions; ++qoi) {

      lf_l_prod = lf_l = lf_fn_vals[qoi];
      hf_l_prod = hf_l = hf_fn_vals[qoi];

      // sync sample counts for all L and H interactions at this level
      if (isfinite(lf_l) && isfinite(hf_l)) { // neither NaN nor +/-Inf

	++N_shared[qoi];

	sum_L_shared(qoi,lev)  += lf_l_prod;             // Low shared
	sum_L_refined(qoi,lev) += lf_l_prod;             // Low refined
	sum_H(qoi,lev)         += hf_l_prod;             // High
	sum_LL(qoi,lev)        += lf_l_prod * lf_l_prod; // Low-Low
	sum_LH(qoi,lev)        += lf_l_prod * hf_l_prod; // Low-High
	sum_HH(qoi,lev)        += hf_l_prod * hf_l_prod; // High-High

	lf_l_prod *= lf_l;  hf_l_prod *= hf_l;
      }
    }
  }
}


void NonDMultilevControlVarSampling::
accumulate_mlmf_Ysums(const IntResponseMap& lf_resp_map,
		      const IntResponseMap& hf_resp_map,
		      IntRealMatrixMap& sum_L_shared,
		      IntRealMatrixMap& sum_L_refined, IntRealMatrixMap& sum_H,
		      IntRealMatrixMap& sum_LL,        IntRealMatrixMap& sum_LH,
		      IntRealMatrixMap& sum_HH, size_t lev,
		      SizetArray& num_L, SizetArray& num_H)
{
  // uses two sets of responses (LF & HF) in BYPASS_SURROGATE (level 0) or
  // AGGREGATED_MODEL_PAIR (lev > 0) modes.  IntRealMatrixMaps are for
  // multilevel case with discrepancies, indexed by level.

  if (lev == 0) // BYPASS_SURROGATE -> 1 set of qoi per response map
    accumulate_mlmf_Qsums(lf_resp_map, hf_resp_map, sum_L_shared, sum_L_refined,
			  sum_H, sum_LL, sum_LH, sum_HH, lev, num_L, num_H);
  else { // AGGREGATED_MODEL_PAIR -> 2 sets of qoi per response map
    using std::isfinite;
    Real lf_l, lf_l_prod, lf_lm1, lf_lm1_prod,
         hf_l, hf_l_prod, hf_lm1, hf_lm1_prod;
    IntRespMCIter lf_r_it, hf_r_it;
    IntRMMIter ls_it, lr_it, h_it, ll_it, lh_it, hh_it;
    int ls_ord, lr_ord, h_ord, ll_ord, lh_ord, hh_ord, active_ord;
    size_t qoi;

    for (lf_r_it =lf_resp_map.begin(), hf_r_it =hf_resp_map.begin();
	 lf_r_it!=lf_resp_map.end() && hf_r_it!=hf_resp_map.end();
	 ++lf_r_it, ++hf_r_it) {
      const RealVector& lf_fn_vals = lf_r_it->second.function_values();
      const RealVector& hf_fn_vals = hf_r_it->second.function_values();

      for (qoi=0; qoi<numFunctions; ++qoi) {

	// response mode AGGREGATED_MODEL_PAIR orders low to high fidelity
	lf_lm1_prod = lf_lm1 = lf_fn_vals[qoi];
	lf_l_prod   = lf_l   = lf_fn_vals[qoi+numFunctions];
	hf_lm1_prod = hf_lm1 = hf_fn_vals[qoi];
	hf_l_prod   = hf_l   = hf_fn_vals[qoi+numFunctions];

	// sync sample counts for all L and H interactions at this level
	if (isfinite(lf_l) && isfinite(lf_lm1) &&
	    isfinite(hf_l) && isfinite(hf_lm1)) { // neither NaN nor +/-Inf
	  ls_it  = sum_L_shared.begin(); lr_it = sum_L_refined.begin();
	  h_it   = sum_H.begin();  ll_it = sum_LL.begin();
	  lh_it  = sum_LH.begin(); hh_it = sum_HH.begin();
	  ls_ord = (ls_it == sum_L_shared.end())  ? 0 : ls_it->first;
	  lr_ord = (lr_it == sum_L_refined.end()) ? 0 : lr_it->first;
	  h_ord  = (h_it  == sum_H.end())         ? 0 :  h_it->first;
	  ll_ord = (ll_it == sum_LL.end())        ? 0 : ll_it->first;
	  lh_ord = (lh_it == sum_LH.end())        ? 0 : lh_it->first;
	  hh_ord = (hh_it == sum_HH.end())        ? 0 : hh_it->first;
	  active_ord = 1;

	  while (ls_it!=sum_L_shared.end() || lr_it!=sum_L_refined.end() ||
		 h_it !=sum_H.end()  || ll_it!=sum_LL.end() ||
		 lh_it!=sum_LH.end() || hh_it!=sum_HH.end()) {

	    // Low shared
	    if (ls_ord == active_ord) {
	      ls_it->second(qoi,lev) += lf_l_prod - lf_lm1_prod; ++ls_it;
	      ls_ord = (ls_it == sum_L_shared.end()) ? 0 : ls_it->first;
	    }
	    // Low refined
	    if (lr_ord == active_ord) {
	      lr_it->second(qoi,lev) += lf_l_prod - lf_lm1_prod; ++lr_it;
	      lr_ord = (lr_it == sum_L_refined.end()) ? 0 : lr_it->first;
	    }
	    // High
	    if (h_ord == active_ord) {
	      h_it->second(qoi,lev) += hf_l_prod - hf_lm1_prod; ++h_it;
	      h_ord = (h_it == sum_H.end()) ? 0 : h_it->first;
	    }
	    // Low-Low
	    if (ll_ord == active_ord) {
	      Real delta_prod = lf_l_prod - lf_lm1_prod;
	      ll_it->second(qoi,lev) += delta_prod * delta_prod;
	      ++ll_it; ll_ord = (ll_it == sum_LL.end()) ? 0 : ll_it->first;
	    }
	    // Low-High
	    if (lh_ord == active_ord) {
	      lh_it->second(qoi,lev) += (lf_l_prod - lf_lm1_prod)
		*  (hf_l_prod - hf_lm1_prod);
	      ++lh_it; lh_ord = (lh_it == sum_LH.end()) ? 0 : lh_it->first;
	    }
	    // High-High (map only contains order 1 in some contexts)
	    if (hh_ord == active_ord) {
	      Real delta_prod = hf_l_prod - hf_lm1_prod;
	      hh_it->second(qoi,lev) += delta_prod * delta_prod;
	      ++hh_it; hh_ord = (hh_it == sum_HH.end()) ? 0 : hh_it->first;
	    }

	    if (ls_ord || lr_ord || ll_ord || lh_ord)
	      { lf_l_prod *= lf_l; lf_lm1_prod *= lf_lm1; }
	    if (h_ord || lh_ord || hh_ord)
	      { hf_l_prod *= hf_l; hf_lm1_prod *= hf_lm1; }
	    ++active_ord;
	  }
	  ++num_L[qoi]; ++num_H[qoi];
	}
      }
    }
  }
}


void NonDMultilevControlVarSampling::
accumulate_mlmf_Qsums(const IntResponseMap& lf_resp_map,
		      const IntResponseMap& hf_resp_map,
		      IntRealMatrixMap& sum_Ll, IntRealMatrixMap& sum_Llm1,
		      IntRealMatrixMap& sum_Ll_refined,
		      IntRealMatrixMap& sum_Llm1_refined,
		      IntRealMatrixMap& sum_Hl, IntRealMatrixMap& sum_Hlm1,
		      IntRealMatrixMap& sum_Ll_Ll,
		      IntRealMatrixMap& sum_Ll_Llm1,
		      IntRealMatrixMap& sum_Llm1_Llm1,
		      IntRealMatrixMap& sum_Hl_Ll,
		      IntRealMatrixMap& sum_Hl_Llm1,
		      IntRealMatrixMap& sum_Hlm1_Ll,
		      IntRealMatrixMap& sum_Hlm1_Llm1,
		      IntRealMatrixMap& sum_Hl_Hl,
		      IntRealMatrixMap& sum_Hl_Hlm1,
		      IntRealMatrixMap& sum_Hlm1_Hlm1, size_t lev,
		      SizetArray& num_L, SizetArray& num_H)
{
  // uses two sets of responses (LF & HF) in BYPASS_SURROGATE (level 0) or
  // AGGREGATED_MODEL_PAIR (lev > 0) modes.  IntRealMatrixMaps are for
  // multilevel case with discrepancies, indexed by level.

  if (lev == 0) // level lm1 not available; accumulate only level l
    accumulate_mlmf_Qsums(lf_resp_map, hf_resp_map, sum_Ll, sum_Ll_refined,
			  sum_Hl, sum_Ll_Ll, sum_Hl_Ll, sum_Hl_Hl, lev,
			  num_L, num_H);
  else {
    using std::isfinite;
    Real lf_l_prod, lf_l, lf_lm1_prod, lf_lm1,
      hf_l_prod, hf_l, hf_lm1_prod, hf_lm1;
    IntRespMCIter lf_r_it, hf_r_it;
    IntRMMIter l1_it, l2_it, lr1_it, lr2_it, h1_it, h2_it, ll1_it, ll2_it,
      ll3_it, lh1_it, lh2_it, lh3_it, lh4_it, hh1_it, hh2_it, hh3_it;
    int active_ord, l1_ord, l2_ord, lr1_ord, lr2_ord, h1_ord, h2_ord,
      ll1_ord, ll2_ord, ll3_ord, lh1_ord, lh2_ord, lh3_ord, lh4_ord,
      hh1_ord, hh2_ord, hh3_ord;
    size_t qoi;

    for (lf_r_it =lf_resp_map.begin(), hf_r_it =hf_resp_map.begin();
	 lf_r_it!=lf_resp_map.end() && hf_r_it!=hf_resp_map.end();
	 ++lf_r_it, ++hf_r_it) {
      const RealVector& lf_fn_vals = lf_r_it->second.function_values();
      const RealVector& hf_fn_vals = hf_r_it->second.function_values();

      for (qoi=0; qoi<numFunctions; ++qoi) {

	// response mode AGGREGATED_MODEL_PAIR orders low to high fidelity
	lf_lm1_prod = lf_lm1 = lf_fn_vals[qoi];
	lf_l_prod   = lf_l   = lf_fn_vals[qoi+numFunctions];
	hf_lm1_prod = hf_lm1 = hf_fn_vals[qoi];
	hf_l_prod   = hf_l   = hf_fn_vals[qoi+numFunctions];

	// sync sample counts for all L and H interactions at this level
	if (isfinite(lf_l) && isfinite(lf_lm1) &&
	    isfinite(hf_l) && isfinite(hf_lm1)) { // neither NaN nor +/-Inf
	  // Low: Ll, Llm1, Ll_refined, Llm1_refined
	  l1_it   = sum_Ll.begin();         l2_it  = sum_Llm1.begin();
	  lr1_it  = sum_Ll_refined.begin(); lr2_it = sum_Llm1_refined.begin();
	  l1_ord  = (l1_it == sum_Ll.end())            ? 0 : l1_it->first;
	  l2_ord  = (l2_it == sum_Llm1.end())          ? 0 : l2_it->first;
	  lr1_ord = (lr1_it == sum_Ll_refined.end())   ? 0 : lr1_it->first;
	  lr2_ord = (lr2_it == sum_Llm1_refined.end()) ? 0 : lr2_it->first;
	  // High: Hl, Hlm1
	  h1_it  = sum_Hl.begin();
	  h2_it  = sum_Hlm1.begin();
	  h1_ord = (h1_it == sum_Hl.end())   ? 0 : h1_it->first;
	  h2_ord = (h2_it == sum_Hlm1.end()) ? 0 : h2_it->first;
	  // Low-Low: Ll_Ll, Ll_Llm1, Llm1_Llm1
	  ll1_it = sum_Ll_Ll.begin(); ll2_it = sum_Ll_Llm1.begin();
	  ll3_it = sum_Llm1_Llm1.begin();
	  ll1_ord = (ll1_it == sum_Ll_Ll.end())     ? 0 : ll1_it->first;
	  ll2_ord = (ll2_it == sum_Ll_Llm1.end())   ? 0 : ll2_it->first;
	  ll3_ord = (ll3_it == sum_Llm1_Llm1.end()) ? 0 : ll3_it->first;
	  // Low-High: Hl_Ll, Hl_Llm1, Hlm1_Ll, Hlm1_Llm1
	  lh1_it = sum_Hl_Ll.begin();   lh2_it = sum_Hl_Llm1.begin();
	  lh3_it = sum_Hlm1_Ll.begin(); lh4_it = sum_Hlm1_Llm1.begin();
	  lh1_ord = (lh1_it == sum_Hl_Ll.end())     ? 0 : lh1_it->first;
	  lh2_ord = (lh2_it == sum_Hl_Llm1.end())   ? 0 : lh2_it->first;
	  lh3_ord = (lh3_it == sum_Hlm1_Ll.end())   ? 0 : lh3_it->first;
	  lh4_ord = (lh4_it == sum_Hlm1_Llm1.end()) ? 0 : lh4_it->first;
	  // High-High: Hl_Hl, Hl_Hlm1, Hlm1_Hlm1
	  hh1_it = sum_Hl_Hl.begin();   hh2_it = sum_Hl_Hlm1.begin();
	  hh3_it = sum_Hlm1_Hlm1.begin();
	  hh1_ord = (hh1_it == sum_Hl_Hl.end())     ? 0 : hh1_it->first;
	  hh2_ord = (hh2_it == sum_Hl_Hlm1.end())   ? 0 : hh2_it->first;
	  hh3_ord = (hh3_it == sum_Hlm1_Hlm1.end()) ? 0 : hh3_it->first;

	  active_ord = 1;

	  while (l1_it !=sum_Ll.end()         || l2_it !=sum_Llm1.end()      ||
		 lr1_it!=sum_Ll_refined.end() ||
		 lr2_it!=sum_Llm1_refined.end() || h1_it !=sum_Hl.end()      ||
		 h2_it !=sum_Hlm1.end()       || ll1_it!=sum_Ll_Ll.end()     ||
		 ll2_it!=sum_Ll_Llm1.end()    || ll3_it!=sum_Llm1_Llm1.end() ||
		 lh1_it!=sum_Hl_Ll.end()      || lh2_it!=sum_Hl_Llm1.end()   ||
		 lh3_it!=sum_Hlm1_Ll.end()    || lh4_it!=sum_Hlm1_Llm1.end() ||
		 hh1_it!=sum_Hl_Hl.end()      || hh2_it!=sum_Hl_Hlm1.end()   ||
		 hh3_it!=sum_Hlm1_Hlm1.end()) {

	    // Low: Ll, Llm1, Ll_refined, Llm1_refined
	    if (l1_ord == active_ord) {
	      l1_it->second(qoi,lev) += lf_l_prod; ++l1_it;
	      l1_ord = (l1_it == sum_Ll.end()) ? 0 : l1_it->first;
	    }
	    if (l2_ord == active_ord) {
	      l2_it->second(qoi,lev) += lf_lm1_prod; ++l2_it;
	      l2_ord = (l2_it == sum_Llm1.end()) ? 0 : l2_it->first;
	    }
	    if (lr1_ord == active_ord) {
	      lr1_it->second(qoi,lev) += lf_l_prod; ++lr1_it;
	      lr1_ord = (lr1_it == sum_Ll_refined.end()) ? 0 : lr1_it->first;
	    }
	    if (lr2_ord == active_ord) {
	      lr2_it->second(qoi,lev) += lf_lm1_prod; ++lr2_it;
	      lr2_ord = (lr2_it == sum_Llm1_refined.end()) ? 0 : lr2_it->first;
	    }
	    // High: Hl, Hlm1
	    if (h1_ord == active_ord) {
	      h1_it->second(qoi,lev) += hf_l_prod; ++h1_it;
	      h1_ord = (h1_it == sum_Hl.end()) ? 0 : h1_it->first;
	    }
	    if (h2_ord == active_ord) {
	      h2_it->second(qoi,lev) += hf_lm1_prod; ++h2_it;
	      h2_ord = (h2_it == sum_Hlm1.end()) ? 0 : h2_it->first;
	    }
	    // Low-Low: Ll_Ll, Ll_Llm1, Llm1_Llm1
	    if (ll1_ord == active_ord) {
	      ll1_it->second(qoi,lev) += lf_l_prod * lf_l_prod; ++ll1_it;
	      ll1_ord = (ll1_it == sum_Ll_Ll.end()) ? 0 : ll1_it->first;
	    }
	    if (ll2_ord == active_ord) {
	      ll2_it->second(qoi,lev) += lf_l_prod * lf_lm1_prod; ++ll2_it;
	      ll2_ord = (ll2_it == sum_Ll_Llm1.end()) ? 0 : ll2_it->first;
	    }
	    if (ll3_ord == active_ord) {
	      ll3_it->second(qoi,lev) += lf_lm1_prod * lf_lm1_prod; ++ll3_it;
	      ll3_ord = (ll3_it == sum_Llm1_Llm1.end()) ? 0 : ll3_it->first;
	    }
	    // Low-High: Hl_Ll, Hl_Llm1, Hlm1_Ll, Hlm1_Llm1
	    if (lh1_ord == active_ord) {
	      lh1_it->second(qoi,lev) += hf_l_prod * lf_l_prod; ++lh1_it;
	      lh1_ord = (lh1_it == sum_Hl_Ll.end()) ? 0 : lh1_it->first;
	    }
	    if (lh2_ord == active_ord) {
	      lh2_it->second(qoi,lev) += hf_l_prod * lf_lm1_prod; ++lh2_it;
	      lh2_ord = (lh2_it == sum_Hl_Llm1.end()) ? 0 : lh2_it->first;
	    }
	    if (lh3_ord == active_ord) {
	      lh3_it->second(qoi,lev) += hf_lm1_prod * lf_l_prod; ++lh3_it;
	      lh3_ord = (lh3_it == sum_Hlm1_Ll.end()) ? 0 : lh3_it->first;
	    }
	    if (lh4_ord == active_ord) {
	      lh4_it->second(qoi,lev) += hf_lm1_prod * lf_lm1_prod; ++lh4_it;
	      lh4_ord = (lh4_it == sum_Hlm1_Llm1.end()) ? 0 : lh4_it->first;
	    }
	    // High-High: Hl_Hl, Hl_Hlm1, Hlm1_Hlm1
	    if (hh1_ord == active_ord) {
	      hh1_it->second(qoi,lev) += hf_l_prod * hf_l_prod; ++hh1_it;
	      hh1_ord = (hh1_it == sum_Hl_Hl.end()) ? 0 : hh1_it->first;
	    }
	    if (hh2_ord == active_ord) {
	      hh2_it->second(qoi,lev) += hf_l_prod * hf_lm1_prod; ++hh2_it;
	      hh2_ord = (hh2_it == sum_Hl_Hlm1.end()) ? 0 : hh2_it->first;
	    }
	    if (hh3_ord == active_ord) {
	      hh3_it->second(qoi,lev) += hf_lm1_prod * hf_lm1_prod; ++hh3_it;
	      hh3_ord = (hh3_it == sum_Hlm1_Hlm1.end()) ? 0 : hh3_it->first;
	    }

	    if (l1_ord || lr1_ord || ll1_ord || ll2_ord || lh1_ord || lh3_ord)
	      lf_l_prod   *= lf_l;
	    if (l2_ord || lr2_ord || ll2_ord || ll3_ord || lh2_ord || lh4_ord)
	      lf_lm1_prod *= lf_lm1;
	    if (h1_ord || lh1_ord || lh2_ord || hh1_ord || hh2_ord)
	      hf_l_prod   *= hf_l;
	    if (h2_ord || lh3_ord || lh4_ord || hh2_ord || hh3_ord)
	      hf_lm1_prod *= hf_lm1;
	    ++active_ord;
	  }
	  ++num_L[qoi]; ++num_H[qoi];
	}
      }
    }
  }
}


void NonDMultilevControlVarSampling::
accumulate_mlmf_Qsums(const IntResponseMap& lf_resp_map,
		      const IntResponseMap& hf_resp_map,
		      RealMatrix& sum_Ll, RealMatrix& sum_Llm1,
		      RealMatrix& sum_Ll_refined, RealMatrix& sum_Llm1_refined,
		      RealMatrix& sum_Hl, RealMatrix& sum_Hlm1,
		      RealMatrix& sum_Ll_Ll,     RealMatrix& sum_Ll_Llm1,
		      RealMatrix& sum_Llm1_Llm1, RealMatrix& sum_Hl_Ll,
		      RealMatrix& sum_Hl_Llm1,   RealMatrix& sum_Hlm1_Ll,
		      RealMatrix& sum_Hlm1_Llm1, RealMatrix& sum_Hl_Hl,
		      RealMatrix& sum_Hl_Hlm1,   RealMatrix& sum_Hlm1_Hlm1,
		      size_t lev, SizetArray& N_shared)
{
  // uses two sets of responses (LF & HF) in BYPASS_SURROGATE (level 0) or
  // AGGREGATED_MODEL_PAIR (lev > 0) modes.

  if (lev == 0) // level lm1 not available; accumulate only level l
    accumulate_mlmf_Qsums(lf_resp_map, hf_resp_map, sum_Ll, sum_Ll_refined,
			  sum_Hl, sum_Ll_Ll, sum_Hl_Ll, sum_Hl_Hl, lev,
			  N_shared);
  else {
    using std::isfinite;
    Real lf_l_prod, lf_l, lf_lm1_prod, lf_lm1, hf_l_prod, hf_l,
      hf_lm1_prod, hf_lm1;
    IntRespMCIter lf_r_it, hf_r_it;
    size_t qoi;

    for (lf_r_it =lf_resp_map.begin(), hf_r_it =hf_resp_map.begin();
	 lf_r_it!=lf_resp_map.end() && hf_r_it!=hf_resp_map.end();
	 ++lf_r_it, ++hf_r_it) {
      const RealVector& lf_fn_vals = lf_r_it->second.function_values();
      const RealVector& hf_fn_vals = hf_r_it->second.function_values();

      for (qoi=0; qoi<numFunctions; ++qoi) {

	// response mode AGGREGATED_MODEL_PAIR orders low to high fidelity
	lf_lm1_prod = lf_lm1 = lf_fn_vals[qoi];
	lf_l_prod   = lf_l   = lf_fn_vals[qoi+numFunctions];
	hf_lm1_prod = hf_lm1 = hf_fn_vals[qoi];
	hf_l_prod   = hf_l   = hf_fn_vals[qoi+numFunctions];

	// sync sample counts for all L and H interactions at this level
	if (isfinite(lf_l) && isfinite(lf_lm1) &&
	    isfinite(hf_l) && isfinite(hf_lm1)) { // neither NaN nor +/-Inf

	  ++N_shared[qoi];

	  // Low: Ll, Llm1, Ll_refined, Llm1_refined
	  sum_Ll(qoi,lev)           += lf_l_prod;
	  sum_Llm1(qoi,lev)         += lf_lm1_prod;
	  sum_Ll_refined(qoi,lev)   += lf_l_prod;
	  sum_Llm1_refined(qoi,lev) += lf_lm1_prod;
	  // High: Hl, Hlm1
	  sum_Hl(qoi,lev)   += hf_l_prod;
	  sum_Hlm1(qoi,lev) += hf_lm1_prod;
	  // Low-Low: Ll_Ll, Ll_Llm1, Llm1_Llm1
	  sum_Ll_Ll(qoi,lev)     += lf_l_prod * lf_l_prod;
	  sum_Ll_Llm1(qoi,lev)   += lf_l_prod * lf_lm1_prod;
	  sum_Llm1_Llm1(qoi,lev) += lf_lm1_prod * lf_lm1_prod;
	  // Low-High: Hl_Ll, Hl_Llm1, Hlm1_Ll, Hlm1_Llm1
	  sum_Hl_Ll(qoi,lev)     += hf_l_prod * lf_l_prod;
	  sum_Hl_Llm1(qoi,lev)   += hf_l_prod * lf_lm1_prod;
	  sum_Hlm1_Ll(qoi,lev)   += hf_lm1_prod * lf_l_prod;
	  sum_Hlm1_Llm1(qoi,lev) += hf_lm1_prod * lf_lm1_prod;
	  // High-High: Hl_Hl, Hl_Hlm1, Hlm1_Hlm1
	  sum_Hl_Hl(qoi,lev)     += hf_l_prod * hf_l_prod;
	  sum_Hl_Hlm1(qoi,lev)   += hf_l_prod * hf_lm1_prod;
	  sum_Hlm1_Hlm1(qoi,lev) += hf_lm1_prod * hf_lm1_prod;

	  lf_l_prod *= lf_l;  lf_lm1_prod *= lf_lm1;
	  hf_l_prod *= hf_l;  hf_lm1_prod *= hf_lm1;
	}
      }
    }
  }
}


void NonDMultilevControlVarSampling::print_variance_reduction(std::ostream& s)
{
  switch (delegateMethod) {
  case MULTILEVEL_SAMPLING: // not currently overridden by MLMC
    NonDMultilevelSampling::print_variance_reduction(s);     break;
  //case MULTIFIDELITY_SAMPLING: // MFMC not inherited as CVMC was
  //  NonDMultifidelitySampling::print_variance_reduction(s);  break;
  default: {
    Real avg_mlmc_estvar0, avg_budget_mc_estvar;
    String type = (pilotMgmtMode == PILOT_PROJECTION) ? "Projected":"   Online";
    size_t wpp7 = write_precision + 7;
    s << "<<<<< Variance for mean estimator:\n";
    switch (pilotMgmtMode) {
    case OFFLINE_PILOT:
      s << "  " << type << " MLCVMC (sample profile):   "
	<< std::setw(wpp7) << avgEstVar << '\n';
      break;
    default:
      avg_mlmc_estvar0 = average(estVarIter0);
      s << "      Initial MLMC (pilot samples):    " << std::setw(wpp7)
	<< avg_mlmc_estvar0 << "\n  "
	<< type << " MLCVMC (sample profile):   "
	<< std::setw(wpp7) << avgEstVar	<< "\n  "
	<< type << " MLCVMC / pilot ratio:      "
	// report ratio of averages rather than average of ratios:
	<< std::setw(wpp7) << avgEstVar / avg_mlmc_estvar0 << '\n';
      break;
    }
    if (finalStatsType == QOI_STATISTICS)
      switch (pilotMgmtMode) {
      case ONLINE_PILOT: case OFFLINE_PILOT: {
	Real proj_equiv_hf = equivHFEvals + deltaEquivHF;
	avg_budget_mc_estvar = average(varH) / proj_equiv_hf;
	s << " Equivalent     MC (" << std::setw(5)
	  << (size_t)std::floor(proj_equiv_hf + .5) << " HF samples): "
	  << std::setw(wpp7) << avg_budget_mc_estvar
	  << "\n Equivalent MLCVMC / MC ratio:         " << std::setw(wpp7)
	  << avgEstVar / avg_budget_mc_estvar << '\n';
	break;
      }
      }
    break;
  }
  }
}

} // namespace Dakota<|MERGE_RESOLUTION|>--- conflicted
+++ resolved
@@ -654,64 +654,9 @@
   evaluate_pilot(hf_cost, lf_cost, eval_ratios_pilot, Lambda_pilot,var_YH_pilot,
 		 N_alloc_pilot, N_actual_pilot, hf_targets_pilot, false, false);
 
-<<<<<<< HEAD
-  // ----------------------------------------------------------
-  // Evaluate online sample profile computed from offline pilot
-  // ----------------------------------------------------------
-  size_t qoi, num_cv_lev = std::min(num_hf_lev, (size_t)lf_cost.length());
-  Real lf_lev_cost, hf_lev_cost, hf_ref_cost = hf_cost[num_hf_lev-1];
-  IntRealMatrixMap sum_Ll, sum_Llm1, sum_Ll_refined, sum_Llm1_refined, sum_Hl,
-    sum_Hlm1, sum_Ll_Ll, sum_Ll_Llm1, sum_Llm1_Llm1, sum_Hl_Ll, sum_Hl_Llm1,
-    sum_Hlm1_Ll, sum_Hlm1_Llm1, sum_Hl_Hl, sum_Hl_Hlm1, sum_Hlm1_Hlm1;
-  initialize_mlmf_sums(sum_Ll, sum_Llm1, sum_Ll_refined, sum_Llm1_refined,
-		       sum_Hl, sum_Hlm1, sum_Ll_Ll, sum_Ll_Llm1, sum_Llm1_Llm1,
-		       sum_Hl_Ll, sum_Hl_Llm1, sum_Hlm1_Ll, sum_Hlm1_Llm1,
-		       sum_Hl_Hl, sum_Hl_Hlm1, sum_Hlm1_Hlm1, num_hf_lev,
-		       num_cv_lev);
-  for (lev=0, group=0; lev<num_hf_lev; ++lev, ++group) {
-    configure_indices(group, hf_form, lev, sequenceType);
-    hf_lev_cost = level_cost(hf_cost, lev);
-    // use 0 in place of delta_N_hf[lev]; min of 2 samples reqd for online var
-    numSamples = std::max(one_sided_delta(0., hf_targets_pilot[lev]),(size_t)2);
-    N_alloc_hf[lev] += numSamples;
-    evaluate_ml_sample_increment("mlcv_", lev);
-    if (lev < num_cv_lev) {
-      IntResponseMap hf_resp = allResponses; // shallow copy is sufficient
-      configure_indices(group, lf_form, lev, sequenceType);
-      lf_lev_cost = level_cost(lf_cost, lev);
-      // eval allResp w/ LF model reusing allVars from ML step above
-      // > Note: this CV sample set is not separately exported (see above).
-      evaluate_parameter_sets(iteratedModel, true, false);
-      // process previous and new set of allResponses for MLMF sums;
-      accumulate_mlmf_Qsums(allResponses, hf_resp, sum_Ll, sum_Llm1,
-			    sum_Ll_refined, sum_Llm1_refined, sum_Hl, sum_Hlm1,
-			    sum_Ll_Ll, sum_Ll_Llm1, sum_Llm1_Llm1, sum_Hl_Ll,
-			    sum_Hl_Llm1, sum_Hlm1_Ll, sum_Hlm1_Llm1, sum_Hl_Hl,
-			    sum_Hl_Hlm1, sum_Hlm1_Hlm1, lev, N_actual_lf[lev],
-			    N_actual_hf[lev]);
-      increment_mlmf_equivalent_cost(numSamples, hf_lev_cost, numSamples,
-				     lf_lev_cost, hf_ref_cost, equivHFEvals);
-      N_alloc_lf[lev] += numSamples;
-      // leave evaluation ratios and Lambda at values from Oracle pilot
-    }
-    else {
-      // accumulate H sums for lev = 0, Y sums for lev > 0
-      accumulate_ml_Ysums(sum_Hl, sum_Hl_Hl[1], lev, N_actual_hf[lev]);
-      increment_ml_equivalent_cost(numSamples, hf_lev_cost, hf_ref_cost,
-				   equivHFEvals);
-    }
-  }
-
-  // --------------------------------------------------------
-  // LF increments and final stats from online sample profile
-  // --------------------------------------------------------
-  // Only QOI_STATISTICS requires application of oversample ratios and
-  // estimation of moments; ESTIMATOR_PERFORMANCE can bypass this expense.
-=======
   // Only QOI_STATISTICS requires iteration and final estimation of moments;
   // ESTIMATOR_PERFORMANCE can bypass this expense.
   size_t num_cv_lev = std::min(num_hf_lev, (size_t)lf_cost.length());
->>>>>>> dac08a81
   if (finalStatsType == QOI_STATISTICS) {
 
     // ----------------------------------------------------------
