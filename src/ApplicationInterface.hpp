--- conflicted
+++ resolved
@@ -697,7 +697,6 @@
 inline void ApplicationInterface::launch_asynch_local(PRPQueueIter& prp_it)
 {
   if (outputLevel > SILENT_OUTPUT) {
-<<<<<<< HEAD
     if(batchEval) {
       Cout << "Adding ";
       if (!interfaceId.empty()) Cout << interfaceId << ' ';
@@ -707,11 +706,6 @@
       if (!interfaceId.empty()) Cout << interfaceId << ' ';
       Cout << "evaluation " << prp_it->eval_id() << '\n';
     }
-=======
-    Cout << "Initiating ";
-    if (!(interfaceId.empty() || interfaceId == "NO_ID")) Cout << interfaceId << ' ';
-    Cout << "evaluation " << fn_eval_id << '\n';
->>>>>>> 72d1c210
   }
 
   // bcast job to other processors within peer 1 (added for direct plugins)
