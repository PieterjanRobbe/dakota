/*  _______________________________________________________________________

    DAKOTA: Design Analysis Kit for Optimization and Terascale Applications
    Copyright 2014 Sandia Corporation.
    This software is distributed under the GNU Lesser General Public License.
    For more information, see the README file in the top Dakota directory.
    _______________________________________________________________________ */

//- Class:	 NonDSampling
//- Description: Wrapper class for Fortran 90 LHS library
//- Owner:       Mike Eldred
//- Checked by:
//- Version:

#ifndef NOND_MULTILEVEL_SAMPLING_H
#define NOND_MULTILEVEL_SAMPLING_H

#include "NonDSampling.hpp"
#include "DataMethod.hpp"


namespace Dakota {

/// Performs Multilevel Monte Carlo sampling for uncertainty quantification.

/** Multilevel Monte Carlo (MLMC) is a variance-reduction technique
    that utilitizes lower fidelity simulations that have response QoI
    that are correlated with the high-fidelity response QoI. */

class NonDMultilevelSampling: public NonDSampling
{
public:

  //
  //- Heading: Constructors and destructor
  //

  /// standard constructor
  NonDMultilevelSampling(ProblemDescDB& problem_db, Model& model);
  /// destructor
  ~NonDMultilevelSampling();

  //
  //- Heading: Virtual function redefinitions
  //

  bool resize();

protected:

  //
  //- Heading: Virtual function redefinitions
  //

  void pre_run();
  void core_run();
  void post_run(std::ostream& s);
  void print_results(std::ostream& s, short results_state = FINAL_RESULTS);

private:

  //
  //- Heading: Helper functions
  //

  /// Perform multilevel Monte Carlo across the discretization levels for a
  /// particular model form using discrepancy accumulators (sum_Y)
  void multilevel_mc_Ysum(unsigned short model_form);
  /// Perform multilevel Monte Carlo across the discretization levels for a
  /// particular model form using QoI accumulators (sum_Q)
  void multilevel_mc_Qsum(unsigned short model_form);
  /// Perform control variate Monte Carlo across two model forms
  void control_variate_mc(const UShortArray& active_key);
  /// Perform multilevel Monte Carlo across levels in combination with
  /// control variate Monte Carlo across model forms at each level; CV
  /// computes correlations for Y (LH correlations for level discrepancies)
  void multilevel_control_variate_mc_Ycorr(unsigned short lf_model_form,
					   unsigned short hf_model_form);
  /// Perform multilevel Monte Carlo across levels in combination with
  /// control variate Monte Carlo across model forms at each level; CV
  /// computes correlations for Q (LH correlations for QoI)
  void multilevel_control_variate_mc_Qcorr(unsigned short lf_model_form,
					   unsigned short hf_model_form);

  /// perform a shared increment of LF and HF samples for purposes of
  /// computing/updating the evaluation ratio and the MSE ratio
  void shared_increment(size_t iter, size_t lev);
  /// perform final LF sample increment as indicated by the evaluation ratio
  bool lf_increment(Real avg_eval_ratio, const SizetArray& N_lf,
		    const SizetArray& N_hf, size_t iter, size_t lev);

  /// synchronize iteratedModel and activeSet on AGGREGATED_MODELS mode
  void aggregated_models_mode();
  /// synchronize iteratedModel and activeSet on BYPASS_SURROGATE mode
  void bypass_surrogate_mode();
  /// synchronize iteratedModel and activeSet on UNCORRECTED_SURROGATE mode
  void uncorrected_surrogate_mode();

  /// return (aggregate) level cost
  Real level_cost(const RealVector& cost, unsigned short step);

  /// advance any sequence specifications
  void assign_specification_sequence(size_t index);
  /// extract current random seed from randomSeedSeqSpec
  int random_seed(size_t index) const;

  /// manage response mode and active model key from {group,form,lev} triplet.
  /// s_index is the sequence index that defines the active dimension for a
  /// model sequence.
  void configure_indices(unsigned short group, unsigned short form,
			 unsigned short lev,   unsigned short s_index);

  /// initialize the ML accumulators for computing means, variances, and
  /// covariances across fidelity levels
  void initialize_ml_Ysums(IntRealMatrixMap& sum_Y, size_t num_lev);
  /// initialize the ML accumulators for computing means, variances, and
  /// covariances across fidelity levels
  void initialize_ml_Qsums(IntRealMatrixMap& sum_Ql, IntRealMatrixMap& sum_Qlm1,
			   IntIntPairRealMatrixMap& sum_QlQlm1, size_t num_lev);

  /// initialize the CV accumulators for computing means, variances, and
  /// covariances across fidelity levels
  void initialize_cv_sums(IntRealVectorMap& sum_L_shared,
			  IntRealVectorMap& sum_L_refined,
			  IntRealVectorMap& sum_H, IntRealVectorMap& sum_LL,
			  IntRealVectorMap& sum_LH);

  /// initialize the MLCV accumulators for computing means, variances, and
  /// covariances across fidelity levels
  void initialize_mlcv_sums(IntRealMatrixMap& sum_L_shared,
			    IntRealMatrixMap& sum_L_refined,
			    IntRealMatrixMap& sum_H,
			    IntRealMatrixMap& sum_LL, IntRealMatrixMap& sum_LH,
			    IntRealMatrixMap& sum_HH, size_t num_ml_lev,
			    size_t num_cv_lev);
  /// initialize the MLCV accumulators for computing means, variances, and
  /// covariances across fidelity levels
  void initialize_mlcv_sums(IntRealMatrixMap& sum_Ll,
			    IntRealMatrixMap& sum_Llm1,
			    IntRealMatrixMap& sum_Ll_refined,
			    IntRealMatrixMap& sum_Llm1_refined,
			    IntRealMatrixMap& sum_Hl,
			    IntRealMatrixMap& sum_Hlm1,
			    IntRealMatrixMap& sum_Ll_Ll,
			    IntRealMatrixMap& sum_Ll_Llm1,
			    IntRealMatrixMap& sum_Llm1_Llm1,
			    IntRealMatrixMap& sum_Hl_Ll,
			    IntRealMatrixMap& sum_Hl_Llm1,
			    IntRealMatrixMap& sum_Hlm1_Ll,
			    IntRealMatrixMap& sum_Hlm1_Llm1,
			    IntRealMatrixMap& sum_Hl_Hl,
			    IntRealMatrixMap& sum_Hl_Hlm1,
			    IntRealMatrixMap& sum_Hlm1_Hlm1,
			    size_t num_ml_lev, size_t num_cv_lev);

  /// accumulate initial approximation to mean vector, for use as offsets in
  /// subsequent accumulations
  void accumulate_offsets(RealVector& mu);

  /// update running QoI sums for one model (sum_Q) using set of model
  /// evaluations within allResponses; used for level 0 from other accumulators
  void accumulate_ml_Qsums(IntRealMatrixMap& sum_Q, size_t lev,
			   const RealVector& offset, SizetArray& num_Q);
  /// update accumulators for multilevel telescoping running sums
  /// using set of model evaluations within allResponses
  void accumulate_ml_Ysums(IntRealMatrixMap& sum_Y, RealMatrix& sum_YY,
			   size_t lev, const RealVector& offset,
			   SizetArray& num_Y);
  /// update running QoI sums for two models (sum_Ql, sum_Qlm1) using set of
  /// model evaluations within allResponses
  void accumulate_ml_Qsums(IntRealMatrixMap& sum_Ql, IntRealMatrixMap& sum_Qlm1,
			   IntIntPairRealMatrixMap& sum_QlQlm1, size_t lev,
			   const RealVector& offset, SizetArray& num_Q);

  /// update running sums for one model (sum_L) using set of model
  /// evaluations within allResponses
  void accumulate_cv_sums(IntRealVectorMap& sum_L, const RealVector& offset,
			  SizetArray& num_L);
  /// update running sums for two models (sum_L, sum_H, and sum_LH)
  /// from set of low/high fidelity model evaluations within allResponses
  void accumulate_cv_sums(IntRealVectorMap& sum_L_shared,
			  IntRealVectorMap& sum_L_refined,
			  IntRealVectorMap& sum_H,  IntRealVectorMap& sum_LL,
			  IntRealVectorMap& sum_LH, RealVector& sum_HH,
			  const RealVector& offset, SizetArray& num_L,
			  SizetArray& num_H);

  /// update running QoI sums for one model at two levels (sum_Ql, sum_Qlm1)
  /// using set of model evaluations within allResponses
  void accumulate_mlcv_Qsums(IntRealMatrixMap& sum_Ql,
			     IntRealMatrixMap& sum_Qlm1, size_t lev,
			     const RealVector& offset, SizetArray& num_Q);
  /// update running discrepancy sums for one model (sum_Y) using
  /// set of model evaluations within allResponses
  void accumulate_mlcv_Ysums(IntRealMatrixMap& sum_Y, size_t lev,
			     const RealVector& offset, SizetArray& num_Y);
  /// update running QoI sums for two models (sum_L, sum_H, sum_LL, sum_LH,
  /// and sum_HH) from set of low/high fidelity model evaluations within
  /// {lf,hf}_resp_map; used for level 0 from other accumulators
  void accumulate_mlcv_Qsums(const IntResponseMap& lf_resp_map,
			     const IntResponseMap& hf_resp_map,
			     IntRealMatrixMap& sum_L_shared,
			     IntRealMatrixMap& sum_L_refined,
			     IntRealMatrixMap& sum_H,  IntRealMatrixMap& sum_LL,
			     IntRealMatrixMap& sum_LH, IntRealMatrixMap& sum_HH,
			     size_t lev, const RealVector& lf_offset,
			     const RealVector& hf_offset, SizetArray& num_L,
			     SizetArray& num_H);
  /// update running two-level discrepancy sums for two models (sum_L,
  /// sum_H, sum_LL, sum_LH, and sum_HH) from set of low/high fidelity
  /// model evaluations within {lf,hf}resp_map
  void accumulate_mlcv_Ysums(const IntResponseMap& lf_resp_map,
			     const IntResponseMap& hf_resp_map,
			     IntRealMatrixMap& sum_L_shared,
			     IntRealMatrixMap& sum_L_refined,
			     IntRealMatrixMap& sum_H,  IntRealMatrixMap& sum_LL,
			     IntRealMatrixMap& sum_LH, IntRealMatrixMap& sum_HH,
			     size_t lev, const RealVector& lf_offset,
			     const RealVector& hf_offset,
			     SizetArray& num_L, SizetArray& num_H);
  /// update running QoI sums for two models and two levels from set
  /// of low/high fidelity model evaluations within {lf,hf}_resp_map
  void accumulate_mlcv_Qsums(const IntResponseMap& lf_resp_map,
			     const IntResponseMap& hf_resp_map,
			     IntRealMatrixMap& sum_Ll,
			     IntRealMatrixMap& sum_Llm1,
			     IntRealMatrixMap& sum_Ll_refined,
			     IntRealMatrixMap& sum_Llm1_refined,
			     IntRealMatrixMap& sum_Hl,
			     IntRealMatrixMap& sum_Hlm1,
			     IntRealMatrixMap& sum_Ll_Ll,
			     IntRealMatrixMap& sum_Ll_Llm1,
			     IntRealMatrixMap& sum_Llm1_Llm1,
			     IntRealMatrixMap& sum_Hl_Ll,
			     IntRealMatrixMap& sum_Hl_Llm1,
			     IntRealMatrixMap& sum_Hlm1_Ll,
			     IntRealMatrixMap& sum_Hlm1_Llm1,
			     IntRealMatrixMap& sum_Hl_Hl,
			     IntRealMatrixMap& sum_Hl_Hlm1,
			     IntRealMatrixMap& sum_Hlm1_Hlm1, size_t lev,
			     const RealVector& lf_offset,
			     const RealVector& hf_offset,
			     SizetArray& num_L, SizetArray& num_H);

  /// compute the LF/HF evaluation ratio, averaged over the QoI
  Real eval_ratio(const RealVector& sum_L_shared, const RealVector& sum_H,
		  const RealVector& sum_LL,	  const RealVector& sum_LH,
		  const RealVector& sum_HH,       Real cost_ratio,
		  const SizetArray& N_shared,	  RealVector& var_H,
		  RealVector& rho2_LH);
  /// compute the LF/HF evaluation ratio, averaged over the QoI
  Real eval_ratio(RealMatrix& sum_L_shared, RealMatrix& sum_H,
		  RealMatrix& sum_LL, RealMatrix& sum_LH, RealMatrix& sum_HH,
		  Real cost_ratio, size_t lev, const SizetArray& N_shared,
		  RealMatrix& var_H, RealMatrix& rho2_LH);
  /// compute the LF/HF evaluation ratio, averaged over the QoI
  Real eval_ratio(RealMatrix& sum_Ll,          RealMatrix& sum_Llm1,
		  RealMatrix& sum_Hl,          RealMatrix& sum_Hlm1,
		  RealMatrix& sum_Ll_Ll,       RealMatrix& sum_Ll_Llm1,
		  RealMatrix& sum_Llm1_Llm1,   RealMatrix& sum_Hl_Ll,
		  RealMatrix& sum_Hl_Llm1,     RealMatrix& sum_Hlm1_Ll,
		  RealMatrix& sum_Hlm1_Llm1,   RealMatrix& sum_Hl_Hl,
		  RealMatrix& sum_Hl_Hlm1,     RealMatrix& sum_Hlm1_Hlm1,
		  Real cost_ratio, size_t lev, const SizetArray& N_shared,
		  RealMatrix& var_YHl,         RealMatrix& rho_dot2_LH);

  /// compute ratio of MC and CVMC mean squared errors, averaged over the QoI
  Real MSE_ratio(Real avg_eval_ratio, const RealVector& var_H,
		 const RealVector& rho2_LH, size_t iter,
		 const SizetArray& N_hf);

  /// compute control variate parameters for CVMC and estimate raw moments
  void cv_raw_moments(IntRealVectorMap& sum_L_shared, IntRealVectorMap& sum_H,
		      IntRealVectorMap& sum_LL, IntRealVectorMap& sum_LH,
		      const SizetArray& N_shared,
		      IntRealVectorMap& sum_L_refined,
		      const SizetArray& N_refined, const RealVector& rho2_LH,
		      RealMatrix& H_raw_mom);
  /// apply control variate parameters for MLCVMC to estimate raw
  /// moment contributions
  void cv_raw_moments(IntRealMatrixMap& sum_L_shared, IntRealMatrixMap& sum_H,
		      IntRealMatrixMap& sum_LL,       IntRealMatrixMap& sum_LH,
		      const SizetArray& N_shared,
		      IntRealMatrixMap& sum_L_refined,
		      const SizetArray& N_refined, const RealMatrix& rho2_LH,
		      size_t lev, RealMatrix& H_raw_mom);
  /// apply control variate parameters for MLCVMC to estimate raw
  /// moment contributions
  void cv_raw_moments(IntRealMatrixMap& sum_Ll, IntRealMatrixMap& sum_Llm1,
		      IntRealMatrixMap& sum_Hl, IntRealMatrixMap& sum_Hlm1,
		      IntRealMatrixMap& sum_Ll_Ll,
		      IntRealMatrixMap& sum_Ll_Llm1,
		      IntRealMatrixMap& sum_Llm1_Llm1,
		      IntRealMatrixMap& sum_Hl_Ll,
		      IntRealMatrixMap& sum_Hl_Llm1,
		      IntRealMatrixMap& sum_Hlm1_Ll,
		      IntRealMatrixMap& sum_Hlm1_Llm1,
		      IntRealMatrixMap& sum_Hl_Hl,
		      IntRealMatrixMap& sum_Hl_Hlm1,
		      IntRealMatrixMap& sum_Hlm1_Hlm1,
		      const SizetArray& N_shared,
		      IntRealMatrixMap& sum_Ll_refined,
		      IntRealMatrixMap& sum_Llm1_refined,
		      const SizetArray& N_refined,
		      const RealMatrix& rho_dot2_LH, size_t lev,
		      RealMatrix& H_raw_mom);

  /// compute scalar control variate parameters
  void compute_control(Real sum_L, Real sum_H, Real sum_LL, Real sum_LH,
		       size_t N_shared, Real& beta);
  /// compute scalar variance and correlation parameters for control variates
  void compute_control(Real sum_L, Real sum_H, Real sum_LL, Real sum_LH,
		       Real sum_HH, size_t N_shared, Real& var_H,
		       Real& rho2_LH);
  /// compute scalar control variate parameters
  void compute_control(Real sum_Ll, Real sum_Llm1, Real sum_Hl, Real sum_Hlm1,
		       Real sum_Ll_Ll, Real sum_Ll_Llm1, Real sum_Llm1_Llm1,
		       Real sum_Hl_Ll, Real sum_Hl_Llm1, Real sum_Hlm1_Ll,
		       Real sum_Hlm1_Llm1, Real sum_Hl_Hl, Real sum_Hl_Hlm1,
		       Real sum_Hlm1_Hlm1, size_t N_shared, Real& var_YH,
		       Real& rho_dot2_LH, Real& beta_dot, Real& gamma);
  /// compute vector control variate parameters
  void compute_control(const RealVector& sum_L, const RealVector& sum_H,
		       const RealVector& sum_LL, const RealVector& sum_LH,
		       const SizetArray& N_shared, RealVector& beta);
  /// compute vector variance and correlation parameters for control variates
  void compute_control(const RealVector& sum_L, const RealVector& sum_H,
		       const RealVector& sum_LL, const RealVector& sum_LH,
		       const RealVector& sum_HH, const SizetArray& N_shared,
		       RealVector& var_H, RealVector& rho2_LH);
  /// compute matrix control variate parameters
  void compute_control(const RealMatrix& sum_L,  const RealMatrix& sum_H,
		       const RealMatrix& sum_LL, const RealMatrix& sum_LH,
		       const SizetArray& N_shared, size_t lev,
		       RealVector& beta);
  /// compute matrix control variate parameters
  void compute_control(const RealMatrix& sum_Ll, const RealMatrix& sum_Llm1,
		       const RealMatrix& sum_Hl, const RealMatrix& sum_Hlm1,
		       const RealMatrix& sum_Ll_Ll,
		       const RealMatrix& sum_Ll_Llm1,
		       const RealMatrix& sum_Llm1_Llm1,
		       const RealMatrix& sum_Hl_Ll,
		       const RealMatrix& sum_Hl_Llm1,
		       const RealMatrix& sum_Hlm1_Ll,
		       const RealMatrix& sum_Hlm1_Llm1,
		       const RealMatrix& sum_Hl_Hl,
		       const RealMatrix& sum_Hl_Hlm1,
		       const RealMatrix& sum_Hlm1_Hlm1,
		       const SizetArray& N_shared, size_t lev,
		       RealVector& beta_dot, RealVector& gamma);

  /// apply scalar control variate parameter (beta) to approximate HF moment
  void apply_control(Real sum_H, Real sum_L_shared, size_t N_shared,
		     Real sum_L_refined, size_t N_refined, Real beta,
		     Real& H_raw_mom);
  /// apply scalar control variate parameter (beta) to approximate HF moment
  void apply_control(Real sum_Hl, Real sum_Hlm1, Real sum_Ll, Real sum_Llm1,
		     size_t N_shared, Real sum_Ll_refined,
		     Real sum_Llm1_refined, size_t N_refined, Real beta_dot,
		     Real gamma, Real& H_raw_mom);
  /// apply vector control variate parameter (beta) to approximate HF moment
  void apply_control(const RealVector& sum_H, const RealVector& sum_L_shared,
		     const SizetArray& N_shared,
		     const RealVector& sum_L_refined,
		     const SizetArray& N_refined, const RealVector& beta,
		     RealVector& H_raw_mom);
  /// apply matrix control variate parameter (beta) to approximate HF moment
  void apply_control(const RealMatrix& sum_H, const RealMatrix& sum_L_shared,
		     const SizetArray& N_shared,
		     const RealMatrix& sum_L_refined,
		     const SizetArray& N_refined, size_t lev,
		     const RealVector& beta, RealVector& H_raw_mom);
  /// apply matrix control variate parameter (beta) to approximate HF moment
  void apply_control(const RealMatrix& sum_Hl, const RealMatrix& sum_Hlm1,
		     const RealMatrix& sum_Ll, const RealMatrix& sum_Llm1,
		     const SizetArray& N_shared,
		     const RealMatrix& sum_Ll_refined,
		     const RealMatrix& sum_Llm1_refined,
		     const SizetArray& N_refined, size_t lev,
		     const RealVector& beta_dot, const RealVector& gamma,
		     RealVector& H_raw_mom);

  /// export allSamples to tagged tabular file
  void export_all_samples(String root_prepend, const Model& model,
			  size_t iter, size_t lev);

  /// convert uncentered raw moments (multilevel expectations) to
  /// standardized moments
  void convert_moments(const RealMatrix& raw_mom, RealMatrix& final_mom);

  /// populate finalStatErrors for MLMC based on Q sums
  void compute_error_estimates(IntRealMatrixMap& sum_Ql,
			       IntRealMatrixMap& sum_Qlm1,
			       IntIntPairRealMatrixMap& sum_QlQlm1,
			       Sizet2DArray& num_Q);

  /// compute variance from sum accumulators
  Real variance_Ysum(Real sum_Y, Real sum_YY, size_t Nlq);
  /// compute variance from sum accumulators
  Real variance_Qsum(Real sum_Ql, Real sum_Qlm1, Real sum_QlQl, Real sum_QlQlm1,
		     Real sum_Qlm1Qlm1, size_t Nlq);

  /// sum up variances across QoI (using sum_YY with means from sum_Y)
  Real aggregate_variance_Ysum(const Real* sum_Y, const Real* sum_YY,
			       const SizetArray& N_l);
  /// sum up variances across QoI (using sum_YY with means from sum_Y)
  Real aggregate_variance_Qsum(const Real* sum_Ql,       const Real* sum_Qlm1,
			       const Real* sum_QlQl,     const Real* sum_QlQlm1,
			       const Real* sum_Qlm1Qlm1, const SizetArray& N_l,
			       const size_t& lev);
  Real aggregate_variance_Qsum(const Real* sum_Ql,       const Real* sum_Qlm1,
                               const Real* sum_QlQl,     const Real* sum_QlQlm1,
                               const Real* sum_Qlm1Qlm1, const SizetArray& N_l,
                               const size_t& lev, const size_t& qoi);

  /// sum up Monte Carlo estimates for mean squared error (MSE) across
  /// QoI using discrepancy variances
  Real aggregate_mse_Yvar(const Real* var_Y, const SizetArray& N_l);
  /// sum up Monte Carlo estimates for mean squared error (MSE) across
  /// QoI using discrepancy sums
  Real aggregate_mse_Ysum(const Real* sum_Y, const Real* sum_YY,
			  const SizetArray& N_l);
  /// sum up Monte Carlo estimates for mean squared error (MSE) across
  /// QoI using discrepancy sums
  Real aggregate_mse_Qsum(const Real* sum_Ql,       const Real* sum_Qlm1,
			  const Real* sum_QlQl,     const Real* sum_QlQlm1,
			  const Real* sum_Qlm1Qlm1, const SizetArray& N_l,
			  const size_t& lev);

  Real aggregate_mse_Qsum(const Real* sum_Ql,       const Real* sum_Qlm1,
                          const Real* sum_QlQl,     const Real* sum_QlQlm1,
                          const Real* sum_Qlm1Qlm1, const SizetArray& N_l,
                          const size_t& lev, const size_t& qoi);

  /// convert uncentered (raw) moments to centered moments; biased estimators
  static void uncentered_to_centered(Real  rm1, Real  rm2, Real  rm3, Real  rm4,
			      Real& cm1, Real& cm2, Real& cm3, Real& cm4,
			      size_t Nlq);
  /// convert uncentered (raw) moments to centered moments; unbiased estimators
  static void uncentered_to_centered(Real  rm1, Real  rm2, Real  rm3, Real  rm4,
			      Real& cm1, Real& cm2, Real& cm3, Real& cm4);
  /// convert centered moments to standardized moments
  static void centered_to_standard(Real  cm1, Real  cm2, Real  cm3, Real  cm4,
			    Real& sm1, Real& sm2, Real& sm3, Real& sm4);
  /// detect, warn, and repair a negative central moment (for even orders)
  static void check_negative(Real& cm);

  /// compute sum of a set of observations
  Real sum(const Real* vec, size_t vec_len) const;
  /// compute average of a set of observations
  Real average(const Real* vec, size_t vec_len) const;
  /// compute average of a set of observations
  Real average(const RealVector& vec) const;
  /// compute average of a set of observations
  Real average(const SizetArray& sa) const;

  /// compute the unbiased product of two sampling means
  static Real unbiased_mean_product_pair(const Real& sumQ1, const Real& sumQ2, const Real& sumQ1Q2, const size_t& Nlq);
  /// compute the unbiased product of three sampling means
  static Real unbiased_mean_product_triplet(const Real& sumQ1, const Real& sumQ2, const Real& sumQ3,
                                                                    const Real& sumQ1Q2, const Real& sumQ1Q3, const Real& sumQ2Q3, const Real& sumQ1Q2Q3, const size_t& Nlq);
  /// compute the unbiased product of two pairs of products of sampling means
  static Real unbiased_mean_product_pairpair(const Real& sumQ1, const Real& sumQ2, const Real& sumQ1Q2,
                                                                     const Real& sumQ1sq, const Real& sumQ2sq,
                                                                     const Real& sumQ1sqQ2, const Real& sumQ1Q2sq, const Real& sumQ1sqQ2sq, const size_t& Nlq);

  static Real var_of_var_ml_l0(IntRealMatrixMap sum_Ql, IntRealMatrixMap sum_Qlm1, IntIntPairRealMatrixMap sum_QlQlm1, const size_t& Nlq_pilot, const Real& Nlq, const size_t& qoi, const bool& compute_gradient, Real& grad_g);

  static Real var_of_var_ml_lmax(IntRealMatrixMap sum_Ql, IntRealMatrixMap sum_Qlm1, IntIntPairRealMatrixMap sum_QlQlm1, const size_t& Nlq_pilot, const Real& Nlq, const size_t& qoi, const bool& compute_gradient, Real& grad_g);

  static Real var_of_var_ml_l(IntRealMatrixMap sum_Ql, IntRealMatrixMap sum_Qlm1, IntIntPairRealMatrixMap sum_QlQlm1, const size_t& Nlq_pilot, const Real& Nlq, const size_t& qoi, const size_t& lev, const bool& compute_gradient, Real& grad_g);

  ///OPTPP definition
  static void target_var_objective_eval_optpp(int mode, int n, const RealVector& x, double& f,
                                        RealVector& grad_f, int& result_mode);
  static void target_var_constraint_eval_optpp(int mode, int n, const RealVector& x, RealVector& g,
                                         RealMatrix& grad_g, int& result_mode);
  static void target_var_constraint_eval_logscale_optpp(int mode, int n, const RealVector& x, RealVector& g,
                                               RealMatrix& grad_g, int& result_mode);
  /// NPSOL definition (Wrapper using OPTPP implementation above under the hood)
  static void target_var_objective_eval_npsol(int& mode, int& n, double* x, double& f, double* gradf, int& nstate);
  static void target_var_constraint_eval_npsol(int& mode, int& m, int& n, int& ldJ, int* needc, double* x, double* g, double* grad_g, int& nstate);
  static void target_var_constraint_eval_logscale_npsol(int& mode, int& m, int& n, int& ldJ, int* needc, double* x, double* g, double* grad_g, int& nstate);

<<<<<<< HEAD
=======
  void assign_static_member(Real &conv_tol, size_t &qoi, RealVector &level_cost_vec, IntRealMatrixMap &sum_Ql,
                            IntRealMatrixMap &sum_Qlm1, IntIntPairRealMatrixMap &sum_QlQlm1,
                            RealVector &pilot_samples) const;

  void assign_static_member_problem18(Real &var_L_exact, Real &var_H_exact, Real &mu_four_L_exact, Real &mu_four_H_exact, Real &Ax, RealVector &level_cost_vec) const;

>>>>>>> e973f9e8
  //
  //- Heading: Data
  //

  /// total number of successful sample evaluations (excluding faults)
  /// for each model form, discretization level, and QoI
  Sizet3DArray NLev;

  /// store the pilot_samples input specification, prior to run-time
  /// invocation of load_pilot_sample()
  SizetArray pilotSamples;

<<<<<<< HEAD
  /// store the allocation_target input specification, prior to run-time
  /// Options right now:
  ///     - Mean = First moment (Mean)
  ///     - Variance = Second moment (Variance or standard deviation depending on moments central or standard)
  size_t allocationTarget;
=======
  /// user specification for seed_sequence
  SizetArray randomSeedSeqSpec;

  /// major iteration counter
  size_t mlmfIter;

  /// store the allocation_target input specification, prior to run-time
  /// Options right now:
  ///   - Mean = First moment (Mean)
  ///   - Variance = Second moment (Variance or standard deviation depending on moments central or standard)
  short allocationTarget;
>>>>>>> e973f9e8

  /// option to switch on numerical optimization for solution of sample alloation
  /// of allocationTarget Variance
  bool useTargetVarianceOptimizationFlag;

  /// store the qoi_aggregation_norm input specification, prior to run-time
  /// Options right now:
<<<<<<< HEAD
  ///     - sum 		 = aggregate the variance over all QoIs, compute samples from that
  ///     - max          = take maximum sample allocation over QoIs for each level
=======
  ///   - sum = aggregate the variance over all QoIs, compute samples from that
  ///   - max = take maximum sample allocation over QoIs for each level
>>>>>>> e973f9e8
  short qoiAggregation;

  /// mean squared error of mean estimator from pilot sample MC on HF model
  RealVector mcMSEIter0;
  /// equivalent number of high fidelity evaluations accumulated using samples
  /// across multiple model forms and/or discretization levels
  Real equivHFEvals;

  /// if defined, complete the final CV refinement when terminating MLCV based
  /// on maxIterations (the total number of refinements beyond the pilot sample
  /// will be one more for CV than for ML).  This approach is consistent with
  /// normal termination based on l1_norm(delta_N_hf) = 0.
  bool finalCVRefinement;

  /// if defined, export each of the sample increments in ML, CV, MLCV
  /// using tagged tabular files
  bool exportSampleSets;
  /// format for exporting sample increments using tagged tabular files
  unsigned short exportSamplesFormat;

  void assign_static_member(Real &conv_tol, size_t &qoi, RealVector &level_cost_vec, IntRealMatrixMap &sum_Ql,
                            IntRealMatrixMap &sum_Qlm1, IntIntPairRealMatrixMap &sum_QlQlm1,
                            RealVector &pilot_samples) const;

	void assign_static_member_problem18(Real &var_L_exact, Real &var_H_exact, Real &mu_four_L_exact, Real &mu_four_H_exact, Real &Ax, RealVector &level_cost_vec) const;
};

inline void NonDMultilevelSampling::aggregated_models_mode()
{
  if (iteratedModel.surrogate_response_mode() != AGGREGATED_MODELS) {
    iteratedModel.surrogate_response_mode(AGGREGATED_MODELS); // set HF,LF
    // synch activeSet with iteratedModel.response_size()
    activeSet.reshape(2*numFunctions);
    activeSet.request_values(1);
  }
}


inline void NonDMultilevelSampling::bypass_surrogate_mode()
{
  if (iteratedModel.surrogate_response_mode() != BYPASS_SURROGATE) {
    iteratedModel.surrogate_response_mode(BYPASS_SURROGATE); // HF
    activeSet.reshape(numFunctions);// synch with model.response_size()
  }
}


inline void NonDMultilevelSampling::uncorrected_surrogate_mode()
{
  if (iteratedModel.surrogate_response_mode() != UNCORRECTED_SURROGATE) {
    iteratedModel.surrogate_response_mode(UNCORRECTED_SURROGATE); // LF
    activeSet.reshape(numFunctions);// synch with model.response_size()
  }
}


inline Real NonDMultilevelSampling::
level_cost(const RealVector& cost, unsigned short step)
{
  // discrepancies incur two level costs
  return (step) ?
    cost[step] + cost[step-1] : // aggregated {HF,LF} mode
    cost[step];                 //     uncorrected LF mode
}


/** extract an active seed from a seed sequence */
inline int NonDMultilevelSampling::random_seed(size_t index) const
{
  // return 0 for cases where seed is undefined or will not be updated

  if (randomSeedSeqSpec.empty()) return 0; // no spec -> non-repeatable samples
  else if (!varyPattern) // continually reset seed to specified value
    return (index < randomSeedSeqSpec.size()) ?
      randomSeedSeqSpec[index] : randomSeedSeqSpec.back();
  // only set sequence of seeds for first pass, then let RNG state continue
  else if (mlmfIter == 0 && index < randomSeedSeqSpec.size()) // pilot iter only
    return randomSeedSeqSpec[index];
  else return 0; // seed sequence exhausted, do not update
}


inline void NonDMultilevelSampling::
compute_control(const RealVector& sum_L, const RealVector& sum_H,
		const RealVector& sum_LL, const RealVector& sum_LH,
		const SizetArray& N_shared, RealVector& beta)
{
  for (size_t qoi=0; qoi<numFunctions; ++qoi)
    compute_control(sum_L[qoi], sum_H[qoi], sum_LL[qoi], sum_LH[qoi],
		    N_shared[qoi], beta[qoi]);
}


inline void NonDMultilevelSampling::
compute_control(const RealVector& sum_L, const RealVector& sum_H,
		const RealVector& sum_LL, const RealVector& sum_LH,
		const RealVector& sum_HH, const SizetArray& N_shared,
		RealVector& var_H, RealVector& rho2_LH)
{
  for (size_t qoi=0; qoi<numFunctions; ++qoi)
    compute_control(sum_L[qoi], sum_H[qoi], sum_LL[qoi], sum_LH[qoi],
		    sum_HH[qoi], N_shared[qoi], var_H[qoi], rho2_LH[qoi]);
}


inline void NonDMultilevelSampling::
compute_control(const RealMatrix& sum_L,  const RealMatrix& sum_H,
		const RealMatrix& sum_LL, const RealMatrix& sum_LH,
		const SizetArray& N_shared, size_t lev, RealVector& beta)
{
  for (size_t qoi=0; qoi<numFunctions; ++qoi)
    compute_control(sum_L(qoi,lev), sum_H(qoi,lev), sum_LL(qoi,lev),
		    sum_LH(qoi,lev), N_shared[qoi], beta[qoi]);
}


inline void NonDMultilevelSampling::
compute_control(const RealMatrix& sum_Ll,        const RealMatrix& sum_Llm1,
		const RealMatrix& sum_Hl,        const RealMatrix& sum_Hlm1,
		const RealMatrix& sum_Ll_Ll,     const RealMatrix& sum_Ll_Llm1,
		const RealMatrix& sum_Llm1_Llm1, const RealMatrix& sum_Hl_Ll,
		const RealMatrix& sum_Hl_Llm1,   const RealMatrix& sum_Hlm1_Ll,
		const RealMatrix& sum_Hlm1_Llm1, const RealMatrix& sum_Hl_Hl,
		const RealMatrix& sum_Hl_Hlm1, const RealMatrix& sum_Hlm1_Hlm1,
		const SizetArray& N_shared, size_t lev, RealVector& beta_dot,
		RealVector& gamma)
{
  Real var_YH, rho_dot2_LH; // not needed for this context
  for (size_t qoi=0; qoi<numFunctions; ++qoi)
    compute_control(sum_Ll(qoi,lev), sum_Llm1(qoi,lev), sum_Hl(qoi,lev),
		    sum_Hlm1(qoi,lev), sum_Ll_Ll(qoi,lev), sum_Ll_Llm1(qoi,lev),
		    sum_Llm1_Llm1(qoi,lev), sum_Hl_Ll(qoi,lev),
		    sum_Hl_Llm1(qoi,lev), sum_Hlm1_Ll(qoi,lev),
		    sum_Hlm1_Llm1(qoi,lev), sum_Hl_Hl(qoi,lev),
		    sum_Hl_Hlm1(qoi,lev), sum_Hlm1_Hlm1(qoi,lev),
		    N_shared[qoi], var_YH, rho_dot2_LH,
		    beta_dot[qoi], gamma[qoi]);
}


inline void NonDMultilevelSampling::
apply_control(const RealVector& sum_H, const RealVector& sum_L_shared,
	      const SizetArray& N_shared,  const RealVector& sum_L_refined,
	      const SizetArray& N_refined, const RealVector& beta,
	      RealVector& H_raw_mom)
{
  for (size_t qoi=0; qoi<numFunctions; ++qoi) {
    Cout << "   QoI " << qoi+1 << ": control variate beta = "
	 << std::setw(9) << beta[qoi] << '\n';
    apply_control(sum_H[qoi], sum_L_shared[qoi], N_shared[qoi],
		  sum_L_refined[qoi], N_refined[qoi], beta[qoi],
		  H_raw_mom[qoi]);
  }
  if (numFunctions > 1) Cout << '\n';
}


inline void NonDMultilevelSampling::
apply_control(const RealMatrix& sum_H, const RealMatrix& sum_L_shared,
	      const SizetArray& N_shared,  const RealMatrix& sum_L_refined,
	      const SizetArray& N_refined, size_t lev, const RealVector& beta,
	      RealVector& H_raw_mom)
{
  for (size_t qoi=0; qoi<numFunctions; ++qoi) {
    Cout << "   QoI " << qoi+1 << ": control variate beta = "
	 << std::setw(9) << beta[qoi] << '\n';
    apply_control(sum_H(qoi,lev), sum_L_shared(qoi,lev), N_shared[qoi],
		  sum_L_refined(qoi,lev), N_refined[qoi], beta[qoi],
		  H_raw_mom[qoi]);
  }
  if (numFunctions > 1) Cout << '\n';
}


inline void NonDMultilevelSampling::
apply_control(const RealMatrix& sum_Hl, const RealMatrix& sum_Hlm1,
	      const RealMatrix& sum_Ll, const RealMatrix& sum_Llm1,
	      const SizetArray& N_shared,  const RealMatrix& sum_Ll_refined,
	      const RealMatrix& sum_Llm1_refined, const SizetArray& N_refined,
	      size_t lev, const RealVector& beta_dot, const RealVector& gamma,
	      RealVector& H_raw_mom)
{
  for (size_t qoi=0; qoi<numFunctions; ++qoi) {
    Cout << "   QoI " << qoi+1 << ": control variate beta_dot = "
	 << std::setw(9) << beta_dot[qoi] << '\n';
    apply_control(sum_Hl(qoi,lev), sum_Hlm1(qoi,lev), sum_Ll(qoi,lev),
		  sum_Llm1(qoi,lev), N_shared[qoi], sum_Ll_refined(qoi,lev),
		  sum_Llm1_refined(qoi,lev), N_refined[qoi], beta_dot[qoi],
		  gamma[qoi], H_raw_mom[qoi]);
  }
  if (numFunctions > 1) Cout << '\n';
}


inline Real NonDMultilevelSampling::
variance_Ysum(Real sum_Y, Real sum_YY, /*Real offset,*/ size_t Nlq)
{
  Real mu_Y = sum_Y / Nlq;
  // Note: precision loss in variance is difficult to avoid without
  // storing full sample history; must accumulate Y^2 across iterations
  // instead of (Y-mean)^2 since mean is updated on each iteration.
  Real var_Y = (sum_YY / Nlq - mu_Y * mu_Y)
             * (Real)Nlq / (Real)(Nlq - 1); // Bessel's correction
  return var_Y;

  /*
  Real new_mu_Y = mu_Y + offset;
  return var_Y
    //  + offset   * offset    // uncenter from old mu_hat
    //  - new_mu_Y * new_mu_Y; // recenter with new_mu_Y
    - mu_Y * mu_Y - 2. * mu_Y * offset; // cancel offset^2
  */
}


inline Real NonDMultilevelSampling::
variance_Qsum(Real sum_Ql, Real sum_Qlm1, Real sum_QlQl, Real sum_QlQlm1,
	      Real sum_Qlm1Qlm1, size_t Nlq)
{
  Real mu_Ql = sum_Ql / Nlq, mu_Qlm1 = sum_Qlm1 / Nlq;
  //var_Y = var_Ql - 2.* covar_QlQlm1 + var_Qlm1;
  return (       sum_QlQl / Nlq - mu_Ql   * mu_Ql     // var_Ql
    - 2. * (   sum_QlQlm1 / Nlq - mu_Ql   * mu_Qlm1 ) // covar_QlQlm1
    +        sum_Qlm1Qlm1 / Nlq - mu_Qlm1 * mu_Qlm1 ) // var_Qlm1
    * (Real)Nlq / (Real)(Nlq - 1); // Bessel's correction
}


inline Real NonDMultilevelSampling::
aggregate_variance_Ysum(const Real* sum_Y, const Real* sum_YY,
			const SizetArray& N_l)
{
  Real agg_var_l = 0.;//, var_Y;
  //if (outputLevel >= DEBUG_OUTPUT)   Cout << "[ ";
  for (size_t qoi=0; qoi<numFunctions; ++qoi) //{
    agg_var_l += variance_Ysum(sum_Y[qoi], sum_YY[qoi], N_l[qoi]);
    //if (outputLevel >= DEBUG_OUTPUT) Cout << var_Y << ' ';
  //}
  //if (outputLevel >= DEBUG_OUTPUT)   Cout << "]\n";
  return agg_var_l;
}


inline Real NonDMultilevelSampling::
aggregate_variance_Qsum(const Real* sum_Ql,       const Real* sum_Qlm1,
			const Real* sum_QlQl,     const Real* sum_QlQlm1,
			const Real* sum_Qlm1Qlm1, const SizetArray& N_l,
			const size_t& lev)
{
  Real agg_var_l = 0., var_Y;
  //if (outputLevel >= DEBUG_OUTPUT)   Cout << "[ ";
  for (size_t qoi=0; qoi<numFunctions; ++qoi) //{
    agg_var_l += (lev) ?
      variance_Qsum(sum_Ql[qoi], sum_Qlm1[qoi], sum_QlQl[qoi], sum_QlQlm1[qoi],
		    sum_Qlm1Qlm1[qoi], N_l[qoi]) :
      variance_Ysum(sum_Ql[qoi], sum_QlQl[qoi], N_l[qoi]);
    //if (outputLevel >= DEBUG_OUTPUT) Cout << var_Y << ' ';
  //}
  //if (outputLevel >= DEBUG_OUTPUT)   Cout << "]\n";
  return agg_var_l;
}

  inline Real NonDMultilevelSampling::
  aggregate_variance_Qsum(const Real* sum_Ql,       const Real* sum_Qlm1,
                          const Real* sum_QlQl,     const Real* sum_QlQlm1,
                          const Real* sum_Qlm1Qlm1, const SizetArray& N_l,
                          const size_t& lev, const size_t& qoi)
  {
    Real agg_var_l = 0., var_Y;
    //if (outputLevel >= DEBUG_OUTPUT)   Cout << "[ ";
    //for (size_t qoi=0; qoi<numFunctions; ++qoi) //{
      agg_var_l = (lev) ?
                   variance_Qsum(sum_Ql[qoi], sum_Qlm1[qoi], sum_QlQl[qoi], sum_QlQlm1[qoi],
                                 sum_Qlm1Qlm1[qoi], N_l[qoi]) :
                   variance_Ysum(sum_Ql[qoi], sum_QlQl[qoi], N_l[qoi]);
    //if (outputLevel >= DEBUG_OUTPUT) Cout << var_Y << ' ';
    //}
    //if (outputLevel >= DEBUG_OUTPUT)   Cout << "]\n";
    return agg_var_l;
  }


inline Real NonDMultilevelSampling::
aggregate_mse_Yvar(const Real* var_Y, const SizetArray& N_l)
{
  Real agg_mse = 0.;
  // aggregate MC estimator variance for each QoI
  for (size_t qoi=0; qoi<numFunctions; ++qoi)
    agg_mse += var_Y[qoi] / N_l[qoi];
  return agg_mse;
}


inline Real NonDMultilevelSampling::
aggregate_mse_Ysum(const Real* sum_Y, const Real* sum_YY, const SizetArray& N_l)
{
  Real agg_mse = 0.;//, var_Y;
  // aggregate MC estimator variance for each QoI
  for (size_t qoi=0; qoi<numFunctions; ++qoi)
    agg_mse += variance_Ysum(sum_Y[qoi], sum_YY[qoi], N_l[qoi]) / N_l[qoi];
  return agg_mse;
}


inline Real NonDMultilevelSampling::
aggregate_mse_Qsum(const Real* sum_Ql,       const Real* sum_Qlm1,
		   const Real* sum_QlQl,     const Real* sum_QlQlm1,
		   const Real* sum_Qlm1Qlm1, const SizetArray& N_l, const size_t& lev)
{
  Real agg_mse = 0., mu_Ql, mu_Qlm1, var_Y; size_t Nlq;
  for (size_t qoi=0; qoi<numFunctions; ++qoi) {
    Nlq = N_l[qoi];
    var_Y = (lev) ?
      variance_Qsum(sum_Ql[qoi], sum_Qlm1[qoi], sum_QlQl[qoi], sum_QlQlm1[qoi],
		    sum_Qlm1Qlm1[qoi], Nlq) :
      variance_Ysum(sum_Ql[qoi], sum_QlQl[qoi], Nlq);
    agg_mse += var_Y / Nlq; // aggregate MC estimator variance for each QoI
  }
  return agg_mse;
}

  inline Real NonDMultilevelSampling::
  aggregate_mse_Qsum(const Real* sum_Ql,       const Real* sum_Qlm1,
                     const Real* sum_QlQl,     const Real* sum_QlQlm1,
                     const Real* sum_Qlm1Qlm1, const SizetArray& N_l, const size_t& lev, const size_t& qoi)
  {
    Real agg_mse = 0., mu_Ql, mu_Qlm1, var_Y; size_t Nlq;
    Nlq = N_l[qoi];
    var_Y = (lev) ?
            variance_Qsum(sum_Ql[qoi], sum_Qlm1[qoi], sum_QlQl[qoi], sum_QlQlm1[qoi],
                          sum_Qlm1Qlm1[qoi], Nlq) :
            variance_Ysum(sum_Ql[qoi], sum_QlQl[qoi], Nlq);
    agg_mse += var_Y / Nlq; // aggregate MC estimator variance for each QoI

    return agg_mse;
  }


inline void NonDMultilevelSampling::accumulate_offsets(RealVector& mu)
{
  using boost::math::isfinite;
  IntRespMCIter r_it = allResponses.begin();
  size_t qoi, num_samp, num_fns = r_it->second.num_functions();
  mu.sizeUninitialized(num_fns);
  Real q_l, sum;
  for (qoi=0; qoi<num_fns; ++qoi) {
    num_samp = 0; sum = 0.;
    for (r_it=allResponses.begin(); r_it!=allResponses.end(); ++r_it) {
      q_l = r_it->second.function_value(qoi);
      if (isfinite(q_l)) // neither NaN nor +/-Inf
	{ sum += q_l; ++num_samp; }
    }
    mu[qoi] = sum / num_samp;
  }
}


/** For single-level moment calculations with a scalar Nlq. */
inline void NonDMultilevelSampling::
uncentered_to_centered(Real  rm1, Real  rm2, Real  rm3, Real  rm4,
		       Real& cm1, Real& cm2, Real& cm3, Real& cm4)
{
  // convert from uncentered ("raw") to centered moments for a single level

  // For moments from sampling:
  // > Raw moments are unbiased. Central moments are unbiased for an exact mean
  //   (i.e., the samples represent the full population).
  // > For sampling a portion of the population, central moments {2,3,4} are 
  //   biased estimators since the mean is approximated.  The conversion to
  //   unbiased requires a correction based on the number of samples, as
  //   implemented in the subsequent function.

  cm1 = rm1;             // mean
  cm2 = rm2 - cm1 * cm1; // variance

  cm3 = rm3 - cm1 * (3. * cm2 + cm1 * cm1);                         // using cm
  //  = rm3 - cm1 * (3. * rm2 - 2. * cm1 * cm1);                    // using rm

  // the 4th moment is the central moment (non-excess, not cumulant)
  cm4 = rm4 - cm1 * (4. * cm3 + cm1 * (6. * cm2 + cm1 * cm1));      // using cm
  //  = rm4 - cm1 * (4. * rm3 - cm1 * (6. * rm2 - 3. * cm1 * cm1)); // using rm
}


/** For single-level moment calculations with a scalar Nlq. */
inline void NonDMultilevelSampling::
uncentered_to_centered(Real  rm1, Real  rm2, Real  rm3, Real  rm4, Real& cm1,
		       Real& cm2, Real& cm3, Real& cm4, size_t Nlq)
{
  // convert from uncentered ("raw") to centered moments for a single level

  // Biased central moment estimators:
  uncentered_to_centered(rm1, rm2, rm3, rm4, cm1, cm2, cm3, cm4);

  // Bias corrections for population-based estimators w/ estimated means:
  if (Nlq > 3) {
    Real cm1_sq = cm1 * cm1;
    Real nm1 = Nlq - 1., nm2 = Nlq - 2., n_sq = Nlq * Nlq;
    cm2 *= Nlq / nm1; // unbiased population variance from Bessel's correction
    cm3 *= n_sq / (nm1 * nm2);
    // From "Modeling with Data," Klemens 2009 (Appendix M).
    // Notes:
    // (1) this is 4th central moment (non-excess, unnormalized),
    //     which differs from the fourth cumulant (excess, unnormalized)
    // (2) cm2 is now unbiased within following conversion:
    
    //cm4 = ( n_sq * Nlq * cm4 / nm1 - (6. * Nlq - 9.) * cm2 * cm2 )
    //    / (n_sq - 3. * Nlq + 3.);
    //[fm] account for bias correction due to cm2^2 term
    cm4 = ( n_sq * Nlq * cm4 / nm1 - (6. * Nlq - 9.) * (n_sq - Nlq) / (n_sq - 2. * Nlq + 3) * cm2 * cm2 )
        / ( (n_sq - 3. * Nlq + 3.) - (6. * Nlq - 9.) * (n_sq - Nlq) / (Nlq * (n_sq - 2. * Nlq + 3.)) );
  }
  else
    Cerr << "Warning: due to small sample size, resorting to biased estimator "
	 << "conversion in NonDMultilevelSampling::uncentered_to_centered().\n";
}


inline void NonDMultilevelSampling::
centered_to_standard(Real  cm1, Real  cm2, Real  cm3, Real  cm4,
		     Real& sm1, Real& sm2, Real& sm3, Real& sm4)
{
  // convert from centered to standardized moments
  sm1 = cm1;                    // mean
  if (cm2 > 0.) {
    sm2 = std::sqrt(cm2);         // std deviation
    sm3 = cm3 / (cm2 * sm2);      // skewness
    sm4 = cm4 / (cm2 * cm2) - 3.; // excess kurtosis
  }
  else {
    Cerr << "\nWarning: central to standard conversion failed due to "
	 << "non-positive\n         variance.  Retaining central moments.\n";
    sm2 = 0.; sm3 = cm3; sm4 = cm4; // or assign NaN to sm{3,4}
  }
}


inline void NonDMultilevelSampling::check_negative(Real& cm)
{
  if (cm < 0.) {
    Cerr << "\nWarning: central moment less than zero (" << cm << ").  "
	 << "Repairing to zero.\n";
    cm = 0.;
    // TO DO:  consider hard error if COV < -tol (pass in mean and cm order)
  }
}


inline Real NonDMultilevelSampling::sum(const Real* vec, size_t vec_len) const
{
  Real sum = 0.;
  for (size_t i=0; i<vec_len; ++i)
    sum += vec[i];
  return sum;
}


inline Real NonDMultilevelSampling::
average(const Real* vec, size_t vec_len) const
{ return sum(vec, vec_len) / (Real)vec_len; }


inline Real NonDMultilevelSampling::average(const RealVector& vec) const
{ return average(vec.values(), vec.length()); }


inline Real NonDMultilevelSampling::average(const SizetArray& sa) const
{
  size_t i, len = sa.size(), sum = 0;
  for (i=0; i<len; ++i)
    sum += sa[i];
  return (Real)sum / (Real)len;
}

inline Real NonDMultilevelSampling::var_of_var_ml_l0(IntRealMatrixMap sum_Ql, IntRealMatrixMap sum_Qlm1, IntIntPairRealMatrixMap sum_QlQlm1,
                                                      const size_t& Nlq_pilot, const Real& Nlq, const size_t& qoi, const bool& compute_gradient, Real& grad_g){
  Real cm1l, cm2l, cm3l, cm4l, cm2l_sq, var_of_var;

  IntIntPair pr11(1, 1), pr12(1, 2), pr21(2, 1), pr22(2, 2);
  RealMatrix &sum_Q1l = sum_Ql[1], &sum_Q1lm1 = sum_Qlm1[1],
      &sum_Q2l = sum_Ql[2], &sum_Q2lm1 = sum_Qlm1[2],
      &sum_Q3l = sum_Ql[3], &sum_Q3lm1 = sum_Qlm1[3],
      &sum_Q4l = sum_Ql[4], &sum_Q4lm1 = sum_Qlm1[4],
      &sum_Q1lQ1lm1 = sum_QlQlm1[pr11], &sum_Q1lQ2lm1 = sum_QlQlm1[pr12],
      &sum_Q2lQ1lm1 = sum_QlQlm1[pr21], &sum_Q2lQ2lm1 = sum_QlQlm1[pr22];

  uncentered_to_centered(sum_Q1l(qoi, 0) / Nlq_pilot, sum_Q2l(qoi, 0) / Nlq_pilot,
                         sum_Q3l(qoi, 0) / Nlq_pilot, sum_Q4l(qoi, 0) / Nlq_pilot,
                         cm1l, cm2l, cm3l, cm4l, Nlq_pilot);

  cm2l_sq = cm2l * cm2l;
  var_of_var = (Nlq - 1.) / (Nlq * Nlq - 2. * Nlq + 3.) * (cm4l - (Nlq - 3.) / (Nlq - 1.) * cm2l_sq);

  if(compute_gradient) {
    grad_g = ((Nlq * Nlq - 2. * Nlq + 3.) - (Nlq - 1.) * (2. * Nlq - 2.)) /
             ((Nlq * Nlq - 2. * Nlq + 3.) * (Nlq * Nlq - 2. * Nlq + 3.)) * cm4l
             - ((Nlq * Nlq - 2. * Nlq + 3.) - (Nlq - 3.) * (2. * Nlq - 2.)) /
               ((Nlq * Nlq - 2. * Nlq + 3.) * (Nlq * Nlq - 2. * Nlq + 3.)) * cm2l_sq;
  }
  //[fm] bias correction for var_P2l
  return var_of_var;
}


inline Real NonDMultilevelSampling::var_of_var_ml_lmax(IntRealMatrixMap sum_Ql, IntRealMatrixMap sum_Qlm1, IntIntPairRealMatrixMap sum_QlQlm1,
                                                     const size_t& Nlq_pilot, const Real& Nlq, const size_t& qoi, const bool& compute_gradient, Real& grad_g){
  Real cm1l, cm2l, cm3l, cm4l, cm2l_sq, var_of_var;

  IntIntPair pr11(1, 1), pr12(1, 2), pr21(2, 1), pr22(2, 2);
  RealMatrix &sum_Q1l = sum_Ql[1], &sum_Q1lm1 = sum_Qlm1[1],
      &sum_Q2l = sum_Ql[2], &sum_Q2lm1 = sum_Qlm1[2],
      &sum_Q3l = sum_Ql[3], &sum_Q3lm1 = sum_Qlm1[3],
      &sum_Q4l = sum_Ql[4], &sum_Q4lm1 = sum_Qlm1[4],
      &sum_Q1lQ1lm1 = sum_QlQlm1[pr11], &sum_Q1lQ2lm1 = sum_QlQlm1[pr12],
      &sum_Q2lQ1lm1 = sum_QlQlm1[pr21], &sum_Q2lQ2lm1 = sum_QlQlm1[pr22];

  uncentered_to_centered(sum_Q1l(qoi, 1) / Nlq_pilot, sum_Q2l(qoi, 1) / Nlq_pilot,
                         sum_Q3l(qoi, 1) / Nlq_pilot, sum_Q4l(qoi, 1) / Nlq_pilot,
                         cm1l, cm2l, cm3l, cm4l, Nlq_pilot);

  cm2l_sq = cm2l * cm2l;
  var_of_var = (Nlq - 1.) / (Nlq * Nlq - 2. * Nlq + 3.) * (cm4l - (Nlq - 3.) / (Nlq - 1.) * cm2l_sq);

  if(compute_gradient) {
    grad_g = ((Nlq * Nlq - 2. * Nlq + 3.) - (Nlq - 1.) * (2. * Nlq - 2.)) /
             ((Nlq * Nlq - 2. * Nlq + 3.) * (Nlq * Nlq - 2. * Nlq + 3.)) * cm4l
             - ((Nlq * Nlq - 2. * Nlq + 3.) - (Nlq - 3.) * (2. * Nlq - 2.)) /
               ((Nlq * Nlq - 2. * Nlq + 3.) * (Nlq * Nlq - 2. * Nlq + 3.)) * cm2l_sq;
  }
  //[fm] bias correction for var_P2l
  return var_of_var;
}

inline Real NonDMultilevelSampling::var_of_var_ml_l(IntRealMatrixMap sum_Ql, IntRealMatrixMap sum_Qlm1, IntIntPairRealMatrixMap sum_QlQlm1,
                                                    const size_t& Nlq_pilot, const Real& Nlq, const size_t& qoi, const size_t& lev, const bool& compute_gradient, Real& grad_g){
  Real cm1l, cm2l, cm3l, cm4l, cm1lm1, cm2lm1,
      cm3lm1, cm4lm1, cm1l_sq, cm2l_sq, cm2lm1_sq,
      mu_Q2l, mu_Q2lm1, mu_Q2lQ2lm1,
      mu_Q1lm1_mu_Q2lQ1lm1, mu_Q1lm1_mu_Q1lm1_muQ2l, mu_Q1l_mu_Q1lQ2lm1, mu_Q1l_mu_Q1l_mu_Q2lm1,
      mu_Q1l_mu_Qlm1_mu_Q1lQ1lm1, mu_Q1l_mu_Q1l_mu_Q1lm1_muQ1lm1, mu_Q2l_muQ2lm1, mu_Q1lQ1lm1_mu_Q1lQ1lm1,
      mu_P2lP2lm1, var_P2l, var_P2lm1, covar_P2lP2lm1, term, var_of_var;

  IntIntPair pr11(1, 1), pr12(1, 2), pr21(2, 1), pr22(2, 2);
  const RealMatrix &sum_Q1l = sum_Ql[1], &sum_Q1lm1 = sum_Qlm1[1],
      &sum_Q2l = sum_Ql[2], &sum_Q2lm1 = sum_Qlm1[2],
      &sum_Q3l = sum_Ql[3], &sum_Q3lm1 = sum_Qlm1[3],
      &sum_Q4l = sum_Ql[4], &sum_Q4lm1 = sum_Qlm1[4],
      &sum_Q1lQ1lm1 = sum_QlQlm1[pr11], &sum_Q1lQ2lm1 = sum_QlQlm1[pr12],
      &sum_Q2lQ1lm1 = sum_QlQlm1[pr21], &sum_Q2lQ2lm1 = sum_QlQlm1[pr22];

  mu_Q2l = sum_Q2l(qoi, lev) / Nlq_pilot;
  uncentered_to_centered(sum_Q1l(qoi, lev) / Nlq_pilot, mu_Q2l,
                         sum_Q3l(qoi, lev) / Nlq_pilot, sum_Q4l(qoi, lev) / Nlq_pilot,
                         cm1l, cm2l, cm3l, cm4l, Nlq_pilot);
  mu_Q2lm1 = sum_Q2lm1(qoi, lev) / Nlq_pilot;
  uncentered_to_centered(sum_Q1lm1(qoi, lev) / Nlq_pilot, mu_Q2lm1,
                         sum_Q3lm1(qoi, lev) / Nlq_pilot, sum_Q4lm1(qoi, lev) / Nlq_pilot,
                         cm1lm1, cm2lm1, cm3lm1, cm4lm1, Nlq_pilot);
  cm2l_sq = cm2l * cm2l;
  cm2lm1_sq = cm2lm1 * cm2lm1;

  // [fm] bias correction for var_P2l and var_P2lm1
  var_P2l = Nlq * (Nlq - 1.) / (Nlq * Nlq - 2. * Nlq + 3.) * (cm4l - (Nlq - 3.) / (Nlq - 1.) * cm2l_sq);
  var_P2lm1 =
      Nlq * (Nlq - 1.) / (Nlq * Nlq - 2. * Nlq + 3.) * (cm4lm1 - (Nlq - 3.) / (Nlq - 1.) * cm2lm1_sq);

  //[fm] unbiased products of mean
  mu_Q2lQ2lm1 = sum_Q2lQ2lm1(qoi, lev) / Nlq_pilot;
  mu_Q1lm1_mu_Q2lQ1lm1 = unbiased_mean_product_pair(sum_Q1lm1(qoi, lev), sum_Q2lQ1lm1(qoi, lev),
                                                    sum_Q2lQ2lm1(qoi, lev), Nlq_pilot);
  mu_Q1lm1_mu_Q1lm1_muQ2l = unbiased_mean_product_triplet(sum_Q1lm1(qoi, lev), sum_Q1lm1(qoi, lev),
                                                          sum_Q2l(qoi, lev),
                                                          sum_Q2lm1(qoi, lev), sum_Q2lQ1lm1(qoi, lev),
                                                          sum_Q2lQ1lm1(qoi, lev),
                                                          sum_Q2lQ2lm1(qoi, lev), Nlq_pilot);
  mu_Q1l_mu_Q1lQ2lm1 = unbiased_mean_product_pair(sum_Q1l(qoi, lev), sum_Q1lQ2lm1(qoi, lev), sum_Q2lQ2lm1(qoi, lev),
                                                  Nlq_pilot);
  mu_Q1l_mu_Q1l_mu_Q2lm1 = unbiased_mean_product_triplet(sum_Q1l(qoi, lev), sum_Q1l(qoi, lev), sum_Q2lm1(qoi, lev),
                                                         sum_Q2l(qoi, lev), sum_Q1lQ2lm1(qoi, lev),
                                                         sum_Q1lQ2lm1(qoi, lev),
                                                         sum_Q2lQ2lm1(qoi, lev), Nlq_pilot);
  mu_Q1l_mu_Qlm1_mu_Q1lQ1lm1 = unbiased_mean_product_triplet(sum_Q1l(qoi, lev), sum_Q1lm1(qoi, lev),
                                                             sum_Q1lQ1lm1(qoi, lev),
                                                             sum_Q1lQ1lm1(qoi, lev), sum_Q2lQ1lm1(qoi, lev),
                                                             sum_Q1lQ2lm1(qoi, lev),
                                                             sum_Q2lQ2lm1(qoi, lev), Nlq_pilot);
  mu_Q1l_mu_Q1l_mu_Q1lm1_muQ1lm1 = unbiased_mean_product_pairpair(sum_Q1l(qoi, lev), sum_Q1lm1(qoi, lev),
                                                                  sum_Q1lQ1lm1(qoi, lev),
                                                                  sum_Q2l(qoi, lev), sum_Q2lm1(qoi, lev),
                                                                  sum_Q2lQ1lm1(qoi, lev), sum_Q1lQ2lm1(qoi, lev),
                                                                  sum_Q2lQ2lm1(qoi, lev), Nlq_pilot);
  mu_Q2l_muQ2lm1 = unbiased_mean_product_pair(sum_Q2l(qoi, lev), sum_Q2lm1(qoi, lev), sum_Q2lQ2lm1(qoi, lev), Nlq_pilot);
  mu_P2lP2lm1 = mu_Q2lQ2lm1 //E[QL2 Ql2]
                - 2. * mu_Q1lm1_mu_Q2lQ1lm1 //E[Ql] E[QL2Ql]
                + 2. * mu_Q1lm1_mu_Q1lm1_muQ2l //E[Ql]2 E[QL2]
                - 2. * mu_Q1l_mu_Q1lQ2lm1 //E[QL] E[QLQl2]
                + 2. * mu_Q1l_mu_Q1l_mu_Q2lm1 //E[QL]2 E[Ql2]
                + 4. * mu_Q1l_mu_Qlm1_mu_Q1lQ1lm1 //E[QL] E[Ql] E[QLQl]
                - 4. * mu_Q1l_mu_Q1l_mu_Q1lm1_muQ1lm1 //E[QL]2 E[Ql]2
                - mu_Q2l_muQ2lm1; //E[QL2] E[Ql2]

  // [fm] unbiased by opening up the square and compute three different term
  mu_Q1lQ1lm1_mu_Q1lQ1lm1 = unbiased_mean_product_pair(sum_Q1lQ1lm1(qoi, lev), sum_Q1lQ1lm1(qoi, lev),
                                                       sum_Q2lQ2lm1(qoi, lev), Nlq_pilot);
  term = mu_Q1lQ1lm1_mu_Q1lQ1lm1 - 2. * mu_Q1l_mu_Qlm1_mu_Q1lQ1lm1 + mu_Q1l_mu_Q1l_mu_Q1lm1_muQ1lm1;

  //[fm] Using only unbiased estimators the sum is also unbiased
  covar_P2lP2lm1
      = mu_P2lP2lm1 + term / (Nlq - 1.);

  var_of_var = (var_P2l + var_P2lm1 - 2. * covar_P2lP2lm1) / Nlq;

  if(compute_gradient) {
    grad_g = ((Nlq * Nlq - 2. * Nlq + 3.) - (Nlq - 1.) * (2. * Nlq - 2.)) /
                     ((Nlq * Nlq - 2. * Nlq + 3.) * (Nlq * Nlq - 2. * Nlq + 3.)) * cm4l
                     - ((Nlq * Nlq - 2. * Nlq + 3.) - (Nlq - 3.) * (2. * Nlq - 2.)) /
                       ((Nlq * Nlq - 2. * Nlq + 3.) * (Nlq * Nlq - 2. * Nlq + 3.)) * cm2l_sq
                     + ((Nlq * Nlq - 2. * Nlq + 3.) - (Nlq - 1.) * (2. * Nlq - 2.)) /
                       ((Nlq * Nlq - 2. * Nlq + 3.) * (Nlq * Nlq - 2. * Nlq + 3.)) * cm4lm1
                     - ((Nlq * Nlq - 2. * Nlq + 3.) - (Nlq - 3.) * (2. * Nlq - 2.)) /
                       ((Nlq * Nlq - 2. * Nlq + 3.) * (Nlq * Nlq - 2. * Nlq + 3.)) * cm2lm1_sq
                     - 2. * (-1. / (Nlq * Nlq) * mu_P2lP2lm1 +
                             (-2. * Nlq + 1.) / ((Nlq * Nlq - Nlq) * (Nlq * Nlq - Nlq)) * term);
    }

  return var_of_var;
}

inline Real NonDMultilevelSampling::unbiased_mean_product_pair(const Real& sumQ1, const Real& sumQ2, const Real& sumQ1Q2, const size_t& Nlq)
{
  Real mean1, mean2, bessel_corr1, bessel_corr2 = 0.;

  mean1 = 1./Nlq * 1./Nlq * sumQ1 * sumQ2;
  mean2 = 1./Nlq * sumQ1Q2;
  bessel_corr1 = (Real)Nlq / ((Real)Nlq - 1.);
  bessel_corr2 = 1. / ((Real)Nlq - 1.);

  return bessel_corr1*mean1 - bessel_corr2*mean2;
}

inline Real NonDMultilevelSampling::unbiased_mean_product_triplet(const Real& sumQ1, const Real& sumQ2, const Real& sumQ3,
                                                                  const Real& sumQ1Q2, const Real& sumQ1Q3, const Real& sumQ2Q3, const Real& sumQ1Q2Q3, const size_t& Nlq)
{
  Real mean1, mean2, mean3, bessel_corr1, bessel_corr2, bessel_corr3 = 0.;

  mean1 = 1./Nlq * 1./Nlq * 1./Nlq * sumQ1 * sumQ2 * sumQ3;
  mean2 = unbiased_mean_product_pair(sumQ1Q2, sumQ3, sumQ1Q2Q3, Nlq);
  mean2 += unbiased_mean_product_pair(sumQ2Q3, sumQ1, sumQ1Q2Q3, Nlq);
  mean2 += unbiased_mean_product_pair(sumQ1Q3, sumQ2, sumQ1Q2Q3, Nlq);
  mean3 = 1./((Real)Nlq) * sumQ1Q2Q3;
  bessel_corr1 = (Nlq * Nlq)/((Nlq - 1.)*(Nlq - 2.));
  bessel_corr2 = 1./(Nlq - 2.);
  bessel_corr3 = 1./((Nlq - 1.)*(Nlq - 2.));

  return bessel_corr1 * mean1 - bessel_corr2 * mean2 - bessel_corr3 * mean3;
}

inline Real NonDMultilevelSampling::unbiased_mean_product_pairpair(const Real& sumQ1, const Real& sumQ2, const Real& sumQ1Q2,
                                                                   const Real& sumQ1sq, const Real& sumQ2sq,
                                                                   const Real& sumQ1sqQ2, const Real& sumQ1Q2sq, const Real& sumQ1sqQ2sq, const size_t& Nlq)
{
  Real mean1, mean2, mean3, mean4, bessel_corr1, bessel_corr2, bessel_corr3, bessel_corr4 = 0.;

  mean1 = 1./Nlq * 1./Nlq * 1./Nlq * 1./Nlq * sumQ1 * sumQ1 * sumQ2 * sumQ2;

  mean2 = unbiased_mean_product_triplet(sumQ1sq, sumQ2, sumQ2, sumQ1sqQ2, sumQ1sqQ2, sumQ2sq, sumQ1sqQ2sq, Nlq);
  mean2 += 4. * unbiased_mean_product_triplet(sumQ1Q2, sumQ1, sumQ2, sumQ1sqQ2, sumQ1Q2sq, sumQ1Q2, sumQ1sqQ2sq, Nlq);
  mean2 += unbiased_mean_product_triplet(sumQ1, sumQ1, sumQ2sq, sumQ1sq, sumQ1Q2sq, sumQ1Q2sq, sumQ1sqQ2sq, Nlq);

  mean3 = unbiased_mean_product_pair(sumQ1sq, sumQ2sq, sumQ1sqQ2sq, Nlq);
  mean3 += 2. * unbiased_mean_product_pair(sumQ1Q2, sumQ1Q2, sumQ1sqQ2sq, Nlq);
  mean3 += 2. * unbiased_mean_product_pair(sumQ1sqQ2, sumQ2, sumQ1sqQ2sq, Nlq);
  mean3 += 2. * unbiased_mean_product_pair(sumQ1, sumQ1Q2sq, sumQ1sqQ2sq, Nlq);

  mean4 = 1./Nlq * sumQ1sqQ2sq;

  bessel_corr1 = (Nlq * Nlq * Nlq)/((Nlq - 1.)*(Nlq - 2.)*(Nlq - 3.));
  bessel_corr2 = 1./(Nlq - 3.);
  bessel_corr3 = 1./((Nlq - 2.)*(Nlq - 3.));
  bessel_corr4 = 1./((Nlq - 1.)*(Nlq - 2.)*(Nlq - 3.));

  return bessel_corr1 * mean1 - bessel_corr2 * mean2 - bessel_corr3 * mean3 - bessel_corr4 * mean4;
}

} // namespace Dakota

#endif<|MERGE_RESOLUTION|>--- conflicted
+++ resolved
@@ -482,15 +482,12 @@
   static void target_var_constraint_eval_npsol(int& mode, int& m, int& n, int& ldJ, int* needc, double* x, double* g, double* grad_g, int& nstate);
   static void target_var_constraint_eval_logscale_npsol(int& mode, int& m, int& n, int& ldJ, int* needc, double* x, double* g, double* grad_g, int& nstate);
 
-<<<<<<< HEAD
-=======
   void assign_static_member(Real &conv_tol, size_t &qoi, RealVector &level_cost_vec, IntRealMatrixMap &sum_Ql,
                             IntRealMatrixMap &sum_Qlm1, IntIntPairRealMatrixMap &sum_QlQlm1,
                             RealVector &pilot_samples) const;
 
   void assign_static_member_problem18(Real &var_L_exact, Real &var_H_exact, Real &mu_four_L_exact, Real &mu_four_H_exact, Real &Ax, RealVector &level_cost_vec) const;
 
->>>>>>> e973f9e8
   //
   //- Heading: Data
   //
@@ -503,13 +500,6 @@
   /// invocation of load_pilot_sample()
   SizetArray pilotSamples;
 
-<<<<<<< HEAD
-  /// store the allocation_target input specification, prior to run-time
-  /// Options right now:
-  ///     - Mean = First moment (Mean)
-  ///     - Variance = Second moment (Variance or standard deviation depending on moments central or standard)
-  size_t allocationTarget;
-=======
   /// user specification for seed_sequence
   SizetArray randomSeedSeqSpec;
 
@@ -521,7 +511,6 @@
   ///   - Mean = First moment (Mean)
   ///   - Variance = Second moment (Variance or standard deviation depending on moments central or standard)
   short allocationTarget;
->>>>>>> e973f9e8
 
   /// option to switch on numerical optimization for solution of sample alloation
   /// of allocationTarget Variance
@@ -529,13 +518,8 @@
 
   /// store the qoi_aggregation_norm input specification, prior to run-time
   /// Options right now:
-<<<<<<< HEAD
-  ///     - sum 		 = aggregate the variance over all QoIs, compute samples from that
-  ///     - max          = take maximum sample allocation over QoIs for each level
-=======
   ///   - sum = aggregate the variance over all QoIs, compute samples from that
   ///   - max = take maximum sample allocation over QoIs for each level
->>>>>>> e973f9e8
   short qoiAggregation;
 
   /// mean squared error of mean estimator from pilot sample MC on HF model
@@ -555,13 +539,8 @@
   bool exportSampleSets;
   /// format for exporting sample increments using tagged tabular files
   unsigned short exportSamplesFormat;
-
-  void assign_static_member(Real &conv_tol, size_t &qoi, RealVector &level_cost_vec, IntRealMatrixMap &sum_Ql,
-                            IntRealMatrixMap &sum_Qlm1, IntIntPairRealMatrixMap &sum_QlQlm1,
-                            RealVector &pilot_samples) const;
-
-	void assign_static_member_problem18(Real &var_L_exact, Real &var_H_exact, Real &mu_four_L_exact, Real &mu_four_H_exact, Real &Ax, RealVector &level_cost_vec) const;
 };
+
 
 inline void NonDMultilevelSampling::aggregated_models_mode()
 {
