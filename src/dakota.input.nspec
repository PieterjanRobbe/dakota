--- conflicted
+++ resolved
@@ -1207,7 +1207,7 @@
         |
         ( multilevel_polynomial_chaos {N_mdm(utype,methodName_MULTILEVEL_POLYNOMIAL_CHAOS)}
           [ max_iterations INTEGER >= 0 {N_mdm(nnint,maxIterations)} ]
-          [ pilot_samples ALIAS initial_samples INTEGERLIST {N_mdm(szarray,pilotSamples)} ]
+          [ pilot_samples INTEGERLIST {N_mdm(szarray,pilotSamples)} ]
           [ discrepancy_emulation {0}
             distinct {N_mdm(type,multilevDiscrepEmulation_DISTINCT_EMULATION)}
             |
@@ -1706,7 +1706,7 @@
       ( multilevel_sampling ALIAS multilevel_mc {N_mdm(utype,methodName_MULTILEVEL_SAMPLING)}
         [ seed INTEGER > 0 {N_mdm(pint,randomSeed)} ]
         [ fixed_seed {N_mdm(true,fixedSeedFlag)} ]
-        [ pilot_samples ALIAS initial_samples INTEGERLIST {N_mdm(szarray,pilotSamples)} ]
+        [ pilot_samples INTEGERLIST {N_mdm(szarray,pilotSamples)} ]
         [ sample_type {0}
           lhs {N_mdm(utype,sampleType_SUBMETHOD_LHS)}
           |
@@ -2344,7 +2344,7 @@
              ]
             [ normalized {N_mdm(true,normalizedCoeffs)} ]
             [ export_expansion_file STRING {N_mdm(str,exportExpansionFile)} ]
-            [ pilot_samples ALIAS initial_samples INTEGERLIST {N_mdm(szarray,pilotSamples)} ]
+            [ pilot_samples INTEGERLIST {N_mdm(szarray,pilotSamples)} ]
            )
           |
           ( mf_pce {N_mdm(type,emulatorType_MF_PCE_EMULATOR)}
@@ -2688,6 +2688,7 @@
        )
       |
       ( wasabi {N_mdm(utype,subMethod_SUBMETHOD_WASABI)}
+        initial_samples ALIAS samples INTEGER {N_mdm(int,numSamples)}
         [ seed INTEGER > 0 {N_mdm(pint,randomSeed)} ]
         [ emulator {0}
           ( gaussian_process ALIAS kriging {0}
@@ -2953,7 +2954,7 @@
              ]
             [ normalized {N_mdm(true,normalizedCoeffs)} ]
             [ export_expansion_file STRING {N_mdm(str,exportExpansionFile)} ]
-            [ pilot_samples ALIAS initial_samples INTEGERLIST {N_mdm(szarray,pilotSamples)} ]
+            [ pilot_samples INTEGERLIST {N_mdm(szarray,pilotSamples)} ]
            )
           |
           ( mf_pce {N_mdm(type,emulatorType_MF_PCE_EMULATOR)}
@@ -3345,175 +3346,6 @@
                   freeform {N_mdm(utype,importBuildFormat_TABULAR_NONE)}
                  ]
                 [ active_only {N_mdm(true,importBuildActive)} ]
-<<<<<<< HEAD
-=======
-               ]
-             )
-           )
-          |
-          ( sc {N_mdm(type,emulatorType_SC_EMULATOR)}
-            sparse_grid_level_sequence INTEGERLIST {N_mdm(usharray,sparseGridLevel)}
-           )
-          [ use_derivatives {N_mdm(true,methodUseDerivsFlag)} ]
-         ]
-        [ standardized_space {N_mdm(true,standardizedSpace)} ]
-        [ logit_transform {N_mdm(true,logitTransform)} ]
-        [ export_chain_points_file STRING {N_mdm(str,exportMCMCPtsFile)}
-          [ 
-            annotated {N_mdm(utype,exportSamplesFormat_TABULAR_ANNOTATED)}
-            |
-            ( 
-              ( custom_annotated {N_mdm(utype,exportSamplesFormat_TABULAR_NONE)}
-                [ header {N_mdm(augment_utype,exportSamplesFormat_TABULAR_HEADER)} ]
-                [ eval_id {N_mdm(augment_utype,exportSamplesFormat_TABULAR_EVAL_ID)} ]
-                [ interface_id {N_mdm(augment_utype,exportSamplesFormat_TABULAR_IFACE_ID)} ]
-               )
-             )
-            |
-            freeform {N_mdm(utype,exportSamplesFormat_TABULAR_NONE)}
-           ]
-         ]
-        [ 
-          dram {N_mdm(lit,mcmcType_dram)}
-          |
-          delayed_rejection {N_mdm(lit,mcmcType_delayed_rejection)}
-          |
-          adaptive_metropolis {N_mdm(lit,mcmcType_adaptive_metropolis)}
-          |
-          metropolis_hastings {N_mdm(lit,mcmcType_metropolis_hastings)}
-          |
-          multilevel {N_mdm(lit,mcmcType_multilevel)}
-         ]
-        [ rng {0}
-          mt19937 {N_mdm(lit,rngName_mt19937)}
-          |
-          rnum2 {N_mdm(lit,rngName_rnum2)}
-         ]
-        [ pre_solve {0}
-          sqp {N_mdm(utype,preSolveMethod_SUBMETHOD_SQP)}
-          |
-          nip {N_mdm(utype,preSolveMethod_SUBMETHOD_NIP)}
-          |
-          none {N_mdm(utype,preSolveMethod_SUBMETHOD_NONE)}
-         ]
-        [ proposal_covariance {N_mdm(lit,proposalCovType_user)}
-          ( derivatives {N_mdm(lit,proposalCovType_derivatives)}
-            [ proposal_updates INTEGER {N_mdm(int,proposalCovUpdates)} ]
-           )
-          |
-          prior {N_mdm(lit,proposalCovType_prior)}
-          |
-          ( values REALLIST {N_mdm(RealDL,proposalCovData)}
-            diagonal {N_mdm(lit,proposalCovInputType_diagonal)}
-            |
-            matrix {N_mdm(lit,proposalCovInputType_matrix)}
-           )
-          |
-          ( filename STRING {N_mdm(str,proposalCovFile)}
-            diagonal {N_mdm(lit,proposalCovInputType_diagonal)}
-            |
-            matrix {N_mdm(lit,proposalCovInputType_matrix)}
-           )
-         ]
-       )
-      |
-      ( gpmsa {N_mdm(utype,subMethod_SUBMETHOD_GPMSA)}
-        chain_samples ALIAS samples INTEGER {N_mdm(int,chainSamples)}
-        [ seed INTEGER > 0 {N_mdm(pint,randomSeed)} ]
-        build_samples INTEGER {N_mdm(int,buildSamples)}
-        [ import_build_points_file ALIAS import_points_file STRING {N_mdm(str,importBuildPtsFile)}
-          [ 
-            annotated {N_mdm(utype,importBuildFormat_TABULAR_ANNOTATED)}
-            |
-            ( 
-              ( custom_annotated {N_mdm(utype,importBuildFormat_TABULAR_NONE)}
-                [ header {N_mdm(augment_utype,importBuildFormat_TABULAR_HEADER)} ]
-                [ eval_id {N_mdm(augment_utype,importBuildFormat_TABULAR_EVAL_ID)} ]
-                [ interface_id {N_mdm(augment_utype,importBuildFormat_TABULAR_IFACE_ID)} ]
-               )
-             )
-            |
-            freeform {N_mdm(utype,importBuildFormat_TABULAR_NONE)}
-           ]
-         ]
-        [ standardized_space {N_mdm(true,standardizedSpace)} ]
-        [ logit_transform {N_mdm(true,logitTransform)} ]
-        [ gpmsa_normalize {N_mdm(true,gpmsaNormalize)} ]
-        [ export_chain_points_file STRING {N_mdm(str,exportMCMCPtsFile)}
-          [ 
-            annotated {N_mdm(utype,exportSamplesFormat_TABULAR_ANNOTATED)}
-            |
-            ( 
-              ( custom_annotated {N_mdm(utype,exportSamplesFormat_TABULAR_NONE)}
-                [ header {N_mdm(augment_utype,exportSamplesFormat_TABULAR_HEADER)} ]
-                [ eval_id {N_mdm(augment_utype,exportSamplesFormat_TABULAR_EVAL_ID)} ]
-                [ interface_id {N_mdm(augment_utype,exportSamplesFormat_TABULAR_IFACE_ID)} ]
-               )
-             )
-            |
-            freeform {N_mdm(utype,exportSamplesFormat_TABULAR_NONE)}
-           ]
-         ]
-        [ 
-          dram {N_mdm(lit,mcmcType_dram)}
-          |
-          delayed_rejection {N_mdm(lit,mcmcType_delayed_rejection)}
-          |
-          adaptive_metropolis {N_mdm(lit,mcmcType_adaptive_metropolis)}
-          |
-          metropolis_hastings {N_mdm(lit,mcmcType_metropolis_hastings)}
-         ]
-        [ rng {0}
-          mt19937 {N_mdm(lit,rngName_mt19937)}
-          |
-          rnum2 {N_mdm(lit,rngName_rnum2)}
-         ]
-        [ proposal_covariance {N_mdm(lit,proposalCovType_user)}
-          ( derivatives {N_mdm(lit,proposalCovType_derivatives)}
-            [ proposal_updates INTEGER {N_mdm(int,proposalCovUpdates)} ]
-           )
-          |
-          prior {N_mdm(lit,proposalCovType_prior)}
-          |
-          ( values REALLIST {N_mdm(RealDL,proposalCovData)}
-            diagonal {N_mdm(lit,proposalCovInputType_diagonal)}
-            |
-            matrix {N_mdm(lit,proposalCovInputType_matrix)}
-           )
-          |
-          ( filename STRING {N_mdm(str,proposalCovFile)}
-            diagonal {N_mdm(lit,proposalCovInputType_diagonal)}
-            |
-            matrix {N_mdm(lit,proposalCovInputType_matrix)}
-           )
-         ]
-        [ options_file STRING {N_mdm(str,quesoOptionsFilename)} ]
-       )
-      |
-      ( wasabi {N_mdm(utype,subMethod_SUBMETHOD_WASABI)}
-        initial_samples ALIAS samples INTEGER {N_mdm(int,numSamples)}
-        [ seed INTEGER > 0 {N_mdm(pint,randomSeed)} ]
-        [ emulator {0}
-          ( gaussian_process ALIAS kriging {0}
-            surfpack {N_mdm(type,emulatorType_KRIGING_EMULATOR)}
-            |
-            dakota {N_mdm(type,emulatorType_GP_EMULATOR)}
-            [ build_samples INTEGER {N_mdm(int,buildSamples)} ]
-            [ posterior_adaptive {N_mdm(true,adaptPosteriorRefine)} ]
-            [ import_build_points_file ALIAS import_points_file STRING {N_mdm(str,importBuildPtsFile)}
-              [ 
-                annotated {N_mdm(utype,importBuildFormat_TABULAR_ANNOTATED)}
-                |
-                ( 
-                  ( custom_annotated {N_mdm(utype,importBuildFormat_TABULAR_NONE)}
-                    [ header {N_mdm(augment_utype,importBuildFormat_TABULAR_HEADER)} ]
-                    [ eval_id {N_mdm(augment_utype,importBuildFormat_TABULAR_EVAL_ID)} ]
-                    [ interface_id {N_mdm(augment_utype,importBuildFormat_TABULAR_IFACE_ID)} ]
-                   )
-                 )
-                |
-                freeform {N_mdm(utype,importBuildFormat_TABULAR_NONE)}
->>>>>>> d51941e4
                ]
               [ posterior_adaptive {N_mdm(true,adaptPosteriorRefine)} ]
              )
@@ -3631,7 +3463,7 @@
              ]
             [ normalized {N_mdm(true,normalizedCoeffs)} ]
             [ export_expansion_file STRING {N_mdm(str,exportExpansionFile)} ]
-            [ pilot_samples ALIAS initial_samples INTEGERLIST {N_mdm(szarray,pilotSamples)} ]
+            [ pilot_samples INTEGERLIST {N_mdm(szarray,pilotSamples)} ]
            )
           |
           ( mf_pce {N_mdm(type,emulatorType_MF_PCE_EMULATOR)}
