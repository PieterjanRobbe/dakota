KEYWORD01 environment {NIDRProblemDescDB::env_start}
  [ tabular_data ALIAS tabular_graphics_data {N_stm(true,tabularDataFlag)}
    [ tabular_data_file ALIAS tabular_graphics_file STRING {N_stm(str,tabularDataFile)} ]
    [ 
      ( custom_annotated {N_stm(utype,tabularFormat_TABULAR_NONE)}
        [ header {N_stm(augment_utype,tabularFormat_TABULAR_HEADER)} ]
        [ eval_id {N_stm(augment_utype,tabularFormat_TABULAR_EVAL_ID)} ]
        [ interface_id {N_stm(augment_utype,tabularFormat_TABULAR_IFACE_ID)} ]
       )
      |
      annotated {N_stm(utype,tabularFormat_TABULAR_ANNOTATED)}
      |
      freeform {N_stm(utype,tabularFormat_TABULAR_NONE)}
     ]
   ]
  [ output_file STRING {N_stm(str,outputFile)} ]
  [ error_file STRING {N_stm(str,errorFile)} ]
  [ read_restart STRING {N_stm(str,readRestart)}
    [ stop_restart INTEGER >= 0 {N_stm(int,stopRestart)} ]
   ]
  [ write_restart STRING {N_stm(str,writeRestart)} ]
  [ output_precision INTEGER >= 0 {N_stm(int,outputPrecision)} ]
  [ results_output {N_stm(true,resultsOutputFlag)}
    [ results_output_file STRING {N_stm(str,resultsOutputFile)} ]
    [ text {N_stm(augment_utype,resultsOutputFormat_RESULTS_OUTPUT_TEXT)} ]
    [ hdf5 {N_stm(augment_utype,resultsOutputFormat_RESULTS_OUTPUT_HDF5)}
      [ model_selection {0}
        top_method {N_stm(utype,modelEvalsSelection_MODEL_EVAL_STORE_TOP_METHOD)}
        |
        none {N_stm(utype,modelEvalsSelection_MODEL_EVAL_STORE_NONE)}
        |
        all_methods {N_stm(utype,modelEvalsSelection_MODEL_EVAL_STORE_ALL_METHODS)}
        |
        all {N_stm(utype,modelEvalsSelection_MODEL_EVAL_STORE_ALL)}
       ]
      [ interface_selection {0}
        none {N_stm(utype,interfEvalsSelection_INTERF_EVAL_STORE_NONE)}
        |
        simulation {N_stm(utype,interfEvalsSelection_INTERF_EVAL_STORE_SIMULATION)}
        |
        all {N_stm(utype,interfEvalsSelection_INTERF_EVAL_STORE_ALL)}
       ]
     ]
   ]
  [ graphics {N_stm(true,graphicsFlag)} ]
  [ check {N_stm(true,checkFlag)} ]
  [ pre_run {N_stm(true,preRunFlag)}
    [ input STRING {N_stm(str,preRunInput)} ]
    [ output STRING {N_stm(str,preRunOutput)}
      [ 
        ( custom_annotated {N_stm(utype,preRunOutputFormat_TABULAR_NONE)}
          [ header {N_stm(augment_utype,preRunOutputFormat_TABULAR_HEADER)} ]
          [ eval_id {N_stm(augment_utype,preRunOutputFormat_TABULAR_EVAL_ID)} ]
          [ interface_id {N_stm(augment_utype,preRunOutputFormat_TABULAR_IFACE_ID)} ]
         )
        |
        annotated {N_stm(utype,preRunOutputFormat_TABULAR_ANNOTATED)}
        |
        freeform {N_stm(utype,preRunOutputFormat_TABULAR_NONE)}
       ]
     ]
   ]
  [ run {N_stm(true,runFlag)}
    [ input STRING {N_stm(str,runInput)} ]
    [ output STRING {N_stm(str,runOutput)} ]
   ]
  [ post_run {N_stm(true,postRunFlag)}
    [ input STRING {N_stm(str,postRunInput)}
      [ 
        ( custom_annotated {N_stm(utype,postRunInputFormat_TABULAR_NONE)}
          [ header {N_stm(augment_utype,postRunInputFormat_TABULAR_HEADER)} ]
          [ eval_id {N_stm(augment_utype,postRunInputFormat_TABULAR_EVAL_ID)} ]
          [ interface_id {N_stm(augment_utype,postRunInputFormat_TABULAR_IFACE_ID)} ]
         )
        |
        annotated {N_stm(utype,postRunInputFormat_TABULAR_ANNOTATED)}
        |
        freeform {N_stm(utype,postRunInputFormat_TABULAR_NONE)}
       ]
     ]
    [ output STRING {N_stm(str,postRunOutput)} ]
   ]
  [ top_method_pointer ALIAS method_pointer STRING {N_stm(str,topMethodPointer)} ]

KEYWORD method {N_mdm3(start,0,stop)}
  [ id_method STRING {N_mdm(str,idMethod)} ]
  [ output {0}
    debug {N_mdm(type,methodOutput_DEBUG_OUTPUT)}
    |
    verbose {N_mdm(type,methodOutput_VERBOSE_OUTPUT)}
    |
    normal {N_mdm(type,methodOutput_NORMAL_OUTPUT)}
    |
    quiet {N_mdm(type,methodOutput_QUIET_OUTPUT)}
    |
    silent {N_mdm(type,methodOutput_SILENT_OUTPUT)}
   ]
  [ final_solutions INTEGER >= 0 {N_mdm(sizet,numFinalSolutions)} ]
  ( hybrid {N_mdm(utype,methodName_HYBRID)}
    ( sequential ALIAS uncoupled {N_mdm(utype,subMethod_SUBMETHOD_SEQUENTIAL)}
      ( method_name_list STRINGLIST {N_mdm(strL,hybridMethodNames)}
        [ model_pointer_list STRINGLIST {N_mdm(strL,hybridModelPointers)} ]
       )
      |
      method_pointer_list STRINGLIST {N_mdm(strL,hybridMethodPointers)}
      [ iterator_servers INTEGER > 0 {N_mdm(int,iteratorServers)} ]
      [ iterator_scheduling {0}
        master {N_mdm(type,iteratorScheduling_MASTER_SCHEDULING)}
        |
        peer {N_mdm(type,iteratorScheduling_PEER_SCHEDULING)}
       ]
      [ processors_per_iterator INTEGER > 0 {N_mdm(int,procsPerIterator)} ]
     )
    |
    ( embedded ALIAS coupled {N_mdm(utype,subMethod_SUBMETHOD_EMBEDDED)}
      ( global_method_name STRING {N_mdm(str,hybridGlobalMethodName)}
        [ global_model_pointer STRING {N_mdm(str,hybridGlobalModelPointer)} ]
       )
      |
      global_method_pointer STRING {N_mdm(str,hybridGlobalMethodPointer)}
      ( local_method_name STRING {N_mdm(str,hybridLocalMethodName)}
        [ local_model_pointer STRING {N_mdm(str,hybridLocalModelPointer)} ]
       )
      |
      local_method_pointer STRING {N_mdm(str,hybridLocalMethodPointer)}
      [ local_search_probability REAL {N_mdm(Real,hybridLSProb)} ]
      [ iterator_servers INTEGER > 0 {N_mdm(int,iteratorServers)} ]
      [ iterator_scheduling {0}
        master {N_mdm(type,iteratorScheduling_MASTER_SCHEDULING)}
        |
        peer {N_mdm(type,iteratorScheduling_PEER_SCHEDULING)}
       ]
      [ processors_per_iterator INTEGER > 0 {N_mdm(int,procsPerIterator)} ]
     )
    |
    ( collaborative {N_mdm(utype,subMethod_SUBMETHOD_COLLABORATIVE)}
      ( method_name_list STRINGLIST {N_mdm(strL,hybridMethodNames)}
        [ model_pointer_list STRINGLIST {N_mdm(strL,hybridModelPointers)} ]
       )
      |
      method_pointer_list STRINGLIST {N_mdm(strL,hybridMethodPointers)}
      [ iterator_servers INTEGER > 0 {N_mdm(int,iteratorServers)} ]
      [ iterator_scheduling {0}
        master {N_mdm(type,iteratorScheduling_MASTER_SCHEDULING)}
        |
        peer {N_mdm(type,iteratorScheduling_PEER_SCHEDULING)}
       ]
      [ processors_per_iterator INTEGER > 0 {N_mdm(int,procsPerIterator)} ]
     )
   )
  |
  ( multi_start {N_mdm(utype,methodName_MULTI_START)}
    ( method_name STRING {N_mdm(str,subMethodName)}
      [ model_pointer STRING {N_mdm(str,subModelPointer)} ]
     )
    |
    method_pointer STRING {N_mdm(str,subMethodPointer)}
    [ random_starts INTEGER {N_mdm(int,concurrentRandomJobs)}
      [ seed INTEGER {N_mdm(int,randomSeed)} ]
     ]
    [ starting_points REALLIST {N_mdm(RealDL,concurrentParameterSets)} ]
    [ iterator_servers INTEGER > 0 {N_mdm(int,iteratorServers)} ]
    [ iterator_scheduling {0}
      master {N_mdm(type,iteratorScheduling_MASTER_SCHEDULING)}
      |
      peer {N_mdm(type,iteratorScheduling_PEER_SCHEDULING)}
     ]
    [ processors_per_iterator INTEGER > 0 {N_mdm(int,procsPerIterator)} ]
   )
  |
  ( pareto_set {N_mdm(utype,methodName_PARETO_SET)}
    ( method_name ALIAS opt_method_name STRING {N_mdm(str,subMethodName)}
      [ model_pointer ALIAS opt_model_pointer STRING {N_mdm(str,subModelPointer)} ]
     )
    |
    method_pointer ALIAS opt_method_pointer STRING {N_mdm(str,subMethodPointer)}
    [ random_weight_sets INTEGER {N_mdm(int,concurrentRandomJobs)}
      [ seed INTEGER {N_mdm(int,randomSeed)} ]
     ]
    [ weight_sets ALIAS multi_objective_weight_sets REALLIST {N_mdm(RealDL,concurrentParameterSets)} ]
    [ iterator_servers INTEGER > 0 {N_mdm(int,iteratorServers)} ]
    [ iterator_scheduling {0}
      master {N_mdm(type,iteratorScheduling_MASTER_SCHEDULING)}
      |
      peer {N_mdm(type,iteratorScheduling_PEER_SCHEDULING)}
     ]
    [ processors_per_iterator INTEGER > 0 {N_mdm(int,procsPerIterator)} ]
   )
  |
  ( branch_and_bound {N_mdm(utype,methodName_BRANCH_AND_BOUND)}
    method_pointer STRING {N_mdm(str,subMethodPointer)}
    |
    ( method_name STRING {N_mdm(str,subMethodName)}
      [ model_pointer STRING {N_mdm(str,modelPointer)} ]
     )
    [ scaling {N_mdm(true,methodScaling)} ]
   )
  |
  ( surrogate_based_local {N_mdm(utype,methodName_SURROGATE_BASED_LOCAL)}
    method_pointer ALIAS approx_method_pointer STRING {N_mdm(str,subMethodPointer)}
    |
    method_name ALIAS approx_method_name STRING {N_mdm(str,subMethodName)}
    model_pointer ALIAS approx_model_pointer STRING {N_mdm(str,modelPointer)}
    [ soft_convergence_limit INTEGER {N_mdm(ushint,softConvLimit)} ]
    [ truth_surrogate_bypass {N_mdm(true,surrBasedLocalLayerBypass)} ]
    [ approx_subproblem {0}
      original_primary {N_mdm(type,surrBasedLocalSubProbObj_ORIGINAL_PRIMARY)}
      |
      single_objective {N_mdm(type,surrBasedLocalSubProbObj_SINGLE_OBJECTIVE)}
      |
      augmented_lagrangian_objective {N_mdm(type,surrBasedLocalSubProbObj_AUGMENTED_LAGRANGIAN_OBJECTIVE)}
      |
      lagrangian_objective {N_mdm(type,surrBasedLocalSubProbObj_LAGRANGIAN_OBJECTIVE)}
      original_constraints {N_mdm(type,surrBasedLocalSubProbCon_ORIGINAL_CONSTRAINTS)}
      |
      linearized_constraints {N_mdm(type,surrBasedLocalSubProbCon_LINEARIZED_CONSTRAINTS)}
      |
      no_constraints {N_mdm(type,surrBasedLocalSubProbCon_NO_CONSTRAINTS)}
     ]
    [ merit_function {0}
      penalty_merit {N_mdm(type,surrBasedLocalMeritFn_PENALTY_MERIT)}
      |
      adaptive_penalty_merit {N_mdm(type,surrBasedLocalMeritFn_ADAPTIVE_PENALTY_MERIT)}
      |
      lagrangian_merit {N_mdm(type,surrBasedLocalMeritFn_LAGRANGIAN_MERIT)}
      |
      augmented_lagrangian_merit {N_mdm(type,surrBasedLocalMeritFn_AUGMENTED_LAGRANGIAN_MERIT)}
     ]
    [ acceptance_logic {0}
      tr_ratio {N_mdm(type,surrBasedLocalAcceptLogic_TR_RATIO)}
      |
      filter {N_mdm(type,surrBasedLocalAcceptLogic_FILTER)}
     ]
    [ constraint_relax {0}
      homotopy {N_mdm(type,surrBasedLocalConstrRelax_HOMOTOPY)}
     ]
    [ trust_region {0,0,NIDRProblemDescDB::method_tr_final}
      [ initial_size REALLIST {N_mdm(RealDL,trustRegionInitSize)} ]
      [ minimum_size REAL {N_mdm(Real,trustRegionMinSize)} ]
      [ contract_threshold REAL {N_mdm(Real,trustRegionContractTrigger)} ]
      [ expand_threshold REAL {N_mdm(Real,trustRegionExpandTrigger)} ]
      [ contraction_factor REAL {N_mdm(Real,trustRegionContract)} ]
      [ expansion_factor REAL {N_mdm(Real,trustRegionExpand)} ]
     ]
    [ max_iterations INTEGER >= 0 {N_mdm(int,maxIterations)} ]
    [ convergence_tolerance REAL {N_mdm(Real,convergenceTolerance)} ]
    [ constraint_tolerance REAL {N_mdm(Real,constraintTolerance)} ]
   )
  |
  ( surrogate_based_global {N_mdm(utype,methodName_SURROGATE_BASED_GLOBAL)}
    method_pointer ALIAS approx_method_pointer STRING {N_mdm(str,subMethodPointer)}
    |
    method_name ALIAS approx_method_name STRING {N_mdm(str,subMethodName)}
    model_pointer ALIAS approx_model_pointer STRING {N_mdm(str,modelPointer)}
    [ replace_points {N_mdm(true,surrBasedGlobalReplacePts)} ]
    [ max_iterations INTEGER >= 0 {N_mdm(int,maxIterations)} ]
   )
  |
  ( dot_frcg {N_mdm(utype,methodName_DOT_FRCG)}
    [ max_iterations INTEGER >= 0 {N_mdm(int,maxIterations)} ]
    [ convergence_tolerance REAL {N_mdm(Real,convergenceTolerance)} ]
    [ constraint_tolerance REAL {N_mdm(Real,constraintTolerance)} ]
    [ speculative {N_mdm(true,speculativeFlag)} ]
    [ max_function_evaluations INTEGER >= 0 {N_mdm(int,maxFunctionEvaluations)} ]
    [ scaling {N_mdm(true,methodScaling)} ]
    [ model_pointer STRING {N_mdm(str,modelPointer)} ]
   )
  |
  ( dot_mmfd {N_mdm(utype,methodName_DOT_MMFD)}
    [ max_iterations INTEGER >= 0 {N_mdm(int,maxIterations)} ]
    [ convergence_tolerance REAL {N_mdm(Real,convergenceTolerance)} ]
    [ constraint_tolerance REAL {N_mdm(Real,constraintTolerance)} ]
    [ speculative {N_mdm(true,speculativeFlag)} ]
    [ max_function_evaluations INTEGER >= 0 {N_mdm(int,maxFunctionEvaluations)} ]
    [ scaling {N_mdm(true,methodScaling)} ]
    [ model_pointer STRING {N_mdm(str,modelPointer)} ]
   )
  |
  ( dot_bfgs {N_mdm(utype,methodName_DOT_BFGS)}
    [ max_iterations INTEGER >= 0 {N_mdm(int,maxIterations)} ]
    [ convergence_tolerance REAL {N_mdm(Real,convergenceTolerance)} ]
    [ constraint_tolerance REAL {N_mdm(Real,constraintTolerance)} ]
    [ speculative {N_mdm(true,speculativeFlag)} ]
    [ max_function_evaluations INTEGER >= 0 {N_mdm(int,maxFunctionEvaluations)} ]
    [ scaling {N_mdm(true,methodScaling)} ]
    [ model_pointer STRING {N_mdm(str,modelPointer)} ]
   )
  |
  ( dot_slp {N_mdm(utype,methodName_DOT_SLP)}
    [ max_iterations INTEGER >= 0 {N_mdm(int,maxIterations)} ]
    [ convergence_tolerance REAL {N_mdm(Real,convergenceTolerance)} ]
    [ constraint_tolerance REAL {N_mdm(Real,constraintTolerance)} ]
    [ speculative {N_mdm(true,speculativeFlag)} ]
    [ max_function_evaluations INTEGER >= 0 {N_mdm(int,maxFunctionEvaluations)} ]
    [ scaling {N_mdm(true,methodScaling)} ]
    [ model_pointer STRING {N_mdm(str,modelPointer)} ]
   )
  |
  ( dot_sqp {N_mdm(utype,methodName_DOT_SQP)}
    [ max_iterations INTEGER >= 0 {N_mdm(int,maxIterations)} ]
    [ convergence_tolerance REAL {N_mdm(Real,convergenceTolerance)} ]
    [ constraint_tolerance REAL {N_mdm(Real,constraintTolerance)} ]
    [ speculative {N_mdm(true,speculativeFlag)} ]
    [ max_function_evaluations INTEGER >= 0 {N_mdm(int,maxFunctionEvaluations)} ]
    [ scaling {N_mdm(true,methodScaling)} ]
    [ model_pointer STRING {N_mdm(str,modelPointer)} ]
   )
  |
  ( conmin_frcg {N_mdm(utype,methodName_CONMIN_FRCG)}
    [ max_iterations INTEGER >= 0 {N_mdm(int,maxIterations)} ]
    [ convergence_tolerance REAL {N_mdm(Real,convergenceTolerance)} ]
    [ constraint_tolerance REAL {N_mdm(Real,constraintTolerance)} ]
    [ speculative {N_mdm(true,speculativeFlag)} ]
    [ max_function_evaluations INTEGER >= 0 {N_mdm(int,maxFunctionEvaluations)} ]
    [ scaling {N_mdm(true,methodScaling)} ]
    [ model_pointer STRING {N_mdm(str,modelPointer)} ]
   )
  |
  ( conmin_mfd {N_mdm(utype,methodName_CONMIN_MFD)}
    [ max_iterations INTEGER >= 0 {N_mdm(int,maxIterations)} ]
    [ convergence_tolerance REAL {N_mdm(Real,convergenceTolerance)} ]
    [ constraint_tolerance REAL {N_mdm(Real,constraintTolerance)} ]
    [ speculative {N_mdm(true,speculativeFlag)} ]
    [ max_function_evaluations INTEGER >= 0 {N_mdm(int,maxFunctionEvaluations)} ]
    [ scaling {N_mdm(true,methodScaling)} ]
    [ model_pointer STRING {N_mdm(str,modelPointer)} ]
   )
  |
  ( dl_solver STRING {N_mdm(utype_lit,TYPE_DATA_methodName_DL_SOLVER)}
    [ max_function_evaluations INTEGER >= 0 {N_mdm(int,maxFunctionEvaluations)} ]
    [ scaling {N_mdm(true,methodScaling)} ]
    [ model_pointer STRING {N_mdm(str,modelPointer)} ]
   )
  |
  ( npsol_sqp {N_mdm(utype,methodName_NPSOL_SQP)}
    [ verify_level INTEGER {N_mdm(int,verifyLevel)} ]
    [ function_precision REAL {N_mdm(Real,functionPrecision)} ]
    [ linesearch_tolerance REAL {N_mdm(Real,lineSearchTolerance)} ]
    [ convergence_tolerance REAL {N_mdm(Real,convergenceTolerance)} ]
    [ max_iterations INTEGER >= 0 {N_mdm(int,maxIterations)} ]
    [ constraint_tolerance REAL {N_mdm(Real,constraintTolerance)} ]
    [ speculative {N_mdm(true,speculativeFlag)} ]
    [ max_function_evaluations INTEGER >= 0 {N_mdm(int,maxFunctionEvaluations)} ]
    [ scaling {N_mdm(true,methodScaling)} ]
    [ model_pointer STRING {N_mdm(str,modelPointer)} ]
   )
  |
  ( nlssol_sqp {N_mdm(utype,methodName_NLSSOL_SQP)}
    [ verify_level INTEGER {N_mdm(int,verifyLevel)} ]
    [ function_precision REAL {N_mdm(Real,functionPrecision)} ]
    [ linesearch_tolerance REAL {N_mdm(Real,lineSearchTolerance)} ]
    [ convergence_tolerance REAL {N_mdm(Real,convergenceTolerance)} ]
    [ max_iterations INTEGER >= 0 {N_mdm(int,maxIterations)} ]
    [ constraint_tolerance REAL {N_mdm(Real,constraintTolerance)} ]
    [ speculative {N_mdm(true,speculativeFlag)} ]
    [ max_function_evaluations INTEGER >= 0 {N_mdm(int,maxFunctionEvaluations)} ]
    [ scaling {N_mdm(true,methodScaling)} ]
    [ model_pointer STRING {N_mdm(str,modelPointer)} ]
   )
  |
  ( nlpql_sqp {N_mdm(utype,methodName_NLPQL_SQP)}
    [ max_iterations INTEGER >= 0 {N_mdm(int,maxIterations)} ]
    [ convergence_tolerance REAL {N_mdm(Real,convergenceTolerance)} ]
    [ max_function_evaluations INTEGER >= 0 {N_mdm(int,maxFunctionEvaluations)} ]
    [ scaling {N_mdm(true,methodScaling)} ]
    [ model_pointer STRING {N_mdm(str,modelPointer)} ]
   )
  |
  ( optpp_cg {N_mdm(utype,methodName_OPTPP_CG)}
    [ max_step REAL {N_mdm(Real,maxStep)} ]
    [ gradient_tolerance REAL {N_mdm(Real,gradientTolerance)} ]
    [ max_iterations INTEGER >= 0 {N_mdm(int,maxIterations)} ]
    [ convergence_tolerance REAL {N_mdm(Real,convergenceTolerance)} ]
    [ speculative {N_mdm(true,speculativeFlag)} ]
    [ max_function_evaluations INTEGER >= 0 {N_mdm(int,maxFunctionEvaluations)} ]
    [ scaling {N_mdm(true,methodScaling)} ]
    [ model_pointer STRING {N_mdm(str,modelPointer)} ]
   )
  |
  ( optpp_q_newton {N_mdm(utype,methodName_OPTPP_Q_NEWTON)}
    [ search_method {0}
      value_based_line_search {N_mdm(lit,searchMethod_value_based_line_search)}
      |
      gradient_based_line_search {N_mdm(lit,searchMethod_gradient_based_line_search)}
      |
      trust_region {N_mdm(lit,searchMethod_trust_region)}
      |
      tr_pds {N_mdm(lit,searchMethod_tr_pds)}
     ]
    [ merit_function {0}
      el_bakry {N_mdm(type,meritFn_NormFmu)}
      |
      argaez_tapia {N_mdm(type,meritFn_ArgaezTapia)}
      |
      van_shanno {N_mdm(type,meritFn_VanShanno)}
     ]
    [ steplength_to_boundary REAL {N_mdm(Real,stepLenToBoundary)} ]
    [ centering_parameter REAL {N_mdm(Real,centeringParam)} ]
    [ max_step REAL {N_mdm(Real,maxStep)} ]
    [ gradient_tolerance REAL {N_mdm(Real,gradientTolerance)} ]
    [ max_iterations INTEGER >= 0 {N_mdm(int,maxIterations)} ]
    [ convergence_tolerance REAL {N_mdm(Real,convergenceTolerance)} ]
    [ speculative {N_mdm(true,speculativeFlag)} ]
    [ max_function_evaluations INTEGER >= 0 {N_mdm(int,maxFunctionEvaluations)} ]
    [ scaling {N_mdm(true,methodScaling)} ]
    [ model_pointer STRING {N_mdm(str,modelPointer)} ]
   )
  |
  ( optpp_fd_newton {N_mdm(utype,methodName_OPTPP_FD_NEWTON)}
    [ search_method {0}
      value_based_line_search {N_mdm(lit,searchMethod_value_based_line_search)}
      |
      gradient_based_line_search {N_mdm(lit,searchMethod_gradient_based_line_search)}
      |
      trust_region {N_mdm(lit,searchMethod_trust_region)}
      |
      tr_pds {N_mdm(lit,searchMethod_tr_pds)}
     ]
    [ merit_function {0}
      el_bakry {N_mdm(type,meritFn_NormFmu)}
      |
      argaez_tapia {N_mdm(type,meritFn_ArgaezTapia)}
      |
      van_shanno {N_mdm(type,meritFn_VanShanno)}
     ]
    [ steplength_to_boundary REAL {N_mdm(Real,stepLenToBoundary)} ]
    [ centering_parameter REAL {N_mdm(Real,centeringParam)} ]
    [ max_step REAL {N_mdm(Real,maxStep)} ]
    [ gradient_tolerance REAL {N_mdm(Real,gradientTolerance)} ]
    [ max_iterations INTEGER >= 0 {N_mdm(int,maxIterations)} ]
    [ convergence_tolerance REAL {N_mdm(Real,convergenceTolerance)} ]
    [ speculative {N_mdm(true,speculativeFlag)} ]
    [ max_function_evaluations INTEGER >= 0 {N_mdm(int,maxFunctionEvaluations)} ]
    [ scaling {N_mdm(true,methodScaling)} ]
    [ model_pointer STRING {N_mdm(str,modelPointer)} ]
   )
  |
  ( optpp_g_newton {N_mdm(utype,methodName_OPTPP_G_NEWTON)}
    [ search_method {0}
      value_based_line_search {N_mdm(lit,searchMethod_value_based_line_search)}
      |
      gradient_based_line_search {N_mdm(lit,searchMethod_gradient_based_line_search)}
      |
      trust_region {N_mdm(lit,searchMethod_trust_region)}
      |
      tr_pds {N_mdm(lit,searchMethod_tr_pds)}
     ]
    [ merit_function {0}
      el_bakry {N_mdm(type,meritFn_NormFmu)}
      |
      argaez_tapia {N_mdm(type,meritFn_ArgaezTapia)}
      |
      van_shanno {N_mdm(type,meritFn_VanShanno)}
     ]
    [ steplength_to_boundary REAL {N_mdm(Real,stepLenToBoundary)} ]
    [ centering_parameter REAL {N_mdm(Real,centeringParam)} ]
    [ max_step REAL {N_mdm(Real,maxStep)} ]
    [ gradient_tolerance REAL {N_mdm(Real,gradientTolerance)} ]
    [ max_iterations INTEGER >= 0 {N_mdm(int,maxIterations)} ]
    [ convergence_tolerance REAL {N_mdm(Real,convergenceTolerance)} ]
    [ speculative {N_mdm(true,speculativeFlag)} ]
    [ max_function_evaluations INTEGER >= 0 {N_mdm(int,maxFunctionEvaluations)} ]
    [ scaling {N_mdm(true,methodScaling)} ]
    [ model_pointer STRING {N_mdm(str,modelPointer)} ]
   )
  |
  ( optpp_newton {N_mdm(utype,methodName_OPTPP_NEWTON)}
    [ search_method {0}
      value_based_line_search {N_mdm(lit,searchMethod_value_based_line_search)}
      |
      gradient_based_line_search {N_mdm(lit,searchMethod_gradient_based_line_search)}
      |
      trust_region {N_mdm(lit,searchMethod_trust_region)}
      |
      tr_pds {N_mdm(lit,searchMethod_tr_pds)}
     ]
    [ merit_function {0}
      el_bakry {N_mdm(type,meritFn_NormFmu)}
      |
      argaez_tapia {N_mdm(type,meritFn_ArgaezTapia)}
      |
      van_shanno {N_mdm(type,meritFn_VanShanno)}
     ]
    [ steplength_to_boundary REAL {N_mdm(Real,stepLenToBoundary)} ]
    [ centering_parameter REAL {N_mdm(Real,centeringParam)} ]
    [ max_step REAL {N_mdm(Real,maxStep)} ]
    [ gradient_tolerance REAL {N_mdm(Real,gradientTolerance)} ]
    [ max_iterations INTEGER >= 0 {N_mdm(int,maxIterations)} ]
    [ convergence_tolerance REAL {N_mdm(Real,convergenceTolerance)} ]
    [ speculative {N_mdm(true,speculativeFlag)} ]
    [ max_function_evaluations INTEGER >= 0 {N_mdm(int,maxFunctionEvaluations)} ]
    [ scaling {N_mdm(true,methodScaling)} ]
    [ model_pointer STRING {N_mdm(str,modelPointer)} ]
   )
  |
  ( optpp_pds {N_mdm(utype,methodName_OPTPP_PDS)}
    [ search_scheme_size INTEGER {N_mdm(int,searchSchemeSize)} ]
    [ max_iterations INTEGER >= 0 {N_mdm(int,maxIterations)} ]
    [ convergence_tolerance REAL {N_mdm(Real,convergenceTolerance)} ]
    [ max_function_evaluations INTEGER >= 0 {N_mdm(int,maxFunctionEvaluations)} ]
    [ scaling {N_mdm(true,methodScaling)} ]
    [ model_pointer STRING {N_mdm(str,modelPointer)} ]
   )
  |
  ( demo_tpl {N_mdm(utype,methodName_DEMO_TPL)}
    [ max_function_evaluations INTEGER >= 0 {N_mdm(int,maxFunctionEvaluations)} ]
    [ max_iterations INTEGER >= 0 {N_mdm(int,maxIterations)} ]
    [ convergence_tolerance REAL {N_mdm(Real,convergenceTolerance)} ]
    [ variable_tolerance REAL {N_mdm(Real,threshStepLength)} ]
    [ solution_target ALIAS solution_accuracy REAL {N_mdm(Real,solnTarget)} ]
    [ options_file STRING {N_mdm(str,advancedOptionsFilename)} ]
   )
  |
  ( rol {N_mdm(utype,methodName_ROL)}
    [ max_iterations INTEGER >= 0 {N_mdm(int,maxIterations)} ]
    [ variable_tolerance REAL {N_mdm(Real,threshStepLength)} ]
    [ gradient_tolerance REAL {N_mdm(Real,gradientTolerance)} ]
    [ constraint_tolerance REAL {N_mdm(Real,constraintTolerance)} ]
    [ options_file STRING {N_mdm(str,advancedOptionsFilename)} ]
    [ scaling {N_mdm(true,methodScaling)} ]
    [ model_pointer STRING {N_mdm(str,modelPointer)} ]
   )
  |
  ( asynch_pattern_search ALIAS coliny_apps {N_mdm(utype,methodName_ASYNCH_PATTERN_SEARCH)}
    [ initial_delta REAL {N_mdm(Real,initStepLength)} ]
    [ contraction_factor REAL {N_mdm(Real,contractStepLength)} ]
    [ variable_tolerance REAL {N_mdm(Real,threshStepLength)} ]
    [ solution_target ALIAS solution_accuracy REAL {N_mdm(Real,solnTarget)} ]
    [ synchronization {0}
      blocking {N_mdm(lit,evalSynchronize_blocking)}
      |
      nonblocking {N_mdm(lit,evalSynchronize_nonblocking)}
     ]
    [ merit_function {0}
      merit_max {N_mdm(lit,meritFunction_merit_max)}
      |
      merit_max_smooth {N_mdm(lit,meritFunction_merit_max_smooth)}
      |
      merit1 {N_mdm(lit,meritFunction_merit1)}
      |
      merit1_smooth {N_mdm(lit,meritFunction_merit1_smooth)}
      |
      merit2 {N_mdm(lit,meritFunction_merit2)}
      |
      merit2_smooth {N_mdm(lit,meritFunction_merit2_smooth)}
      |
      merit2_squared {N_mdm(lit,meritFunction_merit2_squared)}
     ]
    [ constraint_penalty REAL {N_mdm(Real,constrPenalty)} ]
    [ smoothing_factor REAL {N_mdm(Real,smoothFactor)} ]
    [ constraint_tolerance REAL {N_mdm(Real,constraintTolerance)} ]
    [ max_function_evaluations INTEGER >= 0 {N_mdm(int,maxFunctionEvaluations)} ]
    [ scaling {N_mdm(true,methodScaling)} ]
    [ model_pointer STRING {N_mdm(str,modelPointer)} ]
   )
  |
  ( mesh_adaptive_search {N_mdm(utype,methodName_MESH_ADAPTIVE_SEARCH)}
    [ initial_delta REAL {N_mdm(Real,initMeshSize)} ]
    [ variable_tolerance REAL {N_mdm(Real,minMeshSize)} ]
    [ function_precision REAL {N_mdm(Real,functionPrecision)} ]
    [ seed INTEGER > 0 {N_mdm(int,randomSeed)} ]
    [ history_file STRING {N_mdm(str,historyFile)} ]
    [ display_format STRING {N_mdm(str,displayFormat)} ]
    [ variable_neighborhood_search REAL {N_mdm(Real,vns)} ]
    [ neighbor_order INTEGER > 0 {N_mdm(int,neighborOrder)} ]
    [ display_all_evaluations {N_mdm(true,showAllEval)} ]
    [ use_surrogate {0}
      inform_search {N_mdm(lit,useSurrogate_inform_search)}
      |
      optimize {N_mdm(lit,useSurrogate_optimize)}
     ]
    [ max_iterations INTEGER >= 0 {N_mdm(int,maxIterations)} ]
    [ max_function_evaluations INTEGER >= 0 {N_mdm(int,maxFunctionEvaluations)} ]
    [ scaling {N_mdm(true,methodScaling)} ]
    [ model_pointer STRING {N_mdm(str,modelPointer)} ]
   )
  |
  ( nowpac {N_mdm(utype,methodName_MIT_NOWPAC)}
    [ trust_region {0,0,NIDRProblemDescDB::method_tr_final}
      [ initial_size REALLIST {N_mdm(RealDL,trustRegionInitSize)} ]
      [ minimum_size REAL {N_mdm(Real,trustRegionMinSize)} ]
      [ contract_threshold REAL {N_mdm(Real,trustRegionContractTrigger)} ]
      [ expand_threshold REAL {N_mdm(Real,trustRegionExpandTrigger)} ]
      [ contraction_factor REAL {N_mdm(Real,trustRegionContract)} ]
      [ expansion_factor REAL {N_mdm(Real,trustRegionExpand)} ]
     ]
    [ max_iterations INTEGER >= 0 {N_mdm(int,maxIterations)} ]
    [ max_function_evaluations INTEGER >= 0 {N_mdm(int,maxFunctionEvaluations)} ]
    [ scaling {N_mdm(true,methodScaling)} ]
    [ model_pointer STRING {N_mdm(str,modelPointer)} ]
   )
  |
  ( snowpac {N_mdm(utype,methodName_MIT_SNOWPAC)}
    [ seed INTEGER > 0 {N_mdm(int,randomSeed)} ]
    [ trust_region {0,0,NIDRProblemDescDB::method_tr_final}
      [ initial_size REALLIST {N_mdm(RealDL,trustRegionInitSize)} ]
      [ minimum_size REAL {N_mdm(Real,trustRegionMinSize)} ]
      [ contract_threshold REAL {N_mdm(Real,trustRegionContractTrigger)} ]
      [ expand_threshold REAL {N_mdm(Real,trustRegionExpandTrigger)} ]
      [ contraction_factor REAL {N_mdm(Real,trustRegionContract)} ]
      [ expansion_factor REAL {N_mdm(Real,trustRegionExpand)} ]
     ]
    [ max_iterations INTEGER >= 0 {N_mdm(int,maxIterations)} ]
    [ max_function_evaluations INTEGER >= 0 {N_mdm(int,maxFunctionEvaluations)} ]
    [ scaling {N_mdm(true,methodScaling)} ]
    [ model_pointer STRING {N_mdm(str,modelPointer)} ]
   )
  |
  ( moga {N_mdm(utype,methodName_MOGA)}
    [ fitness_type {0}
      layer_rank {N_mdm(lit,fitnessType_layer_rank)}
      |
      domination_count {N_mdm(lit,fitnessType_domination_count)}
     ]
    [ replacement_type {0}
      elitist {N_mdm(lit,replacementType_elitist)}
      |
      roulette_wheel {N_mdm(lit,replacementType_roulette_wheel)}
      |
      unique_roulette_wheel {N_mdm(lit,replacementType_unique_roulette_wheel)}
      |
      ( below_limit REAL {N_mdm(litp,TYPE_DATA_replacementType_below_limit)}
        [ shrinkage_fraction ALIAS shrinkage_percentage REAL {N_mdm(Real01,shrinkagePercent)} ]
       )
     ]
    [ niching_type {0}
      radial REALLIST {N_mdm(RealLlit,TYPE_DATA_nichingType_radial)}
      |
      distance REALLIST {N_mdm(RealLlit,TYPE_DATA_nichingType_distance)}
      |
      ( max_designs REALLIST {N_mdm(RealLlit,TYPE_DATA_nichingType_max_designs)}
        [ num_designs INTEGER >= 2 {N_mdm(sizet,numDesigns)} ]
       )
     ]
    [ convergence_type {0}
      metric_tracker {N_mdm(lit,convergenceType_metric_tracker)}
      [ percent_change REAL {N_mdm(Realz,convergenceTolerance)} ]
      [ num_generations INTEGER >= 0 {N_mdm(sizet,numGenerations)} ]
     ]
    [ postprocessor_type {0}
      orthogonal_distance REALLIST {N_mdm(RealLlit,TYPE_DATA_postProcessorType_distance_postprocessor)}
     ]
    [ max_iterations INTEGER >= 0 {N_mdm(int,maxIterations)} ]
    [ max_function_evaluations INTEGER >= 0 {N_mdm(int,maxFunctionEvaluations)} ]
    [ scaling {N_mdm(true,methodScaling)} ]
    [ population_size INTEGER >= 0 {N_mdm(int,populationSize)} ]
    [ log_file STRING {N_mdm(str,logFile)} ]
    [ print_each_pop {N_mdm(true,printPopFlag)} ]
    [ initialization_type {0}
      simple_random {N_mdm(lit,initializationType_random)}
      |
      unique_random {N_mdm(lit,initializationType_unique_random)}
      |
      flat_file STRING {N_mdm(slit2,TYPE_DATA_initializationType_flat_file)}
     ]
    [ crossover_type {0}
      multi_point_binary INTEGER {N_mdm(ilit2p,TYPE_DATA_crossoverType_multi_point_binary)}
      |
      multi_point_parameterized_binary INTEGER {N_mdm(ilit2p,TYPE_DATA_crossoverType_multi_point_parameterized_binary)}
      |
      multi_point_real INTEGER {N_mdm(ilit2p,TYPE_DATA_crossoverType_multi_point_real)}
      |
      ( shuffle_random {N_mdm(litc,TYPE_DATA_crossoverType_shuffle_random)}
        [ num_parents INTEGER > 0 {N_mdm(sizet,numParents)} ]
        [ num_offspring INTEGER > 0 {N_mdm(sizet,numOffspring)} ]
       )
      [ crossover_rate REAL {N_mdm(litz,TYPE_DATA_crossoverType_null_crossover)} ]
     ]
    [ mutation_type {0}
      bit_random {N_mdm(lit,mutationType_bit_random)}
      |
      replace_uniform {N_mdm(lit,mutationType_replace_uniform)}
      |
      ( offset_normal {N_mdm(litc,TYPE_DATA_mutationType_offset_normal)}
        [ mutation_scale REAL {N_mdm(Real01,mutationScale)} ]
       )
      |
      ( offset_cauchy {N_mdm(litc,TYPE_DATA_mutationType_offset_cauchy)}
        [ mutation_scale REAL {N_mdm(Real01,mutationScale)} ]
       )
      |
      ( offset_uniform {N_mdm(litc,TYPE_DATA_mutationType_offset_uniform)}
        [ mutation_scale REAL {N_mdm(Real01,mutationScale)} ]
       )
      [ mutation_rate REAL {N_mdm(litz,TYPE_DATA_mutationType_null_mutation)} ]
     ]
    [ seed INTEGER > 0 {N_mdm(int,randomSeed)} ]
    [ convergence_tolerance REAL {N_mdm(Real,convergenceTolerance)} ]
    [ model_pointer STRING {N_mdm(str,modelPointer)} ]
   )
  |
  ( soga {N_mdm(utype,methodName_SOGA)}
    [ fitness_type {0}
      merit_function {N_mdm(lit,fitnessType_merit_function)}
      [ constraint_penalty REAL {N_mdm(Realp,constraintTolerance)} ]
     ]
    [ replacement_type {0}
      elitist {N_mdm(lit,replacementType_elitist)}
      |
      favor_feasible {N_mdm(lit,replacementType_favor_feasible)}
      |
      roulette_wheel {N_mdm(lit,replacementType_roulette_wheel)}
      |
      unique_roulette_wheel {N_mdm(lit,replacementType_unique_roulette_wheel)}
     ]
    [ convergence_type {0}
      ( best_fitness_tracker {N_mdm(lit,convergenceType_best_fitness_tracker)}
        [ percent_change REAL {N_mdm(Realz,convergenceTolerance)} ]
        [ num_generations INTEGER >= 0 {N_mdm(sizet,numGenerations)} ]
       )
      |
      ( average_fitness_tracker {N_mdm(lit,convergenceType_average_fitness_tracker)}
        [ percent_change REAL {N_mdm(Realz,convergenceTolerance)} ]
        [ num_generations INTEGER >= 0 {N_mdm(sizet,numGenerations)} ]
       )
     ]
    [ max_iterations INTEGER >= 0 {N_mdm(int,maxIterations)} ]
    [ max_function_evaluations INTEGER >= 0 {N_mdm(int,maxFunctionEvaluations)} ]
    [ scaling {N_mdm(true,methodScaling)} ]
    [ population_size INTEGER >= 0 {N_mdm(int,populationSize)} ]
    [ log_file STRING {N_mdm(str,logFile)} ]
    [ print_each_pop {N_mdm(true,printPopFlag)} ]
    [ initialization_type {0}
      simple_random {N_mdm(lit,initializationType_random)}
      |
      unique_random {N_mdm(lit,initializationType_unique_random)}
      |
      flat_file STRING {N_mdm(slit2,TYPE_DATA_initializationType_flat_file)}
     ]
    [ crossover_type {0}
      multi_point_binary INTEGER {N_mdm(ilit2p,TYPE_DATA_crossoverType_multi_point_binary)}
      |
      multi_point_parameterized_binary INTEGER {N_mdm(ilit2p,TYPE_DATA_crossoverType_multi_point_parameterized_binary)}
      |
      multi_point_real INTEGER {N_mdm(ilit2p,TYPE_DATA_crossoverType_multi_point_real)}
      |
      ( shuffle_random {N_mdm(litc,TYPE_DATA_crossoverType_shuffle_random)}
        [ num_parents INTEGER > 0 {N_mdm(sizet,numParents)} ]
        [ num_offspring INTEGER > 0 {N_mdm(sizet,numOffspring)} ]
       )
      [ crossover_rate REAL {N_mdm(litz,TYPE_DATA_crossoverType_null_crossover)} ]
     ]
    [ mutation_type {0}
      bit_random {N_mdm(lit,mutationType_bit_random)}
      |
      replace_uniform {N_mdm(lit,mutationType_replace_uniform)}
      |
      ( offset_normal {N_mdm(litc,TYPE_DATA_mutationType_offset_normal)}
        [ mutation_scale REAL {N_mdm(Real01,mutationScale)} ]
       )
      |
      ( offset_cauchy {N_mdm(litc,TYPE_DATA_mutationType_offset_cauchy)}
        [ mutation_scale REAL {N_mdm(Real01,mutationScale)} ]
       )
      |
      ( offset_uniform {N_mdm(litc,TYPE_DATA_mutationType_offset_uniform)}
        [ mutation_scale REAL {N_mdm(Real01,mutationScale)} ]
       )
      [ mutation_rate REAL {N_mdm(litz,TYPE_DATA_mutationType_null_mutation)} ]
     ]
    [ seed INTEGER > 0 {N_mdm(int,randomSeed)} ]
    [ convergence_tolerance REAL {N_mdm(Real,convergenceTolerance)} ]
    [ model_pointer STRING {N_mdm(str,modelPointer)} ]
   )
  |
  ( coliny_pattern_search {N_mdm(utype,methodName_COLINY_PATTERN_SEARCH)}
    [ constant_penalty {N_mdm(true,constantPenalty)} ]
    [ no_expansion {N_mdm(false,expansionFlag)} ]
    [ expand_after_success INTEGER {N_mdm(int,expandAfterSuccess)} ]
    [ pattern_basis {0}
      coordinate {N_mdm(lit,patternBasis_coordinate)}
      |
      simplex {N_mdm(lit,patternBasis_simplex)}
     ]
    [ stochastic {N_mdm(true,randomizeOrderFlag)} ]
    [ total_pattern_size INTEGER {N_mdm(int,totalPatternSize)} ]
    [ exploratory_moves {0}
      multi_step {N_mdm(lit,exploratoryMoves_multi_step)}
      |
      adaptive_pattern {N_mdm(lit,exploratoryMoves_adaptive)}
      |
      basic_pattern {N_mdm(lit,exploratoryMoves_simple)}
     ]
    [ synchronization {0}
      blocking {N_mdm(lit,evalSynchronize_blocking)}
      |
      nonblocking {N_mdm(lit,evalSynchronize_nonblocking)}
     ]
    [ contraction_factor REAL {N_mdm(Real,contractFactor)} ]
    [ constraint_penalty REAL {N_mdm(Real,constraintPenalty)} ]
    [ initial_delta REAL {N_mdm(Real,initDelta)} ]
    [ variable_tolerance REAL {N_mdm(Real,threshDelta)} ]
    [ solution_target ALIAS solution_accuracy REAL {N_mdm(Real,solnTarget)} ]
    [ seed INTEGER > 0 {N_mdm(int,randomSeed)} ]
    [ show_misc_options {N_mdm(true,showMiscOptions)} ]
    [ misc_options STRINGLIST {N_mdm(strL,miscOptions)} ]
    [ max_iterations INTEGER >= 0 {N_mdm(int,maxIterations)} ]
    [ convergence_tolerance REAL {N_mdm(Real,convergenceTolerance)} ]
    [ max_function_evaluations INTEGER >= 0 {N_mdm(int,maxFunctionEvaluations)} ]
    [ scaling {N_mdm(true,methodScaling)} ]
    [ model_pointer STRING {N_mdm(str,modelPointer)} ]
   )
  |
  ( coliny_solis_wets {N_mdm(utype,methodName_COLINY_SOLIS_WETS)}
    [ contract_after_failure INTEGER {N_mdm(int,contractAfterFail)} ]
    [ no_expansion {N_mdm(false,expansionFlag)} ]
    [ expand_after_success INTEGER {N_mdm(int,expandAfterSuccess)} ]
    [ constant_penalty {N_mdm(true,constantPenalty)} ]
    [ contraction_factor REAL {N_mdm(Real,contractFactor)} ]
    [ constraint_penalty REAL {N_mdm(Real,constraintPenalty)} ]
    [ initial_delta REAL {N_mdm(Real,initDelta)} ]
    [ variable_tolerance REAL {N_mdm(Real,threshDelta)} ]
    [ solution_target ALIAS solution_accuracy REAL {N_mdm(Real,solnTarget)} ]
    [ seed INTEGER > 0 {N_mdm(int,randomSeed)} ]
    [ show_misc_options {N_mdm(true,showMiscOptions)} ]
    [ misc_options STRINGLIST {N_mdm(strL,miscOptions)} ]
    [ max_iterations INTEGER >= 0 {N_mdm(int,maxIterations)} ]
    [ convergence_tolerance REAL {N_mdm(Real,convergenceTolerance)} ]
    [ max_function_evaluations INTEGER >= 0 {N_mdm(int,maxFunctionEvaluations)} ]
    [ scaling {N_mdm(true,methodScaling)} ]
    [ model_pointer STRING {N_mdm(str,modelPointer)} ]
   )
  |
  ( coliny_cobyla {N_mdm(utype,methodName_COLINY_COBYLA)}
    [ initial_delta REAL {N_mdm(Real,initDelta)} ]
    [ variable_tolerance REAL {N_mdm(Real,threshDelta)} ]
    [ solution_target ALIAS solution_accuracy REAL {N_mdm(Real,solnTarget)} ]
    [ seed INTEGER > 0 {N_mdm(int,randomSeed)} ]
    [ show_misc_options {N_mdm(true,showMiscOptions)} ]
    [ misc_options STRINGLIST {N_mdm(strL,miscOptions)} ]
    [ max_iterations INTEGER >= 0 {N_mdm(int,maxIterations)} ]
    [ convergence_tolerance REAL {N_mdm(Real,convergenceTolerance)} ]
    [ max_function_evaluations INTEGER >= 0 {N_mdm(int,maxFunctionEvaluations)} ]
    [ scaling {N_mdm(true,methodScaling)} ]
    [ model_pointer STRING {N_mdm(str,modelPointer)} ]
   )
  |
  ( coliny_direct {N_mdm(utype,methodName_COLINY_DIRECT)}
    [ division {0}
      major_dimension {N_mdm(lit,boxDivision_major_dimension)}
      |
      all_dimensions {N_mdm(lit,boxDivision_all_dimensions)}
     ]
    [ global_balance_parameter REAL {N_mdm(Real,globalBalanceParam)} ]
    [ local_balance_parameter REAL {N_mdm(Real,localBalanceParam)} ]
    [ max_boxsize_limit REAL {N_mdm(Real,maxBoxSize)} ]
    [ min_boxsize_limit REAL {N_mdm(Real,minBoxSize)} ]
    [ constraint_penalty REAL {N_mdm(Real,constraintPenalty)} ]
    [ solution_target ALIAS solution_accuracy REAL {N_mdm(Real,solnTarget)} ]
    [ seed INTEGER > 0 {N_mdm(int,randomSeed)} ]
    [ show_misc_options {N_mdm(true,showMiscOptions)} ]
    [ misc_options STRINGLIST {N_mdm(strL,miscOptions)} ]
    [ max_iterations INTEGER >= 0 {N_mdm(int,maxIterations)} ]
    [ convergence_tolerance REAL {N_mdm(Real,convergenceTolerance)} ]
    [ max_function_evaluations INTEGER >= 0 {N_mdm(int,maxFunctionEvaluations)} ]
    [ scaling {N_mdm(true,methodScaling)} ]
    [ model_pointer STRING {N_mdm(str,modelPointer)} ]
   )
  |
  ( coliny_ea {N_mdm(utype,methodName_COLINY_EA)}
    [ population_size INTEGER > 0 {N_mdm(int,populationSize)} ]
    [ initialization_type {0}
      simple_random {N_mdm(lit,initializationType_random)}
      |
      unique_random {N_mdm(lit,initializationType_unique_random)}
      |
      flat_file STRING {N_mdm(slit2,TYPE_DATA_initializationType_flat_file)}
     ]
    [ fitness_type {0}
      linear_rank {N_mdm(lit,fitnessType_linear_rank)}
      |
      merit_function {N_mdm(lit,fitnessType_proportional)}
     ]
    [ replacement_type {0}
      random INTEGER {N_mdm(ilit2,TYPE_DATA_replacementType_random)}
      |
      chc INTEGER {N_mdm(ilit2,TYPE_DATA_replacementType_chc)}
      |
      elitist INTEGER {N_mdm(ilit2,TYPE_DATA_replacementType_elitist)}
      [ new_solutions_generated INTEGER {N_mdm(int,newSolnsGenerated)} ]
     ]
    [ crossover_rate REAL {N_mdm(Real,crossoverRate)} ]
    [ crossover_type {0}
      two_point {N_mdm(lit,crossoverType_two_point)}
      |
      blend {N_mdm(lit,crossoverType_blend)}
      |
      uniform {N_mdm(lit,crossoverType_uniform)}
     ]
    [ mutation_rate REAL {N_mdm(Real,mutationRate)} ]
    [ mutation_type {0}
      replace_uniform {N_mdm(lit,mutationType_replace_uniform)}
      |
      ( offset_normal {N_mdm(lit,mutationType_offset_normal)}
        [ mutation_scale REAL {N_mdm(Real,mutationScale)} ]
        [ mutation_range INTEGER {N_mdm(int,mutationRange)} ]
       )
      |
      ( offset_cauchy {N_mdm(lit,mutationType_offset_cauchy)}
        [ mutation_scale REAL {N_mdm(Real,mutationScale)} ]
        [ mutation_range INTEGER {N_mdm(int,mutationRange)} ]
       )
      |
      ( offset_uniform {N_mdm(lit,mutationType_offset_uniform)}
        [ mutation_scale REAL {N_mdm(Real,mutationScale)} ]
        [ mutation_range INTEGER {N_mdm(int,mutationRange)} ]
       )
      [ non_adaptive {N_mdm(false,mutationAdaptive)} ]
     ]
    [ constraint_penalty REAL {N_mdm(Real,constraintPenalty)} ]
    [ solution_target ALIAS solution_accuracy REAL {N_mdm(Real,solnTarget)} ]
    [ seed INTEGER > 0 {N_mdm(int,randomSeed)} ]
    [ show_misc_options {N_mdm(true,showMiscOptions)} ]
    [ misc_options STRINGLIST {N_mdm(strL,miscOptions)} ]
    [ max_iterations INTEGER >= 0 {N_mdm(int,maxIterations)} ]
    [ convergence_tolerance REAL {N_mdm(Real,convergenceTolerance)} ]
    [ max_function_evaluations INTEGER >= 0 {N_mdm(int,maxFunctionEvaluations)} ]
    [ scaling {N_mdm(true,methodScaling)} ]
    [ model_pointer STRING {N_mdm(str,modelPointer)} ]
   )
  |
  ( coliny_beta {N_mdm(utype,methodName_COLINY_BETA)}
    beta_solver_name STRING {N_mdm(str,betaSolverName)}
    [ solution_target ALIAS solution_accuracy REAL {N_mdm(Real,solnTarget)} ]
    [ seed INTEGER > 0 {N_mdm(int,randomSeed)} ]
    [ show_misc_options {N_mdm(true,showMiscOptions)} ]
    [ misc_options STRINGLIST {N_mdm(strL,miscOptions)} ]
    [ max_iterations INTEGER >= 0 {N_mdm(int,maxIterations)} ]
    [ convergence_tolerance REAL {N_mdm(Real,convergenceTolerance)} ]
    [ max_function_evaluations INTEGER >= 0 {N_mdm(int,maxFunctionEvaluations)} ]
    [ scaling {N_mdm(true,methodScaling)} ]
    [ model_pointer STRING {N_mdm(str,modelPointer)} ]
   )
  |
  ( nl2sol {N_mdm(utype,methodName_NL2SOL)}
    [ function_precision REAL {N_mdm(Real,functionPrecision)} ]
    [ absolute_conv_tol REAL {N_mdm(Real,absConvTol)} ]
    [ x_conv_tol REAL {N_mdm(Real,xConvTol)} ]
    [ singular_conv_tol REAL {N_mdm(Real,singConvTol)} ]
    [ singular_radius REAL {N_mdm(Real,singRadius)} ]
    [ false_conv_tol REAL {N_mdm(Real,falseConvTol)} ]
    [ initial_trust_radius REAL {N_mdm(Real,initTRRadius)} ]
    [ covariance INTEGER {N_mdm(int,covarianceType)} ]
    [ regression_diagnostics {N_mdm(true,regressDiag)} ]
    [ convergence_tolerance REAL {N_mdm(Real,convergenceTolerance)} ]
    [ max_iterations INTEGER >= 0 {N_mdm(int,maxIterations)} ]
    [ speculative {N_mdm(true,speculativeFlag)} ]
    [ max_function_evaluations INTEGER >= 0 {N_mdm(int,maxFunctionEvaluations)} ]
    [ scaling {N_mdm(true,methodScaling)} ]
    [ model_pointer STRING {N_mdm(str,modelPointer)} ]
   )
  |
  ( nonlinear_cg {N_mdm(utype,methodName_NONLINEAR_CG)}
    [ misc_options STRINGLIST {N_mdm(strL,miscOptions)} ]
    [ convergence_tolerance REAL {N_mdm(Real,convergenceTolerance)} ]
    [ max_iterations INTEGER >= 0 {N_mdm(int,maxIterations)} ]
    [ scaling {N_mdm(true,methodScaling)} ]
    [ model_pointer STRING {N_mdm(str,modelPointer)} ]
   )
  |
  ( ncsu_direct {N_mdm(utype,methodName_NCSU_DIRECT)}
    [ solution_target ALIAS solution_accuracy REAL {N_mdm(Real,solnTarget)} ]
    [ min_boxsize_limit REAL {N_mdm(Real,minBoxSize)} ]
    [ volume_boxsize_limit REAL {N_mdm(Real,volBoxSize)} ]
    [ convergence_tolerance REAL {N_mdm(Real,convergenceTolerance)} ]
    [ max_iterations INTEGER >= 0 {N_mdm(int,maxIterations)} ]
    [ max_function_evaluations INTEGER >= 0 {N_mdm(int,maxFunctionEvaluations)} ]
    [ scaling {N_mdm(true,methodScaling)} ]
    [ model_pointer STRING {N_mdm(str,modelPointer)} ]
   )
  |
  ( genie_opt_darts {N_mdm(utype,methodName_GENIE_OPT_DARTS)}
    [ seed INTEGER > 0 {N_mdm(int,randomSeed)} ]
    [ max_function_evaluations INTEGER >= 0 {N_mdm(int,maxFunctionEvaluations)} ]
    [ scaling {N_mdm(true,methodScaling)} ]
    [ model_pointer STRING {N_mdm(str,modelPointer)} ]
   )
  |
  ( genie_direct {N_mdm(utype,methodName_GENIE_DIRECT)}
    [ seed INTEGER > 0 {N_mdm(int,randomSeed)} ]
    [ max_function_evaluations INTEGER >= 0 {N_mdm(int,maxFunctionEvaluations)} ]
    [ scaling {N_mdm(true,methodScaling)} ]
    [ model_pointer STRING {N_mdm(str,modelPointer)} ]
   )
  |
  ( efficient_global {N_mdm(utype,methodName_EFFICIENT_GLOBAL)}
    [ initial_samples INTEGER {N_mdm(int,numSamples)} ]
    [ seed INTEGER > 0 {N_mdm(int,randomSeed)} ]
    [ batch_size INTEGER >= 1 {N_mdm(int,batchSize)}
      [ exploration INTEGER >= 0 {N_mdm(int,batchSizeExplore)} ]
     ]
    [ max_iterations INTEGER >= 0 {N_mdm(int,maxIterations)} ]
    [ convergence_tolerance REAL {N_mdm(Real,convergenceTolerance)} ]
    [ x_conv_tol REAL {N_mdm(Real,xConvTol)} ]
    [ gaussian_process ALIAS kriging {0}
      ( surfpack {N_mdm(type,emulatorType_KRIGING_EMULATOR)}
        [ export_model {N_mdm(true,exportSurrogate)}
          [ filename_prefix STRING {N_mdm(str,modelExportPrefix)} ]
          ( formats {0}
            [ text_archive {N_mdm(augment_utype,modelExportFormat_TEXT_ARCHIVE)} ]
            [ binary_archive {N_mdm(augment_utype,modelExportFormat_BINARY_ARCHIVE)} ]
           )
         ]
       )
      |
      dakota {N_mdm(type,emulatorType_GP_EMULATOR)}
      |
      ( experimental {N_mdm(type,emulatorType_EXPGP_EMULATOR)}
        [ export_model {N_mdm(true,exportSurrogate)}
          [ filename_prefix STRING {N_mdm(str,modelExportPrefix)} ]
          ( formats {0}
            [ text_archive {N_mdm(augment_utype,modelExportFormat_TEXT_ARCHIVE)} ]
            [ binary_archive {N_mdm(augment_utype,modelExportFormat_BINARY_ARCHIVE)} ]
           )
         ]
       )
     ]
    [ use_derivatives {N_mdm(true,methodUseDerivsFlag)} ]
    [ import_build_points_file ALIAS import_points_file STRING {N_mdm(str,importBuildPtsFile)}
      [ 
        ( custom_annotated {N_mdm(utype,importBuildFormat_TABULAR_NONE)}
          [ header {N_mdm(augment_utype,importBuildFormat_TABULAR_HEADER)} ]
          [ eval_id {N_mdm(augment_utype,importBuildFormat_TABULAR_EVAL_ID)} ]
          [ interface_id {N_mdm(augment_utype,importBuildFormat_TABULAR_IFACE_ID)} ]
         )
        |
        annotated {N_mdm(utype,importBuildFormat_TABULAR_ANNOTATED)}
        |
        freeform {N_mdm(utype,importBuildFormat_TABULAR_NONE)}
       ]
      [ active_only {N_mdm(true,importBuildActive)} ]
     ]
    [ export_approx_points_file ALIAS export_points_file STRING {N_mdm(str,exportApproxPtsFile)}
      [ 
        ( custom_annotated {N_mdm(utype,exportApproxFormat_TABULAR_NONE)}
          [ header {N_mdm(augment_utype,exportApproxFormat_TABULAR_HEADER)} ]
          [ eval_id {N_mdm(augment_utype,exportApproxFormat_TABULAR_EVAL_ID)} ]
          [ interface_id {N_mdm(augment_utype,exportApproxFormat_TABULAR_IFACE_ID)} ]
         )
        |
        annotated {N_mdm(utype,exportApproxFormat_TABULAR_ANNOTATED)}
        |
        freeform {N_mdm(utype,exportApproxFormat_TABULAR_NONE)}
       ]
     ]
    [ model_pointer STRING {N_mdm(str,modelPointer)} ]
   )
  |
  ( surrogate_based_uq {N_mdm(utype,methodName_SURROGATE_BASED_UQ)}
    [ samples_on_emulator ALIAS samples INTEGER {N_mdm(int,samplesOnEmulator)} ]
    [ sample_type {0}
      lhs {N_mdm(utype,sampleType_SUBMETHOD_LHS)}
      |
      random {N_mdm(utype,sampleType_SUBMETHOD_RANDOM)}
     ]
    [ rng {0}
      mt19937 {N_mdm(lit,rngName_mt19937)}
      |
      rnum2 {N_mdm(lit,rngName_rnum2)}
     ]
    [ probability_refinement ALIAS sample_refinement {0}
      import {N_mdm(utype,integrationRefine_IS)}
      |
      adapt_import {N_mdm(utype,integrationRefine_AIS)}
      |
      mm_adapt_import {N_mdm(utype,integrationRefine_MMAIS)}
      [ refinement_samples INTEGERLIST {N_mdm(ivec,refineSamples)} ]
     ]
    [ final_moments {0}
      none {N_mdm(type,finalMomentsType_NO_MOMENTS)}
      |
      standard {N_mdm(type,finalMomentsType_STANDARD_MOMENTS)}
      |
      central {N_mdm(type,finalMomentsType_CENTRAL_MOMENTS)}
     ]
    [ response_levels REALLIST {N_mdm(resplevs,responseLevels)}
      [ num_response_levels INTEGERLIST {N_mdm(num_resplevs,responseLevels)} ]
      [ compute {0}
        probabilities {N_mdm(type,responseLevelTarget_PROBABILITIES)}
        |
        reliabilities {N_mdm(type,responseLevelTarget_RELIABILITIES)}
        |
        gen_reliabilities {N_mdm(type,responseLevelTarget_GEN_RELIABILITIES)}
        [ system {0}
          series {N_mdm(type,responseLevelTargetReduce_SYSTEM_SERIES)}
          |
          parallel {N_mdm(type,responseLevelTargetReduce_SYSTEM_PARALLEL)}
         ]
       ]
     ]
    [ probability_levels REALLIST {N_mdm(resplevs01,probabilityLevels)}
      [ num_probability_levels INTEGERLIST {N_mdm(num_resplevs,probabilityLevels)} ]
     ]
    [ reliability_levels REALLIST {N_mdm(resplevs,reliabilityLevels)}
      [ num_reliability_levels INTEGERLIST {N_mdm(num_resplevs,reliabilityLevels)} ]
     ]
    [ gen_reliability_levels REALLIST {N_mdm(resplevs,genReliabilityLevels)}
      [ num_gen_reliability_levels INTEGERLIST {N_mdm(num_resplevs,genReliabilityLevels)} ]
     ]
    [ distribution {0}
      cumulative {N_mdm(type,distributionType_CUMULATIVE)}
      |
      complementary {N_mdm(type,distributionType_COMPLEMENTARY)}
     ]
    [ variance_based_decomp {N_mdm(true,vbdFlag)}
      [ interaction_order INTEGER > 0 {N_mdm(ushint,vbdOrder)} ]
      [ drop_tolerance REAL {N_mdm(Real,vbdDropTolerance)} ]
     ]
    [ 
      diagonal_covariance {N_mdm(type,covarianceControl_DIAGONAL_COVARIANCE)}
      |
      full_covariance {N_mdm(type,covarianceControl_FULL_COVARIANCE)}
     ]
    [ import_approx_points_file STRING {N_mdm(str,importApproxPtsFile)}
      [ 
        ( custom_annotated {N_mdm(utype,importApproxFormat_TABULAR_NONE)}
          [ header {N_mdm(augment_utype,importApproxFormat_TABULAR_HEADER)} ]
          [ eval_id {N_mdm(augment_utype,importApproxFormat_TABULAR_EVAL_ID)} ]
          [ interface_id {N_mdm(augment_utype,importApproxFormat_TABULAR_IFACE_ID)} ]
         )
        |
        annotated {N_mdm(utype,importApproxFormat_TABULAR_ANNOTATED)}
        |
        freeform {N_mdm(utype,importApproxFormat_TABULAR_NONE)}
       ]
      [ active_only {N_mdm(true,importApproxActive)} ]
     ]
    [ export_approx_points_file ALIAS export_points_file STRING {N_mdm(str,exportApproxPtsFile)}
      [ 
        ( custom_annotated {N_mdm(utype,exportApproxFormat_TABULAR_NONE)}
          [ header {N_mdm(augment_utype,exportApproxFormat_TABULAR_HEADER)} ]
          [ eval_id {N_mdm(augment_utype,exportApproxFormat_TABULAR_EVAL_ID)} ]
          [ interface_id {N_mdm(augment_utype,exportApproxFormat_TABULAR_IFACE_ID)} ]
         )
        |
        annotated {N_mdm(utype,exportApproxFormat_TABULAR_ANNOTATED)}
        |
        freeform {N_mdm(utype,exportApproxFormat_TABULAR_NONE)}
       ]
     ]
    [ seed INTEGER > 0 {N_mdm(int,randomSeed)} ]
    [ fixed_seed {N_mdm(true,fixedSeedFlag)} ]
    [ model_pointer STRING {N_mdm(str,modelPointer)} ]
   )
  |
  ( function_train {N_mdm(utype,methodName_C3_FUNCTION_TRAIN)}
    [ p_refinement {N_mdm(type,refinementType_P_REFINEMENT)}
      ( uniform {N_mdm(type,refinementControl_UNIFORM_CONTROL)}
        increment_start_rank {N_mdm(type,c3AdvanceType_START_RANK_ADVANCEMENT)}
        |
        increment_start_order {N_mdm(type,c3AdvanceType_START_ORDER_ADVANCEMENT)}
        |
        increment_max_rank {N_mdm(type,c3AdvanceType_MAX_RANK_ADVANCEMENT)}
        |
        increment_max_order {N_mdm(type,c3AdvanceType_MAX_ORDER_ADVANCEMENT)}
        |
        increment_max_rank_order {N_mdm(type,c3AdvanceType_MAX_RANK_ORDER_ADVANCEMENT)}
       )
     ]
    [ max_refinement_iterations INTEGER >= 0 {N_mdm(int,maxRefineIterations)} ]
    [ convergence_tolerance REAL {N_mdm(Real,convergenceTolerance)} ]
    [ metric_scale {0}
      relative {N_mdm(true,relativeConvMetric)}
      |
      absolute {N_mdm(false,relativeConvMetric)}
     ]
    [ regression_type {0}
      ls {N_mdm(type,regressionType_FT_LS)}
      |
      ( rls2 {N_mdm(type,regressionType_FT_RLS2)}
        l2_penalty REAL {N_mdm(Real,regressionL2Penalty)}
       )
     ]
    [ max_solver_iterations INTEGER >= 0 {N_mdm(int,maxSolverIterations)} ]
    [ max_cross_iterations INTEGER >= 0 {N_mdm(int,maxCrossIterations)} ]
    [ solver_tolerance REAL {N_mdm(Real,solverTol)} ]
    [ tensor_grid {N_mdm(true,tensorGridFlag)} ]
    collocation_points INTEGER {N_mdm(sizet,collocationPoints)}
    |
    collocation_ratio REAL {N_mdm(Realp,collocationRatio)}
    [ rounding_tolerance REAL {N_mdm(Real,solverRoundingTol)} ]
    [ arithmetic_tolerance REAL {N_mdm(Real,statsRoundingTol)} ]
    [ start_order ALIAS order INTEGER >= 0 {N_mdm(ushint,startOrder)}
      [ dimension_preference REALLIST {N_mdm(RealDL,anisoDimPref)} ]
     ]
    [ kick_order INTEGER > 0 {N_mdm(ushint,kickOrder)} ]
    [ max_order INTEGER >= 0 {N_mdm(ushint,maxOrder)} ]
    [ adapt_order {N_mdm(true,adaptOrder)} ]
    [ start_rank ALIAS rank INTEGER >= 0 {N_mdm(sizet,startRank)} ]
    [ kick_rank INTEGER > 0 {N_mdm(sizet,kickRank)} ]
    [ max_rank INTEGER >= 0 {N_mdm(sizet,maxRank)} ]
    [ adapt_rank {N_mdm(true,adaptRank)} ]
    [ samples_on_emulator ALIAS samples INTEGER {N_mdm(int,samplesOnEmulator)} ]
    [ sample_type {0}
      lhs {N_mdm(utype,sampleType_SUBMETHOD_LHS)}
      |
      random {N_mdm(utype,sampleType_SUBMETHOD_RANDOM)}
     ]
    [ rng {0}
      mt19937 {N_mdm(lit,rngName_mt19937)}
      |
      rnum2 {N_mdm(lit,rngName_rnum2)}
     ]
    [ probability_refinement ALIAS sample_refinement {0}
      import {N_mdm(utype,integrationRefine_IS)}
      |
      adapt_import {N_mdm(utype,integrationRefine_AIS)}
      |
      mm_adapt_import {N_mdm(utype,integrationRefine_MMAIS)}
      [ refinement_samples INTEGERLIST {N_mdm(ivec,refineSamples)} ]
     ]
    [ final_moments {0}
      none {N_mdm(type,finalMomentsType_NO_MOMENTS)}
      |
      standard {N_mdm(type,finalMomentsType_STANDARD_MOMENTS)}
      |
      central {N_mdm(type,finalMomentsType_CENTRAL_MOMENTS)}
     ]
    [ response_levels REALLIST {N_mdm(resplevs,responseLevels)}
      [ num_response_levels INTEGERLIST {N_mdm(num_resplevs,responseLevels)} ]
      [ compute {0}
        probabilities {N_mdm(type,responseLevelTarget_PROBABILITIES)}
        |
        reliabilities {N_mdm(type,responseLevelTarget_RELIABILITIES)}
        |
        gen_reliabilities {N_mdm(type,responseLevelTarget_GEN_RELIABILITIES)}
        [ system {0}
          series {N_mdm(type,responseLevelTargetReduce_SYSTEM_SERIES)}
          |
          parallel {N_mdm(type,responseLevelTargetReduce_SYSTEM_PARALLEL)}
         ]
       ]
     ]
    [ probability_levels REALLIST {N_mdm(resplevs01,probabilityLevels)}
      [ num_probability_levels INTEGERLIST {N_mdm(num_resplevs,probabilityLevels)} ]
     ]
    [ reliability_levels REALLIST {N_mdm(resplevs,reliabilityLevels)}
      [ num_reliability_levels INTEGERLIST {N_mdm(num_resplevs,reliabilityLevels)} ]
     ]
    [ gen_reliability_levels REALLIST {N_mdm(resplevs,genReliabilityLevels)}
      [ num_gen_reliability_levels INTEGERLIST {N_mdm(num_resplevs,genReliabilityLevels)} ]
     ]
    [ distribution {0}
      cumulative {N_mdm(type,distributionType_CUMULATIVE)}
      |
      complementary {N_mdm(type,distributionType_COMPLEMENTARY)}
     ]
    [ variance_based_decomp {N_mdm(true,vbdFlag)}
      [ interaction_order INTEGER > 0 {N_mdm(ushint,vbdOrder)} ]
      [ drop_tolerance REAL {N_mdm(Real,vbdDropTolerance)} ]
     ]
    [ 
      diagonal_covariance {N_mdm(type,covarianceControl_DIAGONAL_COVARIANCE)}
      |
      full_covariance {N_mdm(type,covarianceControl_FULL_COVARIANCE)}
     ]
    [ import_approx_points_file STRING {N_mdm(str,importApproxPtsFile)}
      [ 
        ( custom_annotated {N_mdm(utype,importApproxFormat_TABULAR_NONE)}
          [ header {N_mdm(augment_utype,importApproxFormat_TABULAR_HEADER)} ]
          [ eval_id {N_mdm(augment_utype,importApproxFormat_TABULAR_EVAL_ID)} ]
          [ interface_id {N_mdm(augment_utype,importApproxFormat_TABULAR_IFACE_ID)} ]
         )
        |
        annotated {N_mdm(utype,importApproxFormat_TABULAR_ANNOTATED)}
        |
        freeform {N_mdm(utype,importApproxFormat_TABULAR_NONE)}
       ]
      [ active_only {N_mdm(true,importApproxActive)} ]
     ]
    [ export_approx_points_file ALIAS export_points_file STRING {N_mdm(str,exportApproxPtsFile)}
      [ 
        ( custom_annotated {N_mdm(utype,exportApproxFormat_TABULAR_NONE)}
          [ header {N_mdm(augment_utype,exportApproxFormat_TABULAR_HEADER)} ]
          [ eval_id {N_mdm(augment_utype,exportApproxFormat_TABULAR_EVAL_ID)} ]
          [ interface_id {N_mdm(augment_utype,exportApproxFormat_TABULAR_IFACE_ID)} ]
         )
        |
        annotated {N_mdm(utype,exportApproxFormat_TABULAR_ANNOTATED)}
        |
        freeform {N_mdm(utype,exportApproxFormat_TABULAR_NONE)}
       ]
     ]
    [ seed INTEGER > 0 {N_mdm(int,randomSeed)} ]
    [ fixed_seed {N_mdm(true,fixedSeedFlag)} ]
    [ model_pointer STRING {N_mdm(str,modelPointer)} ]
   )
  |
  ( multifidelity_function_train {N_mdm(utype,methodName_MULTIFIDELITY_FUNCTION_TRAIN)}
    [ p_refinement {N_mdm(type,refinementType_P_REFINEMENT)}
      ( uniform {N_mdm(type,refinementControl_UNIFORM_CONTROL)}
        increment_start_rank {N_mdm(type,c3AdvanceType_START_RANK_ADVANCEMENT)}
        |
        increment_start_order {N_mdm(type,c3AdvanceType_START_ORDER_ADVANCEMENT)}
        |
        increment_max_rank {N_mdm(type,c3AdvanceType_MAX_RANK_ADVANCEMENT)}
        |
        increment_max_order {N_mdm(type,c3AdvanceType_MAX_ORDER_ADVANCEMENT)}
        |
        increment_max_rank_order {N_mdm(type,c3AdvanceType_MAX_RANK_ORDER_ADVANCEMENT)}
       )
     ]
    [ max_refinement_iterations INTEGER >= 0 {N_mdm(int,maxRefineIterations)} ]
    [ convergence_tolerance REAL {N_mdm(Real,convergenceTolerance)} ]
    [ metric_scale {0}
      relative {N_mdm(true,relativeConvMetric)}
      |
      absolute {N_mdm(false,relativeConvMetric)}
     ]
    [ statistics_mode {0}
      active {N_mdm(type,statsMetricMode_ACTIVE_EXPANSION_STATS)}
      |
      combined {N_mdm(type,statsMetricMode_COMBINED_EXPANSION_STATS)}
     ]
    [ allocation_control {0}
      greedy {N_mdm(type,multilevAllocControl_GREEDY_REFINEMENT)}
     ]
    [ discrepancy_emulation {0}
      distinct {N_mdm(type,multilevDiscrepEmulation_DISTINCT_EMULATION)}
      |
      recursive {N_mdm(type,multilevDiscrepEmulation_RECURSIVE_EMULATION)}
     ]
    [ rounding_tolerance REAL {N_mdm(Real,solverRoundingTol)} ]
    [ arithmetic_tolerance REAL {N_mdm(Real,statsRoundingTol)} ]
    [ regression_type {0}
      ls {N_mdm(type,regressionType_FT_LS)}
      |
      ( rls2 {N_mdm(type,regressionType_FT_RLS2)}
        l2_penalty REAL {N_mdm(Real,regressionL2Penalty)}
       )
     ]
    [ max_solver_iterations INTEGER >= 0 {N_mdm(int,maxSolverIterations)} ]
    [ max_cross_iterations INTEGER >= 0 {N_mdm(int,maxCrossIterations)} ]
    [ solver_tolerance REAL {N_mdm(Real,solverTol)} ]
    [ tensor_grid {N_mdm(true,tensorGridFlag)} ]
    [ collocation_points_sequence ALIAS pilot_samples INTEGERLIST {N_mdm(szarray,collocationPointsSeq)} ]
    [ collocation_ratio REAL {N_mdm(Realp,collocationRatio)} ]
    [ start_order_sequence ALIAS order_sequence INTEGERLIST {N_mdm(usharray,startOrderSeq)}
      [ dimension_preference REALLIST {N_mdm(RealDL,anisoDimPref)} ]
     ]
    [ kick_order INTEGER > 0 {N_mdm(ushint,kickOrder)} ]
    [ max_order INTEGER >= 0 {N_mdm(ushint,maxOrder)} ]
    [ adapt_order {N_mdm(true,adaptOrder)} ]
    [ start_rank_sequence ALIAS rank_sequence INTEGERLIST {N_mdm(szarray,startRankSeq)} ]
    [ kick_rank INTEGER > 0 {N_mdm(sizet,kickRank)} ]
    [ max_rank INTEGER >= 0 {N_mdm(sizet,maxRank)} ]
    [ adapt_rank {N_mdm(true,adaptRank)} ]
    [ samples_on_emulator ALIAS samples INTEGER {N_mdm(int,samplesOnEmulator)} ]
    [ sample_type {0}
      lhs {N_mdm(utype,sampleType_SUBMETHOD_LHS)}
      |
      random {N_mdm(utype,sampleType_SUBMETHOD_RANDOM)}
     ]
    [ rng {0}
      mt19937 {N_mdm(lit,rngName_mt19937)}
      |
      rnum2 {N_mdm(lit,rngName_rnum2)}
     ]
    [ probability_refinement ALIAS sample_refinement {0}
      import {N_mdm(utype,integrationRefine_IS)}
      |
      adapt_import {N_mdm(utype,integrationRefine_AIS)}
      |
      mm_adapt_import {N_mdm(utype,integrationRefine_MMAIS)}
      [ refinement_samples INTEGERLIST {N_mdm(ivec,refineSamples)} ]
     ]
    [ final_moments {0}
      none {N_mdm(type,finalMomentsType_NO_MOMENTS)}
      |
      standard {N_mdm(type,finalMomentsType_STANDARD_MOMENTS)}
      |
      central {N_mdm(type,finalMomentsType_CENTRAL_MOMENTS)}
     ]
    [ response_levels REALLIST {N_mdm(resplevs,responseLevels)}
      [ num_response_levels INTEGERLIST {N_mdm(num_resplevs,responseLevels)} ]
      [ compute {0}
        probabilities {N_mdm(type,responseLevelTarget_PROBABILITIES)}
        |
        reliabilities {N_mdm(type,responseLevelTarget_RELIABILITIES)}
        |
        gen_reliabilities {N_mdm(type,responseLevelTarget_GEN_RELIABILITIES)}
        [ system {0}
          series {N_mdm(type,responseLevelTargetReduce_SYSTEM_SERIES)}
          |
          parallel {N_mdm(type,responseLevelTargetReduce_SYSTEM_PARALLEL)}
         ]
       ]
     ]
    [ probability_levels REALLIST {N_mdm(resplevs01,probabilityLevels)}
      [ num_probability_levels INTEGERLIST {N_mdm(num_resplevs,probabilityLevels)} ]
     ]
    [ reliability_levels REALLIST {N_mdm(resplevs,reliabilityLevels)}
      [ num_reliability_levels INTEGERLIST {N_mdm(num_resplevs,reliabilityLevels)} ]
     ]
    [ gen_reliability_levels REALLIST {N_mdm(resplevs,genReliabilityLevels)}
      [ num_gen_reliability_levels INTEGERLIST {N_mdm(num_resplevs,genReliabilityLevels)} ]
     ]
    [ distribution {0}
      cumulative {N_mdm(type,distributionType_CUMULATIVE)}
      |
      complementary {N_mdm(type,distributionType_COMPLEMENTARY)}
     ]
    [ variance_based_decomp {N_mdm(true,vbdFlag)}
      [ interaction_order INTEGER > 0 {N_mdm(ushint,vbdOrder)} ]
      [ drop_tolerance REAL {N_mdm(Real,vbdDropTolerance)} ]
     ]
    [ 
      diagonal_covariance {N_mdm(type,covarianceControl_DIAGONAL_COVARIANCE)}
      |
      full_covariance {N_mdm(type,covarianceControl_FULL_COVARIANCE)}
     ]
    [ import_approx_points_file STRING {N_mdm(str,importApproxPtsFile)}
      [ 
        ( custom_annotated {N_mdm(utype,importApproxFormat_TABULAR_NONE)}
          [ header {N_mdm(augment_utype,importApproxFormat_TABULAR_HEADER)} ]
          [ eval_id {N_mdm(augment_utype,importApproxFormat_TABULAR_EVAL_ID)} ]
          [ interface_id {N_mdm(augment_utype,importApproxFormat_TABULAR_IFACE_ID)} ]
         )
        |
        annotated {N_mdm(utype,importApproxFormat_TABULAR_ANNOTATED)}
        |
        freeform {N_mdm(utype,importApproxFormat_TABULAR_NONE)}
       ]
      [ active_only {N_mdm(true,importApproxActive)} ]
     ]
    [ export_approx_points_file ALIAS export_points_file STRING {N_mdm(str,exportApproxPtsFile)}
      [ 
        ( custom_annotated {N_mdm(utype,exportApproxFormat_TABULAR_NONE)}
          [ header {N_mdm(augment_utype,exportApproxFormat_TABULAR_HEADER)} ]
          [ eval_id {N_mdm(augment_utype,exportApproxFormat_TABULAR_EVAL_ID)} ]
          [ interface_id {N_mdm(augment_utype,exportApproxFormat_TABULAR_IFACE_ID)} ]
         )
        |
        annotated {N_mdm(utype,exportApproxFormat_TABULAR_ANNOTATED)}
        |
        freeform {N_mdm(utype,exportApproxFormat_TABULAR_NONE)}
       ]
     ]
    [ seed_sequence INTEGERLIST {N_mdm(szarray,randomSeedSeq)} ]
    [ fixed_seed {N_mdm(true,fixedSeedFlag)} ]
    [ model_pointer STRING {N_mdm(str,modelPointer)} ]
   )
  |
  ( multilevel_function_train {N_mdm(utype,methodName_MULTILEVEL_FUNCTION_TRAIN)}
    [ max_iterations INTEGER >= 0 {N_mdm(int,maxIterations)} ]
    [ allocation_control {0}
      ( estimator_variance {N_mdm(type,multilevAllocControl_ESTIMATOR_VARIANCE)}
        [ estimator_rate REAL {N_mdm(Real,multilevEstimatorRate)} ]
       )
      |
      rank_sampling {N_mdm(type,multilevAllocControl_RANK_SAMPLING)}
     ]
    [ convergence_tolerance REAL {N_mdm(Real,convergenceTolerance)} ]
    [ metric_scale {0}
      relative {N_mdm(true,relativeConvMetric)}
      |
      absolute {N_mdm(false,relativeConvMetric)}
     ]
    [ discrepancy_emulation {0}
      distinct {N_mdm(type,multilevDiscrepEmulation_DISTINCT_EMULATION)}
      |
      recursive {N_mdm(type,multilevDiscrepEmulation_RECURSIVE_EMULATION)}
     ]
    [ rounding_tolerance REAL {N_mdm(Real,solverRoundingTol)} ]
    [ arithmetic_tolerance REAL {N_mdm(Real,statsRoundingTol)} ]
    [ regression_type {0}
      ls {N_mdm(type,regressionType_FT_LS)}
      |
      ( rls2 {N_mdm(type,regressionType_FT_RLS2)}
        l2_penalty REAL {N_mdm(Real,regressionL2Penalty)}
       )
     ]
    [ max_solver_iterations INTEGER >= 0 {N_mdm(int,maxSolverIterations)} ]
    [ max_cross_iterations INTEGER >= 0 {N_mdm(int,maxCrossIterations)} ]
    [ solver_tolerance REAL {N_mdm(Real,solverTol)} ]
    [ tensor_grid {N_mdm(true,tensorGridFlag)} ]
    [ collocation_points_sequence ALIAS pilot_samples INTEGERLIST {N_mdm(szarray,collocationPointsSeq)} ]
    [ collocation_ratio REAL {N_mdm(Realp,collocationRatio)} ]
    [ start_order_sequence ALIAS order_sequence INTEGERLIST {N_mdm(usharray,startOrderSeq)}
      [ dimension_preference REALLIST {N_mdm(RealDL,anisoDimPref)} ]
     ]
    [ kick_order INTEGER > 0 {N_mdm(ushint,kickOrder)} ]
    [ max_order INTEGER >= 0 {N_mdm(ushint,maxOrder)} ]
    [ adapt_order {N_mdm(true,adaptOrder)} ]
    [ start_rank_sequence ALIAS rank_sequence INTEGERLIST {N_mdm(szarray,startRankSeq)} ]
    [ kick_rank INTEGER > 0 {N_mdm(sizet,kickRank)} ]
    [ max_rank INTEGER >= 0 {N_mdm(sizet,maxRank)} ]
    [ adapt_rank {N_mdm(true,adaptRank)} ]
    [ samples_on_emulator ALIAS samples INTEGER {N_mdm(int,samplesOnEmulator)} ]
    [ sample_type {0}
      lhs {N_mdm(utype,sampleType_SUBMETHOD_LHS)}
      |
      random {N_mdm(utype,sampleType_SUBMETHOD_RANDOM)}
     ]
    [ rng {0}
      mt19937 {N_mdm(lit,rngName_mt19937)}
      |
      rnum2 {N_mdm(lit,rngName_rnum2)}
     ]
    [ probability_refinement ALIAS sample_refinement {0}
      import {N_mdm(utype,integrationRefine_IS)}
      |
      adapt_import {N_mdm(utype,integrationRefine_AIS)}
      |
      mm_adapt_import {N_mdm(utype,integrationRefine_MMAIS)}
      [ refinement_samples INTEGERLIST {N_mdm(ivec,refineSamples)} ]
     ]
    [ final_moments {0}
      none {N_mdm(type,finalMomentsType_NO_MOMENTS)}
      |
      standard {N_mdm(type,finalMomentsType_STANDARD_MOMENTS)}
      |
      central {N_mdm(type,finalMomentsType_CENTRAL_MOMENTS)}
     ]
    [ response_levels REALLIST {N_mdm(resplevs,responseLevels)}
      [ num_response_levels INTEGERLIST {N_mdm(num_resplevs,responseLevels)} ]
      [ compute {0}
        probabilities {N_mdm(type,responseLevelTarget_PROBABILITIES)}
        |
        reliabilities {N_mdm(type,responseLevelTarget_RELIABILITIES)}
        |
        gen_reliabilities {N_mdm(type,responseLevelTarget_GEN_RELIABILITIES)}
        [ system {0}
          series {N_mdm(type,responseLevelTargetReduce_SYSTEM_SERIES)}
          |
          parallel {N_mdm(type,responseLevelTargetReduce_SYSTEM_PARALLEL)}
         ]
       ]
     ]
    [ probability_levels REALLIST {N_mdm(resplevs01,probabilityLevels)}
      [ num_probability_levels INTEGERLIST {N_mdm(num_resplevs,probabilityLevels)} ]
     ]
    [ reliability_levels REALLIST {N_mdm(resplevs,reliabilityLevels)}
      [ num_reliability_levels INTEGERLIST {N_mdm(num_resplevs,reliabilityLevels)} ]
     ]
    [ gen_reliability_levels REALLIST {N_mdm(resplevs,genReliabilityLevels)}
      [ num_gen_reliability_levels INTEGERLIST {N_mdm(num_resplevs,genReliabilityLevels)} ]
     ]
    [ distribution {0}
      cumulative {N_mdm(type,distributionType_CUMULATIVE)}
      |
      complementary {N_mdm(type,distributionType_COMPLEMENTARY)}
     ]
    [ variance_based_decomp {N_mdm(true,vbdFlag)}
      [ interaction_order INTEGER > 0 {N_mdm(ushint,vbdOrder)} ]
      [ drop_tolerance REAL {N_mdm(Real,vbdDropTolerance)} ]
     ]
    [ 
      diagonal_covariance {N_mdm(type,covarianceControl_DIAGONAL_COVARIANCE)}
      |
      full_covariance {N_mdm(type,covarianceControl_FULL_COVARIANCE)}
     ]
    [ import_approx_points_file STRING {N_mdm(str,importApproxPtsFile)}
      [ 
        ( custom_annotated {N_mdm(utype,importApproxFormat_TABULAR_NONE)}
          [ header {N_mdm(augment_utype,importApproxFormat_TABULAR_HEADER)} ]
          [ eval_id {N_mdm(augment_utype,importApproxFormat_TABULAR_EVAL_ID)} ]
          [ interface_id {N_mdm(augment_utype,importApproxFormat_TABULAR_IFACE_ID)} ]
         )
        |
        annotated {N_mdm(utype,importApproxFormat_TABULAR_ANNOTATED)}
        |
        freeform {N_mdm(utype,importApproxFormat_TABULAR_NONE)}
       ]
      [ active_only {N_mdm(true,importApproxActive)} ]
     ]
    [ export_approx_points_file ALIAS export_points_file STRING {N_mdm(str,exportApproxPtsFile)}
      [ 
        ( custom_annotated {N_mdm(utype,exportApproxFormat_TABULAR_NONE)}
          [ header {N_mdm(augment_utype,exportApproxFormat_TABULAR_HEADER)} ]
          [ eval_id {N_mdm(augment_utype,exportApproxFormat_TABULAR_EVAL_ID)} ]
          [ interface_id {N_mdm(augment_utype,exportApproxFormat_TABULAR_IFACE_ID)} ]
         )
        |
        annotated {N_mdm(utype,exportApproxFormat_TABULAR_ANNOTATED)}
        |
        freeform {N_mdm(utype,exportApproxFormat_TABULAR_NONE)}
       ]
     ]
    [ seed_sequence INTEGERLIST {N_mdm(szarray,randomSeedSeq)} ]
    [ fixed_seed {N_mdm(true,fixedSeedFlag)} ]
    [ model_pointer STRING {N_mdm(str,modelPointer)} ]
   )
  |
  ( polynomial_chaos ALIAS nond_polynomial_chaos {N_mdm(utype,methodName_POLYNOMIAL_CHAOS)}
    [ p_refinement {N_mdm(type,refinementType_P_REFINEMENT)}
      uniform {N_mdm(type,refinementControl_UNIFORM_CONTROL)}
      |
      ( dimension_adaptive {0}
        sobol {N_mdm(type,refinementControl_DIMENSION_ADAPTIVE_CONTROL_SOBOL)}
        |
        decay {N_mdm(type,refinementControl_DIMENSION_ADAPTIVE_CONTROL_DECAY)}
        |
        generalized {N_mdm(type,refinementControl_DIMENSION_ADAPTIVE_CONTROL_GENERALIZED)}
       )
     ]
    [ max_refinement_iterations INTEGER >= 0 {N_mdm(int,maxRefineIterations)} ]
    [ convergence_tolerance REAL {N_mdm(Real,convergenceTolerance)} ]
    [ metric_scale {0}
      relative {N_mdm(true,relativeConvMetric)}
      |
      absolute {N_mdm(false,relativeConvMetric)}
     ]
    ( quadrature_order INTEGER {N_mdm(ushint,quadratureOrder)}
      [ dimension_preference REALLIST {N_mdm(RealDL,anisoDimPref)} ]
      [ 
        nested {N_mdm(type,nestingOverride_NESTED)}
        |
        non_nested {N_mdm(type,nestingOverride_NON_NESTED)}
       ]
     )
    |
    ( sparse_grid_level INTEGER {N_mdm(ushint,sparseGridLevel)}
      [ dimension_preference REALLIST {N_mdm(RealDL,anisoDimPref)} ]
      [ 
        restricted {N_mdm(type,growthOverride_RESTRICTED)}
        |
        unrestricted {N_mdm(type,growthOverride_UNRESTRICTED)}
       ]
      [ 
        nested {N_mdm(type,nestingOverride_NESTED)}
        |
        non_nested {N_mdm(type,nestingOverride_NON_NESTED)}
       ]
     )
    |
    cubature_integrand INTEGER {N_mdm(ushint,cubIntOrder)}
    |
    ( expansion_order INTEGER {N_mdm(ushint,expansionOrder)}
      [ dimension_preference REALLIST {N_mdm(RealDL,anisoDimPref)} ]
      [ basis_type {0}
        tensor_product {N_mdm(type,expansionBasisType_TENSOR_PRODUCT_BASIS)}
        |
        total_order {N_mdm(type,expansionBasisType_TOTAL_ORDER_BASIS)}
        |
        ( adapted {N_mdm(type,expansionBasisType_ADAPTED_BASIS_EXPANDING_FRONT)}
          [ advancements INTEGER {N_mdm(ushint,adaptedBasisAdvancements)} ]
          [ soft_convergence_limit INTEGER {N_mdm(ushint,softConvLimit)} ]
         )
       ]
      ( collocation_points INTEGER {N_mdm(sizet,collocationPoints)}
        [ 
          ( least_squares {N_mdm(type,regressionType_DEFAULT_LEAST_SQ_REGRESSION)}
            [ 
              svd {N_mdm(type,lsRegressionType_SVD_LS)}
              |
              equality_constrained {N_mdm(type,lsRegressionType_EQ_CON_LS)}
             ]
           )
          |
          ( orthogonal_matching_pursuit ALIAS omp {N_mdm(type,regressionType_ORTHOG_MATCH_PURSUIT)}
            [ noise_tolerance REALLIST {N_mdm(RealDL,regressionNoiseTol)} ]
           )
          |
          basis_pursuit ALIAS bp {N_mdm(type,regressionType_BASIS_PURSUIT)}
          |
          ( basis_pursuit_denoising ALIAS bpdn {N_mdm(type,regressionType_BASIS_PURSUIT_DENOISING)}
            [ noise_tolerance REALLIST {N_mdm(RealDL,regressionNoiseTol)} ]
           )
          |
          ( least_angle_regression ALIAS lars {N_mdm(type,regressionType_LEAST_ANGLE_REGRESSION)}
            [ noise_tolerance REALLIST {N_mdm(RealDL,regressionNoiseTol)} ]
           )
          |
          ( least_absolute_shrinkage ALIAS lasso {N_mdm(type,regressionType_LASSO_REGRESSION)}
            [ noise_tolerance REALLIST {N_mdm(RealDL,regressionNoiseTol)} ]
            [ l2_penalty REAL {N_mdm(Real,regressionL2Penalty)} ]
           )
         ]
        [ cross_validation {N_mdm(true,crossValidation)}
          [ noise_only {N_mdm(true,crossValidNoiseOnly)} ]
         ]
        [ ratio_order REAL {N_mdm(Realp,collocRatioTermsOrder)} ]
        [ use_derivatives {N_mdm(true,methodUseDerivsFlag)} ]
        [ tensor_grid {N_mdm(true,tensorGridFlag)} ]
        [ reuse_points ALIAS reuse_samples {N_mdm(lit,pointReuse_all)} ]
        [ max_solver_iterations INTEGER >= 0 {N_mdm(int,maxSolverIterations)} ]
       )
      |
      ( collocation_ratio REAL {N_mdm(Realp,collocationRatio)}
        [ 
          ( least_squares {N_mdm(type,regressionType_DEFAULT_LEAST_SQ_REGRESSION)}
            [ 
              svd {N_mdm(type,lsRegressionType_SVD_LS)}
              |
              equality_constrained {N_mdm(type,lsRegressionType_EQ_CON_LS)}
             ]
           )
          |
          ( orthogonal_matching_pursuit ALIAS omp {N_mdm(type,regressionType_ORTHOG_MATCH_PURSUIT)}
            [ noise_tolerance REALLIST {N_mdm(RealDL,regressionNoiseTol)} ]
           )
          |
          basis_pursuit ALIAS bp {N_mdm(type,regressionType_BASIS_PURSUIT)}
          |
          ( basis_pursuit_denoising ALIAS bpdn {N_mdm(type,regressionType_BASIS_PURSUIT_DENOISING)}
            [ noise_tolerance REALLIST {N_mdm(RealDL,regressionNoiseTol)} ]
           )
          |
          ( least_angle_regression ALIAS lars {N_mdm(type,regressionType_LEAST_ANGLE_REGRESSION)}
            [ noise_tolerance REALLIST {N_mdm(RealDL,regressionNoiseTol)} ]
           )
          |
          ( least_absolute_shrinkage ALIAS lasso {N_mdm(type,regressionType_LASSO_REGRESSION)}
            [ noise_tolerance REALLIST {N_mdm(RealDL,regressionNoiseTol)} ]
            [ l2_penalty REAL {N_mdm(Real,regressionL2Penalty)} ]
           )
         ]
        [ cross_validation {N_mdm(true,crossValidation)}
          [ noise_only {N_mdm(true,crossValidNoiseOnly)} ]
         ]
        [ ratio_order REAL {N_mdm(Realp,collocRatioTermsOrder)} ]
        [ use_derivatives {N_mdm(true,methodUseDerivsFlag)} ]
        [ tensor_grid {N_mdm(true,tensorGridFlag)} ]
        [ reuse_points ALIAS reuse_samples {N_mdm(lit,pointReuse_all)} ]
        [ max_solver_iterations INTEGER >= 0 {N_mdm(int,maxSolverIterations)} ]
       )
      |
      ( expansion_samples INTEGER {N_mdm(sizet,expansionSamples)}
        [ reuse_points ALIAS reuse_samples {N_mdm(lit,pointReuse_all)} ]
       )
      [ import_build_points_file ALIAS import_points_file STRING {N_mdm(str,importBuildPtsFile)}
        [ 
          ( custom_annotated {N_mdm(utype,importBuildFormat_TABULAR_NONE)}
            [ header {N_mdm(augment_utype,importBuildFormat_TABULAR_HEADER)} ]
            [ eval_id {N_mdm(augment_utype,importBuildFormat_TABULAR_EVAL_ID)} ]
            [ interface_id {N_mdm(augment_utype,importBuildFormat_TABULAR_IFACE_ID)} ]
           )
          |
          annotated {N_mdm(utype,importBuildFormat_TABULAR_ANNOTATED)}
          |
          freeform {N_mdm(utype,importBuildFormat_TABULAR_NONE)}
         ]
        [ active_only {N_mdm(true,importBuildActive)} ]
       ]
     )
    |
    ( orthogonal_least_interpolation ALIAS least_interpolation ALIAS oli {N_mdm(type,regressionType_ORTHOG_LEAST_INTERPOLATION)}
      collocation_points INTEGER {N_mdm(sizet,collocationPoints)}
      [ tensor_grid INTEGERLIST {N_mdm(usharray,tensorGridOrder)} ]
      [ reuse_points ALIAS reuse_samples {N_mdm(lit,pointReuse_all)} ]
      [ import_build_points_file ALIAS import_points_file STRING {N_mdm(str,importBuildPtsFile)}
        [ 
          ( custom_annotated {N_mdm(utype,importBuildFormat_TABULAR_NONE)}
            [ header {N_mdm(augment_utype,importBuildFormat_TABULAR_HEADER)} ]
            [ eval_id {N_mdm(augment_utype,importBuildFormat_TABULAR_EVAL_ID)} ]
            [ interface_id {N_mdm(augment_utype,importBuildFormat_TABULAR_IFACE_ID)} ]
           )
          |
          annotated {N_mdm(utype,importBuildFormat_TABULAR_ANNOTATED)}
          |
          freeform {N_mdm(utype,importBuildFormat_TABULAR_NONE)}
         ]
        [ active_only {N_mdm(true,importBuildActive)} ]
       ]
     )
    |
    import_expansion_file STRING {N_mdm(str,importExpansionFile)}
    [ 
      askey {N_mdm(type,expansionType_ASKEY_U)}
      |
      wiener {N_mdm(type,expansionType_STD_NORMAL_U)}
     ]
    [ normalized {N_mdm(true,normalizedCoeffs)} ]
    [ export_expansion_file STRING {N_mdm(str,exportExpansionFile)} ]
    [ samples_on_emulator ALIAS samples INTEGER {N_mdm(int,samplesOnEmulator)} ]
    [ sample_type {0}
      lhs {N_mdm(utype,sampleType_SUBMETHOD_LHS)}
      |
      random {N_mdm(utype,sampleType_SUBMETHOD_RANDOM)}
     ]
    [ rng {0}
      mt19937 {N_mdm(lit,rngName_mt19937)}
      |
      rnum2 {N_mdm(lit,rngName_rnum2)}
     ]
    [ probability_refinement ALIAS sample_refinement {0}
      import {N_mdm(utype,integrationRefine_IS)}
      |
      adapt_import {N_mdm(utype,integrationRefine_AIS)}
      |
      mm_adapt_import {N_mdm(utype,integrationRefine_MMAIS)}
      [ refinement_samples INTEGERLIST {N_mdm(ivec,refineSamples)} ]
     ]
    [ final_moments {0}
      none {N_mdm(type,finalMomentsType_NO_MOMENTS)}
      |
      standard {N_mdm(type,finalMomentsType_STANDARD_MOMENTS)}
      |
      central {N_mdm(type,finalMomentsType_CENTRAL_MOMENTS)}
     ]
    [ response_levels REALLIST {N_mdm(resplevs,responseLevels)}
      [ num_response_levels INTEGERLIST {N_mdm(num_resplevs,responseLevels)} ]
      [ compute {0}
        probabilities {N_mdm(type,responseLevelTarget_PROBABILITIES)}
        |
        reliabilities {N_mdm(type,responseLevelTarget_RELIABILITIES)}
        |
        gen_reliabilities {N_mdm(type,responseLevelTarget_GEN_RELIABILITIES)}
        [ system {0}
          series {N_mdm(type,responseLevelTargetReduce_SYSTEM_SERIES)}
          |
          parallel {N_mdm(type,responseLevelTargetReduce_SYSTEM_PARALLEL)}
         ]
       ]
     ]
    [ probability_levels REALLIST {N_mdm(resplevs01,probabilityLevels)}
      [ num_probability_levels INTEGERLIST {N_mdm(num_resplevs,probabilityLevels)} ]
     ]
    [ reliability_levels REALLIST {N_mdm(resplevs,reliabilityLevels)}
      [ num_reliability_levels INTEGERLIST {N_mdm(num_resplevs,reliabilityLevels)} ]
     ]
    [ gen_reliability_levels REALLIST {N_mdm(resplevs,genReliabilityLevels)}
      [ num_gen_reliability_levels INTEGERLIST {N_mdm(num_resplevs,genReliabilityLevels)} ]
     ]
    [ distribution {0}
      cumulative {N_mdm(type,distributionType_CUMULATIVE)}
      |
      complementary {N_mdm(type,distributionType_COMPLEMENTARY)}
     ]
    [ variance_based_decomp {N_mdm(true,vbdFlag)}
      [ interaction_order INTEGER > 0 {N_mdm(ushint,vbdOrder)} ]
      [ drop_tolerance REAL {N_mdm(Real,vbdDropTolerance)} ]
     ]
    [ 
      diagonal_covariance {N_mdm(type,covarianceControl_DIAGONAL_COVARIANCE)}
      |
      full_covariance {N_mdm(type,covarianceControl_FULL_COVARIANCE)}
     ]
    [ import_approx_points_file STRING {N_mdm(str,importApproxPtsFile)}
      [ 
        ( custom_annotated {N_mdm(utype,importApproxFormat_TABULAR_NONE)}
          [ header {N_mdm(augment_utype,importApproxFormat_TABULAR_HEADER)} ]
          [ eval_id {N_mdm(augment_utype,importApproxFormat_TABULAR_EVAL_ID)} ]
          [ interface_id {N_mdm(augment_utype,importApproxFormat_TABULAR_IFACE_ID)} ]
         )
        |
        annotated {N_mdm(utype,importApproxFormat_TABULAR_ANNOTATED)}
        |
        freeform {N_mdm(utype,importApproxFormat_TABULAR_NONE)}
       ]
      [ active_only {N_mdm(true,importApproxActive)} ]
     ]
    [ export_approx_points_file ALIAS export_points_file STRING {N_mdm(str,exportApproxPtsFile)}
      [ 
        ( custom_annotated {N_mdm(utype,exportApproxFormat_TABULAR_NONE)}
          [ header {N_mdm(augment_utype,exportApproxFormat_TABULAR_HEADER)} ]
          [ eval_id {N_mdm(augment_utype,exportApproxFormat_TABULAR_EVAL_ID)} ]
          [ interface_id {N_mdm(augment_utype,exportApproxFormat_TABULAR_IFACE_ID)} ]
         )
        |
        annotated {N_mdm(utype,exportApproxFormat_TABULAR_ANNOTATED)}
        |
        freeform {N_mdm(utype,exportApproxFormat_TABULAR_NONE)}
       ]
     ]
    [ seed INTEGER > 0 {N_mdm(int,randomSeed)} ]
    [ fixed_seed {N_mdm(true,fixedSeedFlag)} ]
    [ model_pointer STRING {N_mdm(str,modelPointer)} ]
   )
  |
  ( multifidelity_polynomial_chaos {N_mdm(utype,methodName_MULTIFIDELITY_POLYNOMIAL_CHAOS)}
    [ p_refinement {N_mdm(type,refinementType_P_REFINEMENT)}
      uniform {N_mdm(type,refinementControl_UNIFORM_CONTROL)}
      |
      ( dimension_adaptive {0}
        sobol {N_mdm(type,refinementControl_DIMENSION_ADAPTIVE_CONTROL_SOBOL)}
        |
        decay {N_mdm(type,refinementControl_DIMENSION_ADAPTIVE_CONTROL_DECAY)}
        |
        generalized {N_mdm(type,refinementControl_DIMENSION_ADAPTIVE_CONTROL_GENERALIZED)}
       )
     ]
    [ max_refinement_iterations INTEGER >= 0 {N_mdm(int,maxRefineIterations)} ]
    [ convergence_tolerance REAL {N_mdm(Real,convergenceTolerance)} ]
    [ metric_scale {0}
      relative {N_mdm(true,relativeConvMetric)}
      |
      absolute {N_mdm(false,relativeConvMetric)}
     ]
    [ statistics_mode {0}
      active {N_mdm(type,statsMetricMode_ACTIVE_EXPANSION_STATS)}
      |
      combined {N_mdm(type,statsMetricMode_COMBINED_EXPANSION_STATS)}
     ]
    [ allocation_control {0}
      greedy {N_mdm(type,multilevAllocControl_GREEDY_REFINEMENT)}
     ]
    [ discrepancy_emulation {0}
      distinct {N_mdm(type,multilevDiscrepEmulation_DISTINCT_EMULATION)}
      |
      recursive {N_mdm(type,multilevDiscrepEmulation_RECURSIVE_EMULATION)}
     ]
    ( quadrature_order_sequence INTEGERLIST {N_mdm(usharray,quadratureOrderSeq)}
      [ dimension_preference REALLIST {N_mdm(RealDL,anisoDimPref)} ]
      [ 
        nested {N_mdm(type,nestingOverride_NESTED)}
        |
        non_nested {N_mdm(type,nestingOverride_NON_NESTED)}
       ]
     )
    |
    ( sparse_grid_level_sequence INTEGERLIST {N_mdm(usharray,sparseGridLevelSeq)}
      [ dimension_preference REALLIST {N_mdm(RealDL,anisoDimPref)} ]
      [ 
        restricted {N_mdm(type,growthOverride_RESTRICTED)}
        |
        unrestricted {N_mdm(type,growthOverride_UNRESTRICTED)}
       ]
      [ 
        nested {N_mdm(type,nestingOverride_NESTED)}
        |
        non_nested {N_mdm(type,nestingOverride_NON_NESTED)}
       ]
     )
    |
    ( expansion_order_sequence INTEGERLIST {N_mdm(usharray,expansionOrderSeq)}
      [ dimension_preference REALLIST {N_mdm(RealDL,anisoDimPref)} ]
      [ basis_type {0}
        tensor_product {N_mdm(type,expansionBasisType_TENSOR_PRODUCT_BASIS)}
        |
        total_order {N_mdm(type,expansionBasisType_TOTAL_ORDER_BASIS)}
        |
        ( adapted {N_mdm(type,expansionBasisType_ADAPTED_BASIS_EXPANDING_FRONT)}
          [ advancements INTEGER {N_mdm(ushint,adaptedBasisAdvancements)} ]
          [ soft_convergence_limit INTEGER {N_mdm(ushint,softConvLimit)} ]
         )
       ]
      ( collocation_ratio REAL {N_mdm(Realp,collocationRatio)}
        [ collocation_points_sequence ALIAS pilot_samples INTEGERLIST {N_mdm(szarray,collocationPointsSeq)} ]
        [ 
          ( least_squares {N_mdm(type,regressionType_DEFAULT_LEAST_SQ_REGRESSION)}
            [ 
              svd {N_mdm(type,lsRegressionType_SVD_LS)}
              |
              equality_constrained {N_mdm(type,lsRegressionType_EQ_CON_LS)}
             ]
           )
          |
          ( orthogonal_matching_pursuit ALIAS omp {N_mdm(type,regressionType_ORTHOG_MATCH_PURSUIT)}
            [ noise_tolerance REALLIST {N_mdm(RealDL,regressionNoiseTol)} ]
           )
          |
          basis_pursuit ALIAS bp {N_mdm(type,regressionType_BASIS_PURSUIT)}
          |
          ( basis_pursuit_denoising ALIAS bpdn {N_mdm(type,regressionType_BASIS_PURSUIT_DENOISING)}
            [ noise_tolerance REALLIST {N_mdm(RealDL,regressionNoiseTol)} ]
           )
          |
          ( least_angle_regression ALIAS lars {N_mdm(type,regressionType_LEAST_ANGLE_REGRESSION)}
            [ noise_tolerance REALLIST {N_mdm(RealDL,regressionNoiseTol)} ]
           )
          |
          ( least_absolute_shrinkage ALIAS lasso {N_mdm(type,regressionType_LASSO_REGRESSION)}
            [ noise_tolerance REALLIST {N_mdm(RealDL,regressionNoiseTol)} ]
            [ l2_penalty REAL {N_mdm(Real,regressionL2Penalty)} ]
           )
         ]
        [ cross_validation {N_mdm(true,crossValidation)}
          [ noise_only {N_mdm(true,crossValidNoiseOnly)} ]
         ]
        [ ratio_order REAL {N_mdm(Realp,collocRatioTermsOrder)} ]
        [ use_derivatives {N_mdm(true,methodUseDerivsFlag)} ]
        [ tensor_grid {N_mdm(true,tensorGridFlag)} ]
        [ reuse_points ALIAS reuse_samples {N_mdm(lit,pointReuse_all)} ]
        [ max_solver_iterations INTEGER >= 0 {N_mdm(int,maxSolverIterations)} ]
       )
      |
      ( expansion_samples_sequence INTEGERLIST {N_mdm(szarray,expansionSamplesSeq)}
        [ reuse_points ALIAS reuse_samples {N_mdm(lit,pointReuse_all)} ]
       )
      [ import_build_points_file ALIAS import_points_file STRING {N_mdm(str,importBuildPtsFile)}
        [ 
          ( custom_annotated {N_mdm(utype,importBuildFormat_TABULAR_NONE)}
            [ header {N_mdm(augment_utype,importBuildFormat_TABULAR_HEADER)} ]
            [ eval_id {N_mdm(augment_utype,importBuildFormat_TABULAR_EVAL_ID)} ]
            [ interface_id {N_mdm(augment_utype,importBuildFormat_TABULAR_IFACE_ID)} ]
           )
          |
          annotated {N_mdm(utype,importBuildFormat_TABULAR_ANNOTATED)}
          |
          freeform {N_mdm(utype,importBuildFormat_TABULAR_NONE)}
         ]
        [ active_only {N_mdm(true,importBuildActive)} ]
       ]
     )
    |
    ( orthogonal_least_interpolation ALIAS least_interpolation ALIAS oli {N_mdm(type,regressionType_ORTHOG_LEAST_INTERPOLATION)}
      collocation_points_sequence INTEGERLIST {N_mdm(szarray,collocationPointsSeq)}
      [ tensor_grid INTEGERLIST {N_mdm(usharray,tensorGridOrder)} ]
      [ reuse_points ALIAS reuse_samples {N_mdm(lit,pointReuse_all)} ]
      [ import_build_points_file ALIAS import_points_file STRING {N_mdm(str,importBuildPtsFile)}
        [ 
          ( custom_annotated {N_mdm(utype,importBuildFormat_TABULAR_NONE)}
            [ header {N_mdm(augment_utype,importBuildFormat_TABULAR_HEADER)} ]
            [ eval_id {N_mdm(augment_utype,importBuildFormat_TABULAR_EVAL_ID)} ]
            [ interface_id {N_mdm(augment_utype,importBuildFormat_TABULAR_IFACE_ID)} ]
           )
          |
          annotated {N_mdm(utype,importBuildFormat_TABULAR_ANNOTATED)}
          |
          freeform {N_mdm(utype,importBuildFormat_TABULAR_NONE)}
         ]
        [ active_only {N_mdm(true,importBuildActive)} ]
       ]
     )
    [ 
      askey {N_mdm(type,expansionType_ASKEY_U)}
      |
      wiener {N_mdm(type,expansionType_STD_NORMAL_U)}
     ]
    [ normalized {N_mdm(true,normalizedCoeffs)} ]
    [ export_expansion_file STRING {N_mdm(str,exportExpansionFile)} ]
    [ samples_on_emulator ALIAS samples INTEGER {N_mdm(int,samplesOnEmulator)} ]
    [ sample_type {0}
      lhs {N_mdm(utype,sampleType_SUBMETHOD_LHS)}
      |
      random {N_mdm(utype,sampleType_SUBMETHOD_RANDOM)}
     ]
    [ rng {0}
      mt19937 {N_mdm(lit,rngName_mt19937)}
      |
      rnum2 {N_mdm(lit,rngName_rnum2)}
     ]
    [ probability_refinement ALIAS sample_refinement {0}
      import {N_mdm(utype,integrationRefine_IS)}
      |
      adapt_import {N_mdm(utype,integrationRefine_AIS)}
      |
      mm_adapt_import {N_mdm(utype,integrationRefine_MMAIS)}
      [ refinement_samples INTEGERLIST {N_mdm(ivec,refineSamples)} ]
     ]
    [ final_moments {0}
      none {N_mdm(type,finalMomentsType_NO_MOMENTS)}
      |
      standard {N_mdm(type,finalMomentsType_STANDARD_MOMENTS)}
      |
      central {N_mdm(type,finalMomentsType_CENTRAL_MOMENTS)}
     ]
    [ response_levels REALLIST {N_mdm(resplevs,responseLevels)}
      [ num_response_levels INTEGERLIST {N_mdm(num_resplevs,responseLevels)} ]
      [ compute {0}
        probabilities {N_mdm(type,responseLevelTarget_PROBABILITIES)}
        |
        reliabilities {N_mdm(type,responseLevelTarget_RELIABILITIES)}
        |
        gen_reliabilities {N_mdm(type,responseLevelTarget_GEN_RELIABILITIES)}
        [ system {0}
          series {N_mdm(type,responseLevelTargetReduce_SYSTEM_SERIES)}
          |
          parallel {N_mdm(type,responseLevelTargetReduce_SYSTEM_PARALLEL)}
         ]
       ]
     ]
    [ probability_levels REALLIST {N_mdm(resplevs01,probabilityLevels)}
      [ num_probability_levels INTEGERLIST {N_mdm(num_resplevs,probabilityLevels)} ]
     ]
    [ reliability_levels REALLIST {N_mdm(resplevs,reliabilityLevels)}
      [ num_reliability_levels INTEGERLIST {N_mdm(num_resplevs,reliabilityLevels)} ]
     ]
    [ gen_reliability_levels REALLIST {N_mdm(resplevs,genReliabilityLevels)}
      [ num_gen_reliability_levels INTEGERLIST {N_mdm(num_resplevs,genReliabilityLevels)} ]
     ]
    [ distribution {0}
      cumulative {N_mdm(type,distributionType_CUMULATIVE)}
      |
      complementary {N_mdm(type,distributionType_COMPLEMENTARY)}
     ]
    [ variance_based_decomp {N_mdm(true,vbdFlag)}
      [ interaction_order INTEGER > 0 {N_mdm(ushint,vbdOrder)} ]
      [ drop_tolerance REAL {N_mdm(Real,vbdDropTolerance)} ]
     ]
    [ 
      diagonal_covariance {N_mdm(type,covarianceControl_DIAGONAL_COVARIANCE)}
      |
      full_covariance {N_mdm(type,covarianceControl_FULL_COVARIANCE)}
     ]
    [ import_approx_points_file STRING {N_mdm(str,importApproxPtsFile)}
      [ 
        ( custom_annotated {N_mdm(utype,importApproxFormat_TABULAR_NONE)}
          [ header {N_mdm(augment_utype,importApproxFormat_TABULAR_HEADER)} ]
          [ eval_id {N_mdm(augment_utype,importApproxFormat_TABULAR_EVAL_ID)} ]
          [ interface_id {N_mdm(augment_utype,importApproxFormat_TABULAR_IFACE_ID)} ]
         )
        |
        annotated {N_mdm(utype,importApproxFormat_TABULAR_ANNOTATED)}
        |
        freeform {N_mdm(utype,importApproxFormat_TABULAR_NONE)}
       ]
      [ active_only {N_mdm(true,importApproxActive)} ]
     ]
    [ export_approx_points_file ALIAS export_points_file STRING {N_mdm(str,exportApproxPtsFile)}
      [ 
        ( custom_annotated {N_mdm(utype,exportApproxFormat_TABULAR_NONE)}
          [ header {N_mdm(augment_utype,exportApproxFormat_TABULAR_HEADER)} ]
          [ eval_id {N_mdm(augment_utype,exportApproxFormat_TABULAR_EVAL_ID)} ]
          [ interface_id {N_mdm(augment_utype,exportApproxFormat_TABULAR_IFACE_ID)} ]
         )
        |
        annotated {N_mdm(utype,exportApproxFormat_TABULAR_ANNOTATED)}
        |
        freeform {N_mdm(utype,exportApproxFormat_TABULAR_NONE)}
       ]
     ]
    [ seed_sequence INTEGERLIST {N_mdm(szarray,randomSeedSeq)} ]
    [ fixed_seed {N_mdm(true,fixedSeedFlag)} ]
    [ model_pointer STRING {N_mdm(str,modelPointer)} ]
   )
  |
  ( multilevel_polynomial_chaos {N_mdm(utype,methodName_MULTILEVEL_POLYNOMIAL_CHAOS)}
    [ max_iterations INTEGER >= 0 {N_mdm(int,maxIterations)} ]
    [ allocation_control {0}
      ( estimator_variance {N_mdm(type,multilevAllocControl_ESTIMATOR_VARIANCE)}
        [ estimator_rate REAL {N_mdm(Real,multilevEstimatorRate)} ]
       )
      |
      rip_sampling {N_mdm(type,multilevAllocControl_RIP_SAMPLING)}
     ]
    [ convergence_tolerance REAL {N_mdm(Real,convergenceTolerance)} ]
    [ metric_scale {0}
      relative {N_mdm(true,relativeConvMetric)}
      |
      absolute {N_mdm(false,relativeConvMetric)}
     ]
    [ discrepancy_emulation {0}
      distinct {N_mdm(type,multilevDiscrepEmulation_DISTINCT_EMULATION)}
      |
      recursive {N_mdm(type,multilevDiscrepEmulation_RECURSIVE_EMULATION)}
     ]
    ( expansion_order_sequence INTEGERLIST {N_mdm(usharray,expansionOrderSeq)}
      [ dimension_preference REALLIST {N_mdm(RealDL,anisoDimPref)} ]
      [ basis_type {0}
        tensor_product {N_mdm(type,expansionBasisType_TENSOR_PRODUCT_BASIS)}
        |
        total_order {N_mdm(type,expansionBasisType_TOTAL_ORDER_BASIS)}
        |
        ( adapted {N_mdm(type,expansionBasisType_ADAPTED_BASIS_EXPANDING_FRONT)}
          [ advancements INTEGER {N_mdm(ushint,adaptedBasisAdvancements)} ]
          [ soft_convergence_limit INTEGER {N_mdm(ushint,softConvLimit)} ]
         )
       ]
      ( collocation_ratio REAL {N_mdm(Realp,collocationRatio)}
        [ collocation_points_sequence ALIAS pilot_samples INTEGERLIST {N_mdm(szarray,collocationPointsSeq)} ]
        [ 
          ( least_squares {N_mdm(type,regressionType_DEFAULT_LEAST_SQ_REGRESSION)}
            [ 
              svd {N_mdm(type,lsRegressionType_SVD_LS)}
              |
              equality_constrained {N_mdm(type,lsRegressionType_EQ_CON_LS)}
             ]
           )
          |
          ( orthogonal_matching_pursuit ALIAS omp {N_mdm(type,regressionType_ORTHOG_MATCH_PURSUIT)}
            [ noise_tolerance REALLIST {N_mdm(RealDL,regressionNoiseTol)} ]
           )
          |
          basis_pursuit ALIAS bp {N_mdm(type,regressionType_BASIS_PURSUIT)}
          |
          ( basis_pursuit_denoising ALIAS bpdn {N_mdm(type,regressionType_BASIS_PURSUIT_DENOISING)}
            [ noise_tolerance REALLIST {N_mdm(RealDL,regressionNoiseTol)} ]
           )
          |
          ( least_angle_regression ALIAS lars {N_mdm(type,regressionType_LEAST_ANGLE_REGRESSION)}
            [ noise_tolerance REALLIST {N_mdm(RealDL,regressionNoiseTol)} ]
           )
          |
          ( least_absolute_shrinkage ALIAS lasso {N_mdm(type,regressionType_LASSO_REGRESSION)}
            [ noise_tolerance REALLIST {N_mdm(RealDL,regressionNoiseTol)} ]
            [ l2_penalty REAL {N_mdm(Real,regressionL2Penalty)} ]
           )
         ]
        [ cross_validation {N_mdm(true,crossValidation)}
          [ noise_only {N_mdm(true,crossValidNoiseOnly)} ]
         ]
        [ ratio_order REAL {N_mdm(Realp,collocRatioTermsOrder)} ]
        [ use_derivatives {N_mdm(true,methodUseDerivsFlag)} ]
        [ tensor_grid {N_mdm(true,tensorGridFlag)} ]
        [ reuse_points ALIAS reuse_samples {N_mdm(lit,pointReuse_all)} ]
        [ max_solver_iterations INTEGER >= 0 {N_mdm(int,maxSolverIterations)} ]
       )
      |
      ( expansion_samples_sequence INTEGERLIST {N_mdm(szarray,expansionSamplesSeq)}
        [ reuse_points ALIAS reuse_samples {N_mdm(lit,pointReuse_all)} ]
       )
      [ import_build_points_file ALIAS import_points_file STRING {N_mdm(str,importBuildPtsFile)}
        [ 
          ( custom_annotated {N_mdm(utype,importBuildFormat_TABULAR_NONE)}
            [ header {N_mdm(augment_utype,importBuildFormat_TABULAR_HEADER)} ]
            [ eval_id {N_mdm(augment_utype,importBuildFormat_TABULAR_EVAL_ID)} ]
            [ interface_id {N_mdm(augment_utype,importBuildFormat_TABULAR_IFACE_ID)} ]
           )
          |
          annotated {N_mdm(utype,importBuildFormat_TABULAR_ANNOTATED)}
          |
          freeform {N_mdm(utype,importBuildFormat_TABULAR_NONE)}
         ]
        [ active_only {N_mdm(true,importBuildActive)} ]
       ]
     )
    |
    ( orthogonal_least_interpolation ALIAS least_interpolation ALIAS oli {N_mdm(type,regressionType_ORTHOG_LEAST_INTERPOLATION)}
      collocation_points_sequence INTEGERLIST {N_mdm(szarray,collocationPointsSeq)}
      [ tensor_grid INTEGERLIST {N_mdm(usharray,tensorGridOrder)} ]
      [ reuse_points ALIAS reuse_samples {N_mdm(lit,pointReuse_all)} ]
      [ import_build_points_file ALIAS import_points_file STRING {N_mdm(str,importBuildPtsFile)}
        [ 
          ( custom_annotated {N_mdm(utype,importBuildFormat_TABULAR_NONE)}
            [ header {N_mdm(augment_utype,importBuildFormat_TABULAR_HEADER)} ]
            [ eval_id {N_mdm(augment_utype,importBuildFormat_TABULAR_EVAL_ID)} ]
            [ interface_id {N_mdm(augment_utype,importBuildFormat_TABULAR_IFACE_ID)} ]
           )
          |
          annotated {N_mdm(utype,importBuildFormat_TABULAR_ANNOTATED)}
          |
          freeform {N_mdm(utype,importBuildFormat_TABULAR_NONE)}
         ]
        [ active_only {N_mdm(true,importBuildActive)} ]
       ]
     )
    [ 
      askey {N_mdm(type,expansionType_ASKEY_U)}
      |
      wiener {N_mdm(type,expansionType_STD_NORMAL_U)}
     ]
    [ normalized {N_mdm(true,normalizedCoeffs)} ]
    [ export_expansion_file STRING {N_mdm(str,exportExpansionFile)} ]
    [ samples_on_emulator ALIAS samples INTEGER {N_mdm(int,samplesOnEmulator)} ]
    [ sample_type {0}
      lhs {N_mdm(utype,sampleType_SUBMETHOD_LHS)}
      |
      random {N_mdm(utype,sampleType_SUBMETHOD_RANDOM)}
     ]
    [ rng {0}
      mt19937 {N_mdm(lit,rngName_mt19937)}
      |
      rnum2 {N_mdm(lit,rngName_rnum2)}
     ]
    [ probability_refinement ALIAS sample_refinement {0}
      import {N_mdm(utype,integrationRefine_IS)}
      |
      adapt_import {N_mdm(utype,integrationRefine_AIS)}
      |
      mm_adapt_import {N_mdm(utype,integrationRefine_MMAIS)}
      [ refinement_samples INTEGERLIST {N_mdm(ivec,refineSamples)} ]
     ]
    [ final_moments {0}
      none {N_mdm(type,finalMomentsType_NO_MOMENTS)}
      |
      standard {N_mdm(type,finalMomentsType_STANDARD_MOMENTS)}
      |
      central {N_mdm(type,finalMomentsType_CENTRAL_MOMENTS)}
     ]
    [ response_levels REALLIST {N_mdm(resplevs,responseLevels)}
      [ num_response_levels INTEGERLIST {N_mdm(num_resplevs,responseLevels)} ]
      [ compute {0}
        probabilities {N_mdm(type,responseLevelTarget_PROBABILITIES)}
        |
        reliabilities {N_mdm(type,responseLevelTarget_RELIABILITIES)}
        |
        gen_reliabilities {N_mdm(type,responseLevelTarget_GEN_RELIABILITIES)}
        [ system {0}
          series {N_mdm(type,responseLevelTargetReduce_SYSTEM_SERIES)}
          |
          parallel {N_mdm(type,responseLevelTargetReduce_SYSTEM_PARALLEL)}
         ]
       ]
     ]
    [ probability_levels REALLIST {N_mdm(resplevs01,probabilityLevels)}
      [ num_probability_levels INTEGERLIST {N_mdm(num_resplevs,probabilityLevels)} ]
     ]
    [ reliability_levels REALLIST {N_mdm(resplevs,reliabilityLevels)}
      [ num_reliability_levels INTEGERLIST {N_mdm(num_resplevs,reliabilityLevels)} ]
     ]
    [ gen_reliability_levels REALLIST {N_mdm(resplevs,genReliabilityLevels)}
      [ num_gen_reliability_levels INTEGERLIST {N_mdm(num_resplevs,genReliabilityLevels)} ]
     ]
    [ distribution {0}
      cumulative {N_mdm(type,distributionType_CUMULATIVE)}
      |
      complementary {N_mdm(type,distributionType_COMPLEMENTARY)}
     ]
    [ variance_based_decomp {N_mdm(true,vbdFlag)}
      [ interaction_order INTEGER > 0 {N_mdm(ushint,vbdOrder)} ]
      [ drop_tolerance REAL {N_mdm(Real,vbdDropTolerance)} ]
     ]
    [ 
      diagonal_covariance {N_mdm(type,covarianceControl_DIAGONAL_COVARIANCE)}
      |
      full_covariance {N_mdm(type,covarianceControl_FULL_COVARIANCE)}
     ]
    [ import_approx_points_file STRING {N_mdm(str,importApproxPtsFile)}
      [ 
        ( custom_annotated {N_mdm(utype,importApproxFormat_TABULAR_NONE)}
          [ header {N_mdm(augment_utype,importApproxFormat_TABULAR_HEADER)} ]
          [ eval_id {N_mdm(augment_utype,importApproxFormat_TABULAR_EVAL_ID)} ]
          [ interface_id {N_mdm(augment_utype,importApproxFormat_TABULAR_IFACE_ID)} ]
         )
        |
        annotated {N_mdm(utype,importApproxFormat_TABULAR_ANNOTATED)}
        |
        freeform {N_mdm(utype,importApproxFormat_TABULAR_NONE)}
       ]
      [ active_only {N_mdm(true,importApproxActive)} ]
     ]
    [ export_approx_points_file ALIAS export_points_file STRING {N_mdm(str,exportApproxPtsFile)}
      [ 
        ( custom_annotated {N_mdm(utype,exportApproxFormat_TABULAR_NONE)}
          [ header {N_mdm(augment_utype,exportApproxFormat_TABULAR_HEADER)} ]
          [ eval_id {N_mdm(augment_utype,exportApproxFormat_TABULAR_EVAL_ID)} ]
          [ interface_id {N_mdm(augment_utype,exportApproxFormat_TABULAR_IFACE_ID)} ]
         )
        |
        annotated {N_mdm(utype,exportApproxFormat_TABULAR_ANNOTATED)}
        |
        freeform {N_mdm(utype,exportApproxFormat_TABULAR_NONE)}
       ]
     ]
    [ seed_sequence INTEGERLIST {N_mdm(szarray,randomSeedSeq)} ]
    [ fixed_seed {N_mdm(true,fixedSeedFlag)} ]
    [ model_pointer STRING {N_mdm(str,modelPointer)} ]
   )
  |
  ( stoch_collocation ALIAS nond_stoch_collocation {N_mdm(utype,methodName_STOCH_COLLOCATION)}
    [ 
      ( p_refinement {N_mdm(type,refinementType_P_REFINEMENT)}
        uniform {N_mdm(type,refinementControl_UNIFORM_CONTROL)}
        |
        ( dimension_adaptive {0}
          sobol {N_mdm(type,refinementControl_DIMENSION_ADAPTIVE_CONTROL_SOBOL)}
          |
          generalized {N_mdm(type,refinementControl_DIMENSION_ADAPTIVE_CONTROL_GENERALIZED)}
         )
       )
      |
      ( h_refinement {N_mdm(type,refinementType_H_REFINEMENT)}
        uniform {N_mdm(type,refinementControl_UNIFORM_CONTROL)}
        |
        ( dimension_adaptive {0}
          sobol {N_mdm(type,refinementControl_DIMENSION_ADAPTIVE_CONTROL_SOBOL)}
          |
          generalized {N_mdm(type,refinementControl_DIMENSION_ADAPTIVE_CONTROL_GENERALIZED)}
         )
        |
        local_adaptive {N_mdm(type,refinementControl_LOCAL_ADAPTIVE_CONTROL)}
       )
     ]
    [ max_refinement_iterations INTEGER >= 0 {N_mdm(int,maxRefineIterations)} ]
    [ convergence_tolerance REAL {N_mdm(Real,convergenceTolerance)} ]
    [ metric_scale {0}
      relative {N_mdm(true,relativeConvMetric)}
      |
      absolute {N_mdm(false,relativeConvMetric)}
     ]
    ( quadrature_order INTEGER {N_mdm(ushint,quadratureOrder)}
      [ dimension_preference REALLIST {N_mdm(RealDL,anisoDimPref)} ]
      [ 
        nested {N_mdm(type,nestingOverride_NESTED)}
        |
        non_nested {N_mdm(type,nestingOverride_NON_NESTED)}
       ]
     )
    |
    ( sparse_grid_level INTEGER {N_mdm(ushint,sparseGridLevel)}
      [ dimension_preference REALLIST {N_mdm(RealDL,anisoDimPref)} ]
      [ 
        nodal {N_mdm(type,expansionBasisType_NODAL_INTERPOLANT)}
        |
        hierarchical {N_mdm(type,expansionBasisType_HIERARCHICAL_INTERPOLANT)}
       ]
      [ 
        restricted {N_mdm(type,growthOverride_RESTRICTED)}
        |
        unrestricted {N_mdm(type,growthOverride_UNRESTRICTED)}
       ]
      [ 
        nested {N_mdm(type,nestingOverride_NESTED)}
        |
        non_nested {N_mdm(type,nestingOverride_NON_NESTED)}
       ]
     )
    [ 
      piecewise {NIDRProblemDescDB::method_piecewise}
      |
      askey {N_mdm(type,expansionType_ASKEY_U)}
      |
      wiener {N_mdm(type,expansionType_STD_NORMAL_U)}
     ]
    [ use_derivatives {N_mdm(true,methodUseDerivsFlag)} ]
    [ samples_on_emulator ALIAS samples INTEGER {N_mdm(int,samplesOnEmulator)} ]
    [ sample_type {0}
      lhs {N_mdm(utype,sampleType_SUBMETHOD_LHS)}
      |
      random {N_mdm(utype,sampleType_SUBMETHOD_RANDOM)}
     ]
    [ rng {0}
      mt19937 {N_mdm(lit,rngName_mt19937)}
      |
      rnum2 {N_mdm(lit,rngName_rnum2)}
     ]
    [ probability_refinement ALIAS sample_refinement {0}
      import {N_mdm(utype,integrationRefine_IS)}
      |
      adapt_import {N_mdm(utype,integrationRefine_AIS)}
      |
      mm_adapt_import {N_mdm(utype,integrationRefine_MMAIS)}
      [ refinement_samples INTEGERLIST {N_mdm(ivec,refineSamples)} ]
     ]
    [ final_moments {0}
      none {N_mdm(type,finalMomentsType_NO_MOMENTS)}
      |
      standard {N_mdm(type,finalMomentsType_STANDARD_MOMENTS)}
      |
      central {N_mdm(type,finalMomentsType_CENTRAL_MOMENTS)}
     ]
    [ response_levels REALLIST {N_mdm(resplevs,responseLevels)}
      [ num_response_levels INTEGERLIST {N_mdm(num_resplevs,responseLevels)} ]
      [ compute {0}
        probabilities {N_mdm(type,responseLevelTarget_PROBABILITIES)}
        |
        reliabilities {N_mdm(type,responseLevelTarget_RELIABILITIES)}
        |
        gen_reliabilities {N_mdm(type,responseLevelTarget_GEN_RELIABILITIES)}
        [ system {0}
          series {N_mdm(type,responseLevelTargetReduce_SYSTEM_SERIES)}
          |
          parallel {N_mdm(type,responseLevelTargetReduce_SYSTEM_PARALLEL)}
         ]
       ]
     ]
    [ probability_levels REALLIST {N_mdm(resplevs01,probabilityLevels)}
      [ num_probability_levels INTEGERLIST {N_mdm(num_resplevs,probabilityLevels)} ]
     ]
    [ reliability_levels REALLIST {N_mdm(resplevs,reliabilityLevels)}
      [ num_reliability_levels INTEGERLIST {N_mdm(num_resplevs,reliabilityLevels)} ]
     ]
    [ gen_reliability_levels REALLIST {N_mdm(resplevs,genReliabilityLevels)}
      [ num_gen_reliability_levels INTEGERLIST {N_mdm(num_resplevs,genReliabilityLevels)} ]
     ]
    [ distribution {0}
      cumulative {N_mdm(type,distributionType_CUMULATIVE)}
      |
      complementary {N_mdm(type,distributionType_COMPLEMENTARY)}
     ]
    [ variance_based_decomp {N_mdm(true,vbdFlag)}
      [ interaction_order INTEGER > 0 {N_mdm(ushint,vbdOrder)} ]
      [ drop_tolerance REAL {N_mdm(Real,vbdDropTolerance)} ]
     ]
    [ 
      diagonal_covariance {N_mdm(type,covarianceControl_DIAGONAL_COVARIANCE)}
      |
      full_covariance {N_mdm(type,covarianceControl_FULL_COVARIANCE)}
     ]
    [ import_approx_points_file STRING {N_mdm(str,importApproxPtsFile)}
      [ 
        ( custom_annotated {N_mdm(utype,importApproxFormat_TABULAR_NONE)}
          [ header {N_mdm(augment_utype,importApproxFormat_TABULAR_HEADER)} ]
          [ eval_id {N_mdm(augment_utype,importApproxFormat_TABULAR_EVAL_ID)} ]
          [ interface_id {N_mdm(augment_utype,importApproxFormat_TABULAR_IFACE_ID)} ]
         )
        |
        annotated {N_mdm(utype,importApproxFormat_TABULAR_ANNOTATED)}
        |
        freeform {N_mdm(utype,importApproxFormat_TABULAR_NONE)}
       ]
      [ active_only {N_mdm(true,importApproxActive)} ]
     ]
    [ export_approx_points_file ALIAS export_points_file STRING {N_mdm(str,exportApproxPtsFile)}
      [ 
        ( custom_annotated {N_mdm(utype,exportApproxFormat_TABULAR_NONE)}
          [ header {N_mdm(augment_utype,exportApproxFormat_TABULAR_HEADER)} ]
          [ eval_id {N_mdm(augment_utype,exportApproxFormat_TABULAR_EVAL_ID)} ]
          [ interface_id {N_mdm(augment_utype,exportApproxFormat_TABULAR_IFACE_ID)} ]
         )
        |
        annotated {N_mdm(utype,exportApproxFormat_TABULAR_ANNOTATED)}
        |
        freeform {N_mdm(utype,exportApproxFormat_TABULAR_NONE)}
       ]
     ]
    [ seed INTEGER > 0 {N_mdm(int,randomSeed)} ]
    [ fixed_seed {N_mdm(true,fixedSeedFlag)} ]
    [ model_pointer STRING {N_mdm(str,modelPointer)} ]
   )
  |
  ( multifidelity_stoch_collocation {N_mdm(utype,methodName_MULTIFIDELITY_STOCH_COLLOCATION)}
    [ 
      ( p_refinement {N_mdm(type,refinementType_P_REFINEMENT)}
        uniform {N_mdm(type,refinementControl_UNIFORM_CONTROL)}
        |
        ( dimension_adaptive {0}
          sobol {N_mdm(type,refinementControl_DIMENSION_ADAPTIVE_CONTROL_SOBOL)}
          |
          generalized {N_mdm(type,refinementControl_DIMENSION_ADAPTIVE_CONTROL_GENERALIZED)}
         )
       )
      |
      ( h_refinement {N_mdm(type,refinementType_H_REFINEMENT)}
        uniform {N_mdm(type,refinementControl_UNIFORM_CONTROL)}
        |
        ( dimension_adaptive {0}
          sobol {N_mdm(type,refinementControl_DIMENSION_ADAPTIVE_CONTROL_SOBOL)}
          |
          generalized {N_mdm(type,refinementControl_DIMENSION_ADAPTIVE_CONTROL_GENERALIZED)}
         )
        |
        local_adaptive {N_mdm(type,refinementControl_LOCAL_ADAPTIVE_CONTROL)}
       )
     ]
    [ max_refinement_iterations INTEGER >= 0 {N_mdm(int,maxRefineIterations)} ]
    [ convergence_tolerance REAL {N_mdm(Real,convergenceTolerance)} ]
    [ metric_scale {0}
      relative {N_mdm(true,relativeConvMetric)}
      |
      absolute {N_mdm(false,relativeConvMetric)}
     ]
    [ statistics_mode {0}
      active {N_mdm(type,statsMetricMode_ACTIVE_EXPANSION_STATS)}
      |
      combined {N_mdm(type,statsMetricMode_COMBINED_EXPANSION_STATS)}
     ]
    [ allocation_control {0}
      greedy {N_mdm(type,multilevAllocControl_GREEDY_REFINEMENT)}
     ]
    [ discrepancy_emulation {0}
      distinct {N_mdm(type,multilevDiscrepEmulation_DISTINCT_EMULATION)}
      |
      recursive {N_mdm(type,multilevDiscrepEmulation_RECURSIVE_EMULATION)}
     ]
    ( quadrature_order_sequence INTEGERLIST {N_mdm(usharray,quadratureOrderSeq)}
      [ dimension_preference REALLIST {N_mdm(RealDL,anisoDimPref)} ]
      [ 
        nested {N_mdm(type,nestingOverride_NESTED)}
        |
        non_nested {N_mdm(type,nestingOverride_NON_NESTED)}
       ]
     )
    |
    ( sparse_grid_level_sequence INTEGERLIST {N_mdm(usharray,sparseGridLevelSeq)}
      [ dimension_preference REALLIST {N_mdm(RealDL,anisoDimPref)} ]
      [ 
        nodal {N_mdm(type,expansionBasisType_NODAL_INTERPOLANT)}
        |
        hierarchical {N_mdm(type,expansionBasisType_HIERARCHICAL_INTERPOLANT)}
       ]
      [ 
        restricted {N_mdm(type,growthOverride_RESTRICTED)}
        |
        unrestricted {N_mdm(type,growthOverride_UNRESTRICTED)}
       ]
      [ 
        nested {N_mdm(type,nestingOverride_NESTED)}
        |
        non_nested {N_mdm(type,nestingOverride_NON_NESTED)}
       ]
     )
    [ 
      piecewise {NIDRProblemDescDB::method_piecewise}
      |
      askey {N_mdm(type,expansionType_ASKEY_U)}
      |
      wiener {N_mdm(type,expansionType_STD_NORMAL_U)}
     ]
    [ use_derivatives {N_mdm(true,methodUseDerivsFlag)} ]
    [ samples_on_emulator ALIAS samples INTEGER {N_mdm(int,samplesOnEmulator)} ]
    [ sample_type {0}
      lhs {N_mdm(utype,sampleType_SUBMETHOD_LHS)}
      |
      random {N_mdm(utype,sampleType_SUBMETHOD_RANDOM)}
     ]
    [ rng {0}
      mt19937 {N_mdm(lit,rngName_mt19937)}
      |
      rnum2 {N_mdm(lit,rngName_rnum2)}
     ]
    [ probability_refinement ALIAS sample_refinement {0}
      import {N_mdm(utype,integrationRefine_IS)}
      |
      adapt_import {N_mdm(utype,integrationRefine_AIS)}
      |
      mm_adapt_import {N_mdm(utype,integrationRefine_MMAIS)}
      [ refinement_samples INTEGERLIST {N_mdm(ivec,refineSamples)} ]
     ]
    [ final_moments {0}
      none {N_mdm(type,finalMomentsType_NO_MOMENTS)}
      |
      standard {N_mdm(type,finalMomentsType_STANDARD_MOMENTS)}
      |
      central {N_mdm(type,finalMomentsType_CENTRAL_MOMENTS)}
     ]
    [ response_levels REALLIST {N_mdm(resplevs,responseLevels)}
      [ num_response_levels INTEGERLIST {N_mdm(num_resplevs,responseLevels)} ]
      [ compute {0}
        probabilities {N_mdm(type,responseLevelTarget_PROBABILITIES)}
        |
        reliabilities {N_mdm(type,responseLevelTarget_RELIABILITIES)}
        |
        gen_reliabilities {N_mdm(type,responseLevelTarget_GEN_RELIABILITIES)}
        [ system {0}
          series {N_mdm(type,responseLevelTargetReduce_SYSTEM_SERIES)}
          |
          parallel {N_mdm(type,responseLevelTargetReduce_SYSTEM_PARALLEL)}
         ]
       ]
     ]
    [ probability_levels REALLIST {N_mdm(resplevs01,probabilityLevels)}
      [ num_probability_levels INTEGERLIST {N_mdm(num_resplevs,probabilityLevels)} ]
     ]
    [ reliability_levels REALLIST {N_mdm(resplevs,reliabilityLevels)}
      [ num_reliability_levels INTEGERLIST {N_mdm(num_resplevs,reliabilityLevels)} ]
     ]
    [ gen_reliability_levels REALLIST {N_mdm(resplevs,genReliabilityLevels)}
      [ num_gen_reliability_levels INTEGERLIST {N_mdm(num_resplevs,genReliabilityLevels)} ]
     ]
    [ distribution {0}
      cumulative {N_mdm(type,distributionType_CUMULATIVE)}
      |
      complementary {N_mdm(type,distributionType_COMPLEMENTARY)}
     ]
    [ variance_based_decomp {N_mdm(true,vbdFlag)}
      [ interaction_order INTEGER > 0 {N_mdm(ushint,vbdOrder)} ]
      [ drop_tolerance REAL {N_mdm(Real,vbdDropTolerance)} ]
     ]
    [ 
      diagonal_covariance {N_mdm(type,covarianceControl_DIAGONAL_COVARIANCE)}
      |
      full_covariance {N_mdm(type,covarianceControl_FULL_COVARIANCE)}
     ]
    [ import_approx_points_file STRING {N_mdm(str,importApproxPtsFile)}
      [ 
        ( custom_annotated {N_mdm(utype,importApproxFormat_TABULAR_NONE)}
          [ header {N_mdm(augment_utype,importApproxFormat_TABULAR_HEADER)} ]
          [ eval_id {N_mdm(augment_utype,importApproxFormat_TABULAR_EVAL_ID)} ]
          [ interface_id {N_mdm(augment_utype,importApproxFormat_TABULAR_IFACE_ID)} ]
         )
        |
        annotated {N_mdm(utype,importApproxFormat_TABULAR_ANNOTATED)}
        |
        freeform {N_mdm(utype,importApproxFormat_TABULAR_NONE)}
       ]
      [ active_only {N_mdm(true,importApproxActive)} ]
     ]
    [ export_approx_points_file ALIAS export_points_file STRING {N_mdm(str,exportApproxPtsFile)}
      [ 
        ( custom_annotated {N_mdm(utype,exportApproxFormat_TABULAR_NONE)}
          [ header {N_mdm(augment_utype,exportApproxFormat_TABULAR_HEADER)} ]
          [ eval_id {N_mdm(augment_utype,exportApproxFormat_TABULAR_EVAL_ID)} ]
          [ interface_id {N_mdm(augment_utype,exportApproxFormat_TABULAR_IFACE_ID)} ]
         )
        |
        annotated {N_mdm(utype,exportApproxFormat_TABULAR_ANNOTATED)}
        |
        freeform {N_mdm(utype,exportApproxFormat_TABULAR_NONE)}
       ]
     ]
    [ seed_sequence INTEGERLIST {N_mdm(szarray,randomSeedSeq)} ]
    [ fixed_seed {N_mdm(true,fixedSeedFlag)} ]
    [ model_pointer STRING {N_mdm(str,modelPointer)} ]
   )
  |
  ( sampling ALIAS nond_sampling {N_mdm(utype,methodName_RANDOM_SAMPLING)}
    [ samples ALIAS initial_samples INTEGER {N_mdm(int,numSamples)} ]
    [ seed INTEGER > 0 {N_mdm(int,randomSeed)} ]
    [ fixed_seed {N_mdm(true,fixedSeedFlag)} ]
    [ sample_type {0}
      lhs {N_mdm(utype,sampleType_SUBMETHOD_LHS)}
      |
      random {N_mdm(utype,sampleType_SUBMETHOD_RANDOM)}
      |
      incremental_lhs {N_mdm(utype,sampleType_SUBMETHOD_LHS)}
      |
      incremental_random {N_mdm(utype,sampleType_SUBMETHOD_RANDOM)}
     ]
    [ refinement_samples INTEGERLIST {N_mdm(ivec,refineSamples)} ]
    [ d_optimal {N_mdm(true,dOptimal)}
      [ 
        candidate_designs INTEGER > 0 {N_mdm(sizet,numCandidateDesigns)}
        |
        leja_oversample_ratio REAL {N_mdm(Real,collocationRatio)}
       ]
     ]
    [ variance_based_decomp {N_mdm(true,vbdFlag)}
      [ drop_tolerance REAL {N_mdm(Real,vbdDropTolerance)} ]
     ]
    [ backfill {N_mdm(true,backfillFlag)} ]
    [ principal_components {N_mdm(true,pcaFlag)}
      [ percent_variance_explained REAL {N_mdm(Real,percentVarianceExplained)} ]
     ]
    [ wilks {N_mdm(true,wilksFlag)}
      [ order INTEGER {N_mdm(ushint,wilksOrder)} ]
      [ confidence_level REAL {N_mdm(Real,wilksConfidenceLevel)} ]
      [ one_sided_lower {N_mdm(type,wilksSidedInterval_ONE_SIDED_LOWER)} ]
      [ one_sided_upper {N_mdm(type,wilksSidedInterval_ONE_SIDED_UPPER)} ]
      [ two_sided {N_mdm(type,wilksSidedInterval_TWO_SIDED)} ]
     ]
    [ final_moments {0}
      none {N_mdm(type,finalMomentsType_NO_MOMENTS)}
      |
      standard {N_mdm(type,finalMomentsType_STANDARD_MOMENTS)}
      |
      central {N_mdm(type,finalMomentsType_CENTRAL_MOMENTS)}
     ]
    [ response_levels REALLIST {N_mdm(resplevs,responseLevels)}
      [ num_response_levels INTEGERLIST {N_mdm(num_resplevs,responseLevels)} ]
      [ compute {0}
        probabilities {N_mdm(type,responseLevelTarget_PROBABILITIES)}
        |
        reliabilities {N_mdm(type,responseLevelTarget_RELIABILITIES)}
        |
        gen_reliabilities {N_mdm(type,responseLevelTarget_GEN_RELIABILITIES)}
        [ system {0}
          series {N_mdm(type,responseLevelTargetReduce_SYSTEM_SERIES)}
          |
          parallel {N_mdm(type,responseLevelTargetReduce_SYSTEM_PARALLEL)}
         ]
       ]
     ]
    [ probability_levels REALLIST {N_mdm(resplevs01,probabilityLevels)}
      [ num_probability_levels INTEGERLIST {N_mdm(num_resplevs,probabilityLevels)} ]
     ]
    [ reliability_levels REALLIST {N_mdm(resplevs,reliabilityLevels)}
      [ num_reliability_levels INTEGERLIST {N_mdm(num_resplevs,reliabilityLevels)} ]
     ]
    [ gen_reliability_levels REALLIST {N_mdm(resplevs,genReliabilityLevels)}
      [ num_gen_reliability_levels INTEGERLIST {N_mdm(num_resplevs,genReliabilityLevels)} ]
     ]
    [ distribution {0}
      cumulative {N_mdm(type,distributionType_CUMULATIVE)}
      |
      complementary {N_mdm(type,distributionType_COMPLEMENTARY)}
     ]
    [ rng {0}
      mt19937 {N_mdm(lit,rngName_mt19937)}
      |
      rnum2 {N_mdm(lit,rngName_rnum2)}
     ]
    [ model_pointer STRING {N_mdm(str,modelPointer)} ]
   )
  |
  ( multilevel_sampling ALIAS multilevel_mc {N_mdm(utype,methodName_MULTILEVEL_SAMPLING)}
    [ seed_sequence INTEGERLIST {N_mdm(szarray,randomSeedSeq)} ]
    [ fixed_seed {N_mdm(true,fixedSeedFlag)} ]
    [ pilot_samples ALIAS initial_samples INTEGERLIST {N_mdm(szarray,pilotSamples)} ]
    [ sample_type {0}
      lhs {N_mdm(utype,sampleType_SUBMETHOD_LHS)}
      |
      random {N_mdm(utype,sampleType_SUBMETHOD_RANDOM)}
     ]
    [ export_sample_sequence {N_mdm(true,exportSampleSeqFlag)}
      [ 
        ( custom_annotated {N_mdm(utype,exportSamplesFormat_TABULAR_NONE)}
          [ header {N_mdm(augment_utype,exportSamplesFormat_TABULAR_HEADER)} ]
          [ eval_id {N_mdm(augment_utype,exportSamplesFormat_TABULAR_EVAL_ID)} ]
          [ interface_id {N_mdm(augment_utype,exportSamplesFormat_TABULAR_IFACE_ID)} ]
         )
        |
        annotated {N_mdm(utype,exportSamplesFormat_TABULAR_ANNOTATED)}
        |
        freeform {N_mdm(utype,exportSamplesFormat_TABULAR_NONE)}
       ]
     ]
    [ allocation_target {0}
      mean {N_mdm(type,allocationTarget_TARGET_MEAN)}
      |
      ( variance {N_mdm(type,allocationTarget_TARGET_VARIANCE)}
        [ optimization {N_mdm(true,useTargetVarianceOptimizationFlag)} ]
       )
     ]
    [ qoi_aggregation {0}
      sum {N_mdm(type,qoiAggregation_QOI_AGGREGATION_SUM)}
      |
      max {N_mdm(type,qoiAggregation_QOI_AGGREGATION_MAX)}
     ]
    [ max_iterations INTEGER >= 0 {N_mdm(int,maxIterations)} ]
    [ convergence_tolerance REAL {N_mdm(Real,convergenceTolerance)} ]
    [ final_moments {0}
      none {N_mdm(type,finalMomentsType_NO_MOMENTS)}
      |
      standard {N_mdm(type,finalMomentsType_STANDARD_MOMENTS)}
      |
      central {N_mdm(type,finalMomentsType_CENTRAL_MOMENTS)}
     ]
    [ distribution {0}
      cumulative {N_mdm(type,distributionType_CUMULATIVE)}
      |
      complementary {N_mdm(type,distributionType_COMPLEMENTARY)}
     ]
    [ rng {0}
      mt19937 {N_mdm(lit,rngName_mt19937)}
      |
      rnum2 {N_mdm(lit,rngName_rnum2)}
     ]
    [ model_pointer STRING {N_mdm(str,modelPointer)} ]
   )
  |
  ( importance_sampling ALIAS nond_importance_sampling {N_mdm(utype,methodName_IMPORTANCE_SAMPLING)}
    [ samples ALIAS initial_samples INTEGER {N_mdm(int,numSamples)} ]
    [ seed INTEGER > 0 {N_mdm(int,randomSeed)} ]
    import {N_mdm(utype,integrationRefine_IS)}
    |
    adapt_import {N_mdm(utype,integrationRefine_AIS)}
    |
    mm_adapt_import {N_mdm(utype,integrationRefine_MMAIS)}
    [ refinement_samples INTEGERLIST {N_mdm(ivec,refineSamples)} ]
    [ max_iterations INTEGER >= 0 {N_mdm(int,maxIterations)} ]
    [ convergence_tolerance REAL {N_mdm(Real,convergenceTolerance)} ]
    [ response_levels REALLIST {N_mdm(resplevs,responseLevels)}
      [ num_response_levels INTEGERLIST {N_mdm(num_resplevs,responseLevels)} ]
      [ compute {0}
        probabilities {N_mdm(type,responseLevelTarget_PROBABILITIES)}
        |
        gen_reliabilities {N_mdm(type,responseLevelTarget_GEN_RELIABILITIES)}
        [ system {0}
          series {N_mdm(type,responseLevelTargetReduce_SYSTEM_SERIES)}
          |
          parallel {N_mdm(type,responseLevelTargetReduce_SYSTEM_PARALLEL)}
         ]
       ]
     ]
    [ probability_levels REALLIST {N_mdm(resplevs01,probabilityLevels)}
      [ num_probability_levels INTEGERLIST {N_mdm(num_resplevs,probabilityLevels)} ]
     ]
    [ gen_reliability_levels REALLIST {N_mdm(resplevs,genReliabilityLevels)}
      [ num_gen_reliability_levels INTEGERLIST {N_mdm(num_resplevs,genReliabilityLevels)} ]
     ]
    [ distribution {0}
      cumulative {N_mdm(type,distributionType_CUMULATIVE)}
      |
      complementary {N_mdm(type,distributionType_COMPLEMENTARY)}
     ]
    [ rng {0}
      mt19937 {N_mdm(lit,rngName_mt19937)}
      |
      rnum2 {N_mdm(lit,rngName_rnum2)}
     ]
    [ model_pointer STRING {N_mdm(str,modelPointer)} ]
   )
  |
  ( gpais ALIAS gaussian_process_adaptive_importance_sampling {N_mdm(utype,methodName_GPAIS)}
    [ build_samples ALIAS samples INTEGER {N_mdm(int,buildSamples)} ]
    [ seed INTEGER > 0 {N_mdm(int,randomSeed)} ]
    [ samples_on_emulator INTEGER {N_mdm(int,samplesOnEmulator)} ]
    [ import_build_points_file ALIAS import_points_file STRING {N_mdm(str,importBuildPtsFile)}
      [ 
        ( custom_annotated {N_mdm(utype,importBuildFormat_TABULAR_NONE)}
          [ header {N_mdm(augment_utype,importBuildFormat_TABULAR_HEADER)} ]
          [ eval_id {N_mdm(augment_utype,importBuildFormat_TABULAR_EVAL_ID)} ]
          [ interface_id {N_mdm(augment_utype,importBuildFormat_TABULAR_IFACE_ID)} ]
         )
        |
        annotated {N_mdm(utype,importBuildFormat_TABULAR_ANNOTATED)}
        |
        freeform {N_mdm(utype,importBuildFormat_TABULAR_NONE)}
       ]
      [ active_only {N_mdm(true,importBuildActive)} ]
     ]
    [ export_approx_points_file ALIAS export_points_file STRING {N_mdm(str,exportApproxPtsFile)}
      [ 
        ( custom_annotated {N_mdm(utype,exportApproxFormat_TABULAR_NONE)}
          [ header {N_mdm(augment_utype,exportApproxFormat_TABULAR_HEADER)} ]
          [ eval_id {N_mdm(augment_utype,exportApproxFormat_TABULAR_EVAL_ID)} ]
          [ interface_id {N_mdm(augment_utype,exportApproxFormat_TABULAR_IFACE_ID)} ]
         )
        |
        annotated {N_mdm(utype,exportApproxFormat_TABULAR_ANNOTATED)}
        |
        freeform {N_mdm(utype,exportApproxFormat_TABULAR_NONE)}
       ]
     ]
    [ max_iterations INTEGER >= 0 {N_mdm(int,maxIterations)} ]
    [ response_levels REALLIST {N_mdm(resplevs,responseLevels)}
      [ num_response_levels INTEGERLIST {N_mdm(num_resplevs,responseLevels)} ]
      [ compute {0}
        probabilities {N_mdm(type,responseLevelTarget_PROBABILITIES)}
        |
        gen_reliabilities {N_mdm(type,responseLevelTarget_GEN_RELIABILITIES)}
        [ system {0}
          series {N_mdm(type,responseLevelTargetReduce_SYSTEM_SERIES)}
          |
          parallel {N_mdm(type,responseLevelTargetReduce_SYSTEM_PARALLEL)}
         ]
       ]
     ]
    [ probability_levels REALLIST {N_mdm(resplevs01,probabilityLevels)}
      [ num_probability_levels INTEGERLIST {N_mdm(num_resplevs,probabilityLevels)} ]
     ]
    [ gen_reliability_levels REALLIST {N_mdm(resplevs,genReliabilityLevels)}
      [ num_gen_reliability_levels INTEGERLIST {N_mdm(num_resplevs,genReliabilityLevels)} ]
     ]
    [ distribution {0}
      cumulative {N_mdm(type,distributionType_CUMULATIVE)}
      |
      complementary {N_mdm(type,distributionType_COMPLEMENTARY)}
     ]
    [ rng {0}
      mt19937 {N_mdm(lit,rngName_mt19937)}
      |
      rnum2 {N_mdm(lit,rngName_rnum2)}
     ]
    [ model_pointer STRING {N_mdm(str,modelPointer)} ]
   )
  |
  ( adaptive_sampling ALIAS nond_adaptive_sampling {N_mdm(utype,methodName_ADAPTIVE_SAMPLING)}
    [ initial_samples ALIAS samples INTEGER {N_mdm(int,numSamples)} ]
    [ seed INTEGER > 0 {N_mdm(int,randomSeed)} ]
    [ samples_on_emulator INTEGER {N_mdm(int,samplesOnEmulator)} ]
    [ fitness_metric {0}
      predicted_variance {N_mdm(lit,fitnessMetricType_predicted_variance)}
      |
      distance {N_mdm(lit,fitnessMetricType_distance)}
      |
      gradient {N_mdm(lit,fitnessMetricType_gradient)}
     ]
    [ batch_selection {0}
      naive {N_mdm(lit,batchSelectionType_naive)}
      |
      distance_penalty {N_mdm(lit,batchSelectionType_distance)}
      |
      topology {N_mdm(lit,batchSelectionType_topology)}
      |
      constant_liar {N_mdm(lit,batchSelectionType_cl)}
     ]
    [ refinement_samples INTEGERLIST {N_mdm(ivec,refineSamples)} ]
    [ import_build_points_file ALIAS import_points_file STRING {N_mdm(str,importBuildPtsFile)}
      [ 
        ( custom_annotated {N_mdm(utype,importBuildFormat_TABULAR_NONE)}
          [ header {N_mdm(augment_utype,importBuildFormat_TABULAR_HEADER)} ]
          [ eval_id {N_mdm(augment_utype,importBuildFormat_TABULAR_EVAL_ID)} ]
          [ interface_id {N_mdm(augment_utype,importBuildFormat_TABULAR_IFACE_ID)} ]
         )
        |
        annotated {N_mdm(utype,importBuildFormat_TABULAR_ANNOTATED)}
        |
        freeform {N_mdm(utype,importBuildFormat_TABULAR_NONE)}
       ]
      [ active_only {N_mdm(true,importBuildActive)} ]
     ]
    [ export_approx_points_file ALIAS export_points_file STRING {N_mdm(str,exportApproxPtsFile)}
      [ 
        ( custom_annotated {N_mdm(utype,exportApproxFormat_TABULAR_NONE)}
          [ header {N_mdm(augment_utype,exportApproxFormat_TABULAR_HEADER)} ]
          [ eval_id {N_mdm(augment_utype,exportApproxFormat_TABULAR_EVAL_ID)} ]
          [ interface_id {N_mdm(augment_utype,exportApproxFormat_TABULAR_IFACE_ID)} ]
         )
        |
        annotated {N_mdm(utype,exportApproxFormat_TABULAR_ANNOTATED)}
        |
        freeform {N_mdm(utype,exportApproxFormat_TABULAR_NONE)}
       ]
     ]
    [ misc_options STRINGLIST {N_mdm(strL,miscOptions)} ]
    [ max_iterations INTEGER >= 0 {N_mdm(int,maxIterations)} ]
    [ response_levels REALLIST {N_mdm(resplevs,responseLevels)}
      [ num_response_levels INTEGERLIST {N_mdm(num_resplevs,responseLevels)} ]
      [ compute {0}
        probabilities {N_mdm(type,responseLevelTarget_PROBABILITIES)}
        |
        gen_reliabilities {N_mdm(type,responseLevelTarget_GEN_RELIABILITIES)}
        [ system {0}
          series {N_mdm(type,responseLevelTargetReduce_SYSTEM_SERIES)}
          |
          parallel {N_mdm(type,responseLevelTargetReduce_SYSTEM_PARALLEL)}
         ]
       ]
     ]
    [ probability_levels REALLIST {N_mdm(resplevs01,probabilityLevels)}
      [ num_probability_levels INTEGERLIST {N_mdm(num_resplevs,probabilityLevels)} ]
     ]
    [ gen_reliability_levels REALLIST {N_mdm(resplevs,genReliabilityLevels)}
      [ num_gen_reliability_levels INTEGERLIST {N_mdm(num_resplevs,genReliabilityLevels)} ]
     ]
    [ distribution {0}
      cumulative {N_mdm(type,distributionType_CUMULATIVE)}
      |
      complementary {N_mdm(type,distributionType_COMPLEMENTARY)}
     ]
    [ rng {0}
      mt19937 {N_mdm(lit,rngName_mt19937)}
      |
      rnum2 {N_mdm(lit,rngName_rnum2)}
     ]
    [ model_pointer STRING {N_mdm(str,modelPointer)} ]
   )
  |
  ( pof_darts ALIAS nond_pof_darts {N_mdm(utype,methodName_POF_DARTS)}
    build_samples ALIAS samples INTEGER {N_mdm(int,buildSamples)}
    [ seed INTEGER > 0 {N_mdm(int,randomSeed)} ]
    [ lipschitz {0}
      local {N_mdm(lit,lipschitzType_local)}
      |
      global {N_mdm(lit,lipschitzType_global)}
     ]
    [ samples_on_emulator INTEGER {N_mdm(int,samplesOnEmulator)} ]
    [ response_levels REALLIST {N_mdm(resplevs,responseLevels)}
      [ num_response_levels INTEGERLIST {N_mdm(num_resplevs,responseLevels)} ]
      [ compute {0}
        probabilities {N_mdm(type,responseLevelTarget_PROBABILITIES)}
        |
        gen_reliabilities {N_mdm(type,responseLevelTarget_GEN_RELIABILITIES)}
        [ system {0}
          series {N_mdm(type,responseLevelTargetReduce_SYSTEM_SERIES)}
          |
          parallel {N_mdm(type,responseLevelTargetReduce_SYSTEM_PARALLEL)}
         ]
       ]
     ]
    [ probability_levels REALLIST {N_mdm(resplevs01,probabilityLevels)}
      [ num_probability_levels INTEGERLIST {N_mdm(num_resplevs,probabilityLevels)} ]
     ]
    [ gen_reliability_levels REALLIST {N_mdm(resplevs,genReliabilityLevels)}
      [ num_gen_reliability_levels INTEGERLIST {N_mdm(num_resplevs,genReliabilityLevels)} ]
     ]
    [ distribution {0}
      cumulative {N_mdm(type,distributionType_CUMULATIVE)}
      |
      complementary {N_mdm(type,distributionType_COMPLEMENTARY)}
     ]
    [ rng {0}
      mt19937 {N_mdm(lit,rngName_mt19937)}
      |
      rnum2 {N_mdm(lit,rngName_rnum2)}
     ]
    [ model_pointer STRING {N_mdm(str,modelPointer)} ]
   )
  |
  ( rkd_darts ALIAS nond_rkd_darts {N_mdm(utype,methodName_RKD_DARTS)}
    build_samples ALIAS samples INTEGER {N_mdm(int,buildSamples)}
    [ seed INTEGER > 0 {N_mdm(int,randomSeed)} ]
    [ lipschitz {0}
      local {N_mdm(lit,lipschitzType_local)}
      |
      global {N_mdm(lit,lipschitzType_global)}
     ]
    [ samples_on_emulator INTEGER {N_mdm(int,samplesOnEmulator)} ]
    [ response_levels REALLIST {N_mdm(resplevs,responseLevels)}
      [ num_response_levels INTEGERLIST {N_mdm(num_resplevs,responseLevels)} ]
      [ compute {0}
        probabilities {N_mdm(type,responseLevelTarget_PROBABILITIES)}
        |
        gen_reliabilities {N_mdm(type,responseLevelTarget_GEN_RELIABILITIES)}
        [ system {0}
          series {N_mdm(type,responseLevelTargetReduce_SYSTEM_SERIES)}
          |
          parallel {N_mdm(type,responseLevelTargetReduce_SYSTEM_PARALLEL)}
         ]
       ]
     ]
    [ probability_levels REALLIST {N_mdm(resplevs01,probabilityLevels)}
      [ num_probability_levels INTEGERLIST {N_mdm(num_resplevs,probabilityLevels)} ]
     ]
    [ gen_reliability_levels REALLIST {N_mdm(resplevs,genReliabilityLevels)}
      [ num_gen_reliability_levels INTEGERLIST {N_mdm(num_resplevs,genReliabilityLevels)} ]
     ]
    [ distribution {0}
      cumulative {N_mdm(type,distributionType_CUMULATIVE)}
      |
      complementary {N_mdm(type,distributionType_COMPLEMENTARY)}
     ]
    [ rng {0}
      mt19937 {N_mdm(lit,rngName_mt19937)}
      |
      rnum2 {N_mdm(lit,rngName_rnum2)}
     ]
    [ model_pointer STRING {N_mdm(str,modelPointer)} ]
   )
  |
  ( global_evidence ALIAS nond_global_evidence {N_mdm(utype,methodName_GLOBAL_EVIDENCE)}
    [ samples INTEGER {N_mdm(int,numSamples)} ]
    [ seed INTEGER > 0 {N_mdm(int,randomSeed)} ]
    [ 
      ( sbo {N_mdm(utype,subMethod_SUBMETHOD_SBO)}
        [ gaussian_process ALIAS kriging {0}
          surfpack {N_mdm(type,emulatorType_KRIGING_EMULATOR)}
          |
          dakota {N_mdm(type,emulatorType_GP_EMULATOR)}
         ]
        [ use_derivatives {N_mdm(true,methodUseDerivsFlag)} ]
        [ import_build_points_file ALIAS import_points_file STRING {N_mdm(str,importBuildPtsFile)}
          [ 
            ( custom_annotated {N_mdm(utype,importBuildFormat_TABULAR_NONE)}
              [ header {N_mdm(augment_utype,importBuildFormat_TABULAR_HEADER)} ]
              [ eval_id {N_mdm(augment_utype,importBuildFormat_TABULAR_EVAL_ID)} ]
              [ interface_id {N_mdm(augment_utype,importBuildFormat_TABULAR_IFACE_ID)} ]
             )
            |
            annotated {N_mdm(utype,importBuildFormat_TABULAR_ANNOTATED)}
            |
            freeform {N_mdm(utype,importBuildFormat_TABULAR_NONE)}
           ]
          [ active_only {N_mdm(true,importBuildActive)} ]
         ]
        [ export_approx_points_file ALIAS export_points_file STRING {N_mdm(str,exportApproxPtsFile)}
          [ 
            ( custom_annotated {N_mdm(utype,exportApproxFormat_TABULAR_NONE)}
              [ header {N_mdm(augment_utype,exportApproxFormat_TABULAR_HEADER)} ]
              [ eval_id {N_mdm(augment_utype,exportApproxFormat_TABULAR_EVAL_ID)} ]
              [ interface_id {N_mdm(augment_utype,exportApproxFormat_TABULAR_IFACE_ID)} ]
             )
            |
            annotated {N_mdm(utype,exportApproxFormat_TABULAR_ANNOTATED)}
            |
            freeform {N_mdm(utype,exportApproxFormat_TABULAR_NONE)}
           ]
         ]
       )
      |
      ( ego {N_mdm(utype,subMethod_SUBMETHOD_EGO)}
        [ gaussian_process ALIAS kriging {0}
          surfpack {N_mdm(type,emulatorType_KRIGING_EMULATOR)}
          |
          dakota {N_mdm(type,emulatorType_GP_EMULATOR)}
         ]
        [ use_derivatives {N_mdm(true,methodUseDerivsFlag)} ]
        [ import_build_points_file ALIAS import_points_file STRING {N_mdm(str,importBuildPtsFile)}
          [ 
            ( custom_annotated {N_mdm(utype,importBuildFormat_TABULAR_NONE)}
              [ header {N_mdm(augment_utype,importBuildFormat_TABULAR_HEADER)} ]
              [ eval_id {N_mdm(augment_utype,importBuildFormat_TABULAR_EVAL_ID)} ]
              [ interface_id {N_mdm(augment_utype,importBuildFormat_TABULAR_IFACE_ID)} ]
             )
            |
            annotated {N_mdm(utype,importBuildFormat_TABULAR_ANNOTATED)}
            |
            freeform {N_mdm(utype,importBuildFormat_TABULAR_NONE)}
           ]
          [ active_only {N_mdm(true,importBuildActive)} ]
         ]
        [ export_approx_points_file ALIAS export_points_file STRING {N_mdm(str,exportApproxPtsFile)}
          [ 
            ( custom_annotated {N_mdm(utype,exportApproxFormat_TABULAR_NONE)}
              [ header {N_mdm(augment_utype,exportApproxFormat_TABULAR_HEADER)} ]
              [ eval_id {N_mdm(augment_utype,exportApproxFormat_TABULAR_EVAL_ID)} ]
              [ interface_id {N_mdm(augment_utype,exportApproxFormat_TABULAR_IFACE_ID)} ]
             )
            |
            annotated {N_mdm(utype,exportApproxFormat_TABULAR_ANNOTATED)}
            |
            freeform {N_mdm(utype,exportApproxFormat_TABULAR_NONE)}
           ]
         ]
       )
      |
      ea {N_mdm(utype,subMethod_SUBMETHOD_EA)}
      |
      lhs {N_mdm(utype,subMethod_SUBMETHOD_LHS)}
     ]
    [ response_levels REALLIST {N_mdm(resplevs,responseLevels)}
      [ num_response_levels INTEGERLIST {N_mdm(num_resplevs,responseLevels)} ]
      [ compute {0}
        probabilities {N_mdm(type,responseLevelTarget_PROBABILITIES)}
        |
        gen_reliabilities {N_mdm(type,responseLevelTarget_GEN_RELIABILITIES)}
        [ system {0}
          series {N_mdm(type,responseLevelTargetReduce_SYSTEM_SERIES)}
          |
          parallel {N_mdm(type,responseLevelTargetReduce_SYSTEM_PARALLEL)}
         ]
       ]
     ]
    [ probability_levels REALLIST {N_mdm(resplevs01,probabilityLevels)}
      [ num_probability_levels INTEGERLIST {N_mdm(num_resplevs,probabilityLevels)} ]
     ]
    [ gen_reliability_levels REALLIST {N_mdm(resplevs,genReliabilityLevels)}
      [ num_gen_reliability_levels INTEGERLIST {N_mdm(num_resplevs,genReliabilityLevels)} ]
     ]
    [ distribution {0}
      cumulative {N_mdm(type,distributionType_CUMULATIVE)}
      |
      complementary {N_mdm(type,distributionType_COMPLEMENTARY)}
     ]
    [ rng {0}
      mt19937 {N_mdm(lit,rngName_mt19937)}
      |
      rnum2 {N_mdm(lit,rngName_rnum2)}
     ]
    [ model_pointer STRING {N_mdm(str,modelPointer)} ]
   )
  |
  ( global_interval_est ALIAS nond_global_interval_est {N_mdm(utype,methodName_GLOBAL_INTERVAL_EST)}
    [ samples INTEGER {N_mdm(int,numSamples)} ]
    [ seed INTEGER > 0 {N_mdm(int,randomSeed)} ]
    [ max_iterations INTEGER >= 0 {N_mdm(int,maxIterations)} ]
    [ convergence_tolerance REAL {N_mdm(Real,convergenceTolerance)} ]
    [ max_function_evaluations INTEGER >= 0 {N_mdm(int,maxFunctionEvaluations)} ]
    [ 
      ( sbo {N_mdm(utype,subMethod_SUBMETHOD_SBO)}
        [ gaussian_process ALIAS kriging {0}
          surfpack {N_mdm(type,emulatorType_KRIGING_EMULATOR)}
          |
          dakota {N_mdm(type,emulatorType_GP_EMULATOR)}
          |
          experimental {N_mdm(type,emulatorType_EXPGP_EMULATOR)}
         ]
        [ use_derivatives {N_mdm(true,methodUseDerivsFlag)} ]
        [ import_build_points_file ALIAS import_points_file STRING {N_mdm(str,importBuildPtsFile)}
          [ 
            ( custom_annotated {N_mdm(utype,importBuildFormat_TABULAR_NONE)}
              [ header {N_mdm(augment_utype,importBuildFormat_TABULAR_HEADER)} ]
              [ eval_id {N_mdm(augment_utype,importBuildFormat_TABULAR_EVAL_ID)} ]
              [ interface_id {N_mdm(augment_utype,importBuildFormat_TABULAR_IFACE_ID)} ]
             )
            |
            annotated {N_mdm(utype,importBuildFormat_TABULAR_ANNOTATED)}
            |
            freeform {N_mdm(utype,importBuildFormat_TABULAR_NONE)}
           ]
          [ active_only {N_mdm(true,importBuildActive)} ]
         ]
        [ export_approx_points_file ALIAS export_points_file STRING {N_mdm(str,exportApproxPtsFile)}
          [ 
            ( custom_annotated {N_mdm(utype,exportApproxFormat_TABULAR_NONE)}
              [ header {N_mdm(augment_utype,exportApproxFormat_TABULAR_HEADER)} ]
              [ eval_id {N_mdm(augment_utype,exportApproxFormat_TABULAR_EVAL_ID)} ]
              [ interface_id {N_mdm(augment_utype,exportApproxFormat_TABULAR_IFACE_ID)} ]
             )
            |
            annotated {N_mdm(utype,exportApproxFormat_TABULAR_ANNOTATED)}
            |
            freeform {N_mdm(utype,exportApproxFormat_TABULAR_NONE)}
           ]
         ]
       )
      |
      ( ego {N_mdm(utype,subMethod_SUBMETHOD_EGO)}
        [ gaussian_process ALIAS kriging {0}
          ( surfpack {N_mdm(type,emulatorType_KRIGING_EMULATOR)}
            [ export_model {N_mdm(true,exportSurrogate)}
              [ filename_prefix STRING {N_mdm(str,modelExportPrefix)} ]
              ( formats {0}
                [ text_archive {N_mdm(augment_utype,modelExportFormat_TEXT_ARCHIVE)} ]
                [ binary_archive {N_mdm(augment_utype,modelExportFormat_BINARY_ARCHIVE)} ]
               )
             ]
           )
          |
          dakota {N_mdm(type,emulatorType_GP_EMULATOR)}
          |
          ( experimental {N_mdm(type,emulatorType_EXPGP_EMULATOR)}
            [ export_model {N_mdm(true,exportSurrogate)}
              [ filename_prefix STRING {N_mdm(str,modelExportPrefix)} ]
              ( formats {0}
                [ text_archive {N_mdm(augment_utype,modelExportFormat_TEXT_ARCHIVE)} ]
                [ binary_archive {N_mdm(augment_utype,modelExportFormat_BINARY_ARCHIVE)} ]
               )
             ]
           )
         ]
        [ use_derivatives {N_mdm(true,methodUseDerivsFlag)} ]
        [ import_build_points_file ALIAS import_points_file STRING {N_mdm(str,importBuildPtsFile)}
          [ 
            ( custom_annotated {N_mdm(utype,importBuildFormat_TABULAR_NONE)}
              [ header {N_mdm(augment_utype,importBuildFormat_TABULAR_HEADER)} ]
              [ eval_id {N_mdm(augment_utype,importBuildFormat_TABULAR_EVAL_ID)} ]
              [ interface_id {N_mdm(augment_utype,importBuildFormat_TABULAR_IFACE_ID)} ]
             )
            |
            annotated {N_mdm(utype,importBuildFormat_TABULAR_ANNOTATED)}
            |
            freeform {N_mdm(utype,importBuildFormat_TABULAR_NONE)}
           ]
          [ active_only {N_mdm(true,importBuildActive)} ]
         ]
        [ export_approx_points_file ALIAS export_points_file STRING {N_mdm(str,exportApproxPtsFile)}
          [ 
            ( custom_annotated {N_mdm(utype,exportApproxFormat_TABULAR_NONE)}
              [ header {N_mdm(augment_utype,exportApproxFormat_TABULAR_HEADER)} ]
              [ eval_id {N_mdm(augment_utype,exportApproxFormat_TABULAR_EVAL_ID)} ]
              [ interface_id {N_mdm(augment_utype,exportApproxFormat_TABULAR_IFACE_ID)} ]
             )
            |
            annotated {N_mdm(utype,exportApproxFormat_TABULAR_ANNOTATED)}
            |
            freeform {N_mdm(utype,exportApproxFormat_TABULAR_NONE)}
           ]
         ]
       )
      |
      ea {N_mdm(utype,subMethod_SUBMETHOD_EA)}
      |
      lhs {N_mdm(utype,subMethod_SUBMETHOD_LHS)}
     ]
    [ rng {0}
      mt19937 {N_mdm(lit,rngName_mt19937)}
      |
      rnum2 {N_mdm(lit,rngName_rnum2)}
     ]
    [ model_pointer STRING {N_mdm(str,modelPointer)} ]
   )
  |
  ( bayes_calibration ALIAS nond_bayes_calibration {N_mdm(utype,methodName_BAYES_CALIBRATION)}
    ( queso {N_mdm(utype,subMethod_SUBMETHOD_QUESO)}
      chain_samples ALIAS samples INTEGER {N_mdm(int,chainSamples)}
      [ seed INTEGER > 0 {N_mdm(int,randomSeed)} ]
      [ rng {0}
        mt19937 {N_mdm(lit,rngName_mt19937)}
        |
        rnum2 {N_mdm(lit,rngName_rnum2)}
       ]
      [ emulator {0}
        ( gaussian_process ALIAS kriging {0}
          surfpack {N_mdm(type,emulatorType_KRIGING_EMULATOR)}
          |
          dakota {N_mdm(type,emulatorType_GP_EMULATOR)}
          [ build_samples INTEGER {N_mdm(int,buildSamples)} ]
          [ posterior_adaptive {N_mdm(true,adaptPosteriorRefine)} ]
          [ import_build_points_file ALIAS import_points_file STRING {N_mdm(str,importBuildPtsFile)}
            [ 
              ( custom_annotated {N_mdm(utype,importBuildFormat_TABULAR_NONE)}
                [ header {N_mdm(augment_utype,importBuildFormat_TABULAR_HEADER)} ]
                [ eval_id {N_mdm(augment_utype,importBuildFormat_TABULAR_EVAL_ID)} ]
                [ interface_id {N_mdm(augment_utype,importBuildFormat_TABULAR_IFACE_ID)} ]
               )
              |
              annotated {N_mdm(utype,importBuildFormat_TABULAR_ANNOTATED)}
              |
              freeform {N_mdm(utype,importBuildFormat_TABULAR_NONE)}
             ]
            [ active_only {N_mdm(true,importBuildActive)} ]
           ]
         )
        |
        ( pce {N_mdm(type,emulatorType_PCE_EMULATOR)}
          [ p_refinement {N_mdm(type,refinementType_P_REFINEMENT)}
            uniform {N_mdm(type,refinementControl_UNIFORM_CONTROL)}
            |
            ( dimension_adaptive {0}
              sobol {N_mdm(type,refinementControl_DIMENSION_ADAPTIVE_CONTROL_SOBOL)}
              |
              decay {N_mdm(type,refinementControl_DIMENSION_ADAPTIVE_CONTROL_DECAY)}
              |
              generalized {N_mdm(type,refinementControl_DIMENSION_ADAPTIVE_CONTROL_GENERALIZED)}
             )
           ]
          [ max_refinement_iterations INTEGER >= 0 {N_mdm(int,maxRefineIterations)} ]
          ( quadrature_order INTEGER {N_mdm(ushint,quadratureOrder)}
            [ dimension_preference REALLIST {N_mdm(RealDL,anisoDimPref)} ]
            [ 
              nested {N_mdm(type,nestingOverride_NESTED)}
              |
              non_nested {N_mdm(type,nestingOverride_NON_NESTED)}
             ]
           )
          |
          ( sparse_grid_level INTEGER {N_mdm(ushint,sparseGridLevel)}
            [ dimension_preference REALLIST {N_mdm(RealDL,anisoDimPref)} ]
            [ 
              restricted {N_mdm(type,growthOverride_RESTRICTED)}
              |
              unrestricted {N_mdm(type,growthOverride_UNRESTRICTED)}
             ]
            [ 
              nested {N_mdm(type,nestingOverride_NESTED)}
              |
              non_nested {N_mdm(type,nestingOverride_NON_NESTED)}
             ]
           )
          |
          cubature_integrand INTEGER {N_mdm(ushint,cubIntOrder)}
          |
          ( expansion_order INTEGER {N_mdm(ushint,expansionOrder)}
            [ dimension_preference REALLIST {N_mdm(RealDL,anisoDimPref)} ]
            [ basis_type {0}
              tensor_product {N_mdm(type,expansionBasisType_TENSOR_PRODUCT_BASIS)}
              |
              total_order {N_mdm(type,expansionBasisType_TOTAL_ORDER_BASIS)}
              |
              ( adapted {N_mdm(type,expansionBasisType_ADAPTED_BASIS_EXPANDING_FRONT)}
                [ advancements INTEGER {N_mdm(ushint,adaptedBasisAdvancements)} ]
                [ soft_convergence_limit INTEGER {N_mdm(ushint,softConvLimit)} ]
               )
             ]
            ( collocation_points INTEGER {N_mdm(sizet,collocationPoints)}
              [ 
                ( least_squares {N_mdm(type,regressionType_DEFAULT_LEAST_SQ_REGRESSION)}
                  [ 
                    svd {N_mdm(type,lsRegressionType_SVD_LS)}
                    |
                    equality_constrained {N_mdm(type,lsRegressionType_EQ_CON_LS)}
                   ]
                 )
                |
                ( orthogonal_matching_pursuit ALIAS omp {N_mdm(type,regressionType_ORTHOG_MATCH_PURSUIT)}
                  [ noise_tolerance REALLIST {N_mdm(RealDL,regressionNoiseTol)} ]
                 )
                |
                basis_pursuit ALIAS bp {N_mdm(type,regressionType_BASIS_PURSUIT)}
                |
                ( basis_pursuit_denoising ALIAS bpdn {N_mdm(type,regressionType_BASIS_PURSUIT_DENOISING)}
                  [ noise_tolerance REALLIST {N_mdm(RealDL,regressionNoiseTol)} ]
                 )
                |
                ( least_angle_regression ALIAS lars {N_mdm(type,regressionType_LEAST_ANGLE_REGRESSION)}
                  [ noise_tolerance REALLIST {N_mdm(RealDL,regressionNoiseTol)} ]
                 )
                |
                ( least_absolute_shrinkage ALIAS lasso {N_mdm(type,regressionType_LASSO_REGRESSION)}
                  [ noise_tolerance REALLIST {N_mdm(RealDL,regressionNoiseTol)} ]
                  [ l2_penalty REAL {N_mdm(Real,regressionL2Penalty)} ]
                 )
               ]
              [ cross_validation {N_mdm(true,crossValidation)}
                [ noise_only {N_mdm(true,crossValidNoiseOnly)} ]
               ]
              [ ratio_order REAL {N_mdm(Realp,collocRatioTermsOrder)} ]
              [ use_derivatives {N_mdm(true,methodUseDerivsFlag)} ]
              [ tensor_grid {N_mdm(true,tensorGridFlag)} ]
              [ reuse_points ALIAS reuse_samples {N_mdm(lit,pointReuse_all)} ]
              [ max_solver_iterations INTEGER >= 0 {N_mdm(int,maxSolverIterations)} ]
             )
            |
            ( collocation_ratio REAL {N_mdm(Realp,collocationRatio)}
              [ 
                ( least_squares {N_mdm(type,regressionType_DEFAULT_LEAST_SQ_REGRESSION)}
                  [ 
                    svd {N_mdm(type,lsRegressionType_SVD_LS)}
                    |
                    equality_constrained {N_mdm(type,lsRegressionType_EQ_CON_LS)}
                   ]
                 )
                |
                ( orthogonal_matching_pursuit ALIAS omp {N_mdm(type,regressionType_ORTHOG_MATCH_PURSUIT)}
                  [ noise_tolerance REALLIST {N_mdm(RealDL,regressionNoiseTol)} ]
                 )
                |
                basis_pursuit ALIAS bp {N_mdm(type,regressionType_BASIS_PURSUIT)}
                |
                ( basis_pursuit_denoising ALIAS bpdn {N_mdm(type,regressionType_BASIS_PURSUIT_DENOISING)}
                  [ noise_tolerance REALLIST {N_mdm(RealDL,regressionNoiseTol)} ]
                 )
                |
                ( least_angle_regression ALIAS lars {N_mdm(type,regressionType_LEAST_ANGLE_REGRESSION)}
                  [ noise_tolerance REALLIST {N_mdm(RealDL,regressionNoiseTol)} ]
                 )
                |
                ( least_absolute_shrinkage ALIAS lasso {N_mdm(type,regressionType_LASSO_REGRESSION)}
                  [ noise_tolerance REALLIST {N_mdm(RealDL,regressionNoiseTol)} ]
                  [ l2_penalty REAL {N_mdm(Real,regressionL2Penalty)} ]
                 )
               ]
              [ cross_validation {N_mdm(true,crossValidation)}
                [ noise_only {N_mdm(true,crossValidNoiseOnly)} ]
               ]
              [ ratio_order REAL {N_mdm(Realp,collocRatioTermsOrder)} ]
              [ use_derivatives {N_mdm(true,methodUseDerivsFlag)} ]
              [ tensor_grid {N_mdm(true,tensorGridFlag)} ]
              [ reuse_points ALIAS reuse_samples {N_mdm(lit,pointReuse_all)} ]
              [ max_solver_iterations INTEGER >= 0 {N_mdm(int,maxSolverIterations)} ]
             )
            |
            ( expansion_samples INTEGER {N_mdm(sizet,expansionSamples)}
              [ reuse_points ALIAS reuse_samples {N_mdm(lit,pointReuse_all)} ]
             )
            [ import_build_points_file ALIAS import_points_file STRING {N_mdm(str,importBuildPtsFile)}
              [ 
                ( custom_annotated {N_mdm(utype,importBuildFormat_TABULAR_NONE)}
                  [ header {N_mdm(augment_utype,importBuildFormat_TABULAR_HEADER)} ]
                  [ eval_id {N_mdm(augment_utype,importBuildFormat_TABULAR_EVAL_ID)} ]
                  [ interface_id {N_mdm(augment_utype,importBuildFormat_TABULAR_IFACE_ID)} ]
                 )
                |
                annotated {N_mdm(utype,importBuildFormat_TABULAR_ANNOTATED)}
                |
                freeform {N_mdm(utype,importBuildFormat_TABULAR_NONE)}
               ]
              [ active_only {N_mdm(true,importBuildActive)} ]
             ]
            [ posterior_adaptive {N_mdm(true,adaptPosteriorRefine)} ]
           )
          |
          ( orthogonal_least_interpolation ALIAS least_interpolation ALIAS oli {N_mdm(type,regressionType_ORTHOG_LEAST_INTERPOLATION)}
            collocation_points INTEGER {N_mdm(sizet,collocationPoints)}
            [ tensor_grid INTEGERLIST {N_mdm(usharray,tensorGridOrder)} ]
            [ reuse_points ALIAS reuse_samples {N_mdm(lit,pointReuse_all)} ]
            [ import_build_points_file ALIAS import_points_file STRING {N_mdm(str,importBuildPtsFile)}
              [ 
                ( custom_annotated {N_mdm(utype,importBuildFormat_TABULAR_NONE)}
                  [ header {N_mdm(augment_utype,importBuildFormat_TABULAR_HEADER)} ]
                  [ eval_id {N_mdm(augment_utype,importBuildFormat_TABULAR_EVAL_ID)} ]
                  [ interface_id {N_mdm(augment_utype,importBuildFormat_TABULAR_IFACE_ID)} ]
                 )
                |
                annotated {N_mdm(utype,importBuildFormat_TABULAR_ANNOTATED)}
                |
                freeform {N_mdm(utype,importBuildFormat_TABULAR_NONE)}
               ]
              [ active_only {N_mdm(true,importBuildActive)} ]
             ]
            [ posterior_adaptive {N_mdm(true,adaptPosteriorRefine)} ]
           )
          [ 
            askey {N_mdm(type,expansionType_ASKEY_U)}
            |
            wiener {N_mdm(type,expansionType_STD_NORMAL_U)}
           ]
          [ normalized {N_mdm(true,normalizedCoeffs)} ]
          [ export_expansion_file STRING {N_mdm(str,exportExpansionFile)} ]
          [ 
            diagonal_covariance {N_mdm(type,covarianceControl_DIAGONAL_COVARIANCE)}
            |
            full_covariance {N_mdm(type,covarianceControl_FULL_COVARIANCE)}
           ]
         )
        |
        ( ml_pce {N_mdm(type,emulatorType_ML_PCE_EMULATOR)}
          [ allocation_control {0}
            ( estimator_variance {N_mdm(type,multilevAllocControl_ESTIMATOR_VARIANCE)}
              [ estimator_rate REAL {N_mdm(Real,multilevEstimatorRate)} ]
             )
            |
            rip_sampling {N_mdm(type,multilevAllocControl_RIP_SAMPLING)}
           ]
          [ discrepancy_emulation {0}
            distinct {N_mdm(type,multilevDiscrepEmulation_DISTINCT_EMULATION)}
            |
            recursive {N_mdm(type,multilevDiscrepEmulation_RECURSIVE_EMULATION)}
           ]
          ( expansion_order_sequence INTEGERLIST {N_mdm(usharray,expansionOrderSeq)}
            [ dimension_preference REALLIST {N_mdm(RealDL,anisoDimPref)} ]
            [ basis_type {0}
              tensor_product {N_mdm(type,expansionBasisType_TENSOR_PRODUCT_BASIS)}
              |
              total_order {N_mdm(type,expansionBasisType_TOTAL_ORDER_BASIS)}
              |
              ( adapted {N_mdm(type,expansionBasisType_ADAPTED_BASIS_EXPANDING_FRONT)}
                [ advancements INTEGER {N_mdm(ushint,adaptedBasisAdvancements)} ]
                [ soft_convergence_limit INTEGER {N_mdm(ushint,softConvLimit)} ]
               )
             ]
            ( collocation_ratio REAL {N_mdm(Realp,collocationRatio)}
              [ collocation_points_sequence ALIAS pilot_samples INTEGERLIST {N_mdm(szarray,collocationPointsSeq)} ]
              [ 
                ( least_squares {N_mdm(type,regressionType_DEFAULT_LEAST_SQ_REGRESSION)}
                  [ 
                    svd {N_mdm(type,lsRegressionType_SVD_LS)}
                    |
                    equality_constrained {N_mdm(type,lsRegressionType_EQ_CON_LS)}
                   ]
                 )
                |
                ( orthogonal_matching_pursuit ALIAS omp {N_mdm(type,regressionType_ORTHOG_MATCH_PURSUIT)}
                  [ noise_tolerance REALLIST {N_mdm(RealDL,regressionNoiseTol)} ]
                 )
                |
                basis_pursuit ALIAS bp {N_mdm(type,regressionType_BASIS_PURSUIT)}
                |
                ( basis_pursuit_denoising ALIAS bpdn {N_mdm(type,regressionType_BASIS_PURSUIT_DENOISING)}
                  [ noise_tolerance REALLIST {N_mdm(RealDL,regressionNoiseTol)} ]
                 )
                |
                ( least_angle_regression ALIAS lars {N_mdm(type,regressionType_LEAST_ANGLE_REGRESSION)}
                  [ noise_tolerance REALLIST {N_mdm(RealDL,regressionNoiseTol)} ]
                 )
                |
                ( least_absolute_shrinkage ALIAS lasso {N_mdm(type,regressionType_LASSO_REGRESSION)}
                  [ noise_tolerance REALLIST {N_mdm(RealDL,regressionNoiseTol)} ]
                  [ l2_penalty REAL {N_mdm(Real,regressionL2Penalty)} ]
                 )
               ]
              [ cross_validation {N_mdm(true,crossValidation)}
                [ noise_only {N_mdm(true,crossValidNoiseOnly)} ]
               ]
              [ ratio_order REAL {N_mdm(Realp,collocRatioTermsOrder)} ]
              [ use_derivatives {N_mdm(true,methodUseDerivsFlag)} ]
              [ tensor_grid {N_mdm(true,tensorGridFlag)} ]
              [ reuse_points ALIAS reuse_samples {N_mdm(lit,pointReuse_all)} ]
              [ max_solver_iterations INTEGER >= 0 {N_mdm(int,maxSolverIterations)} ]
             )
            |
            ( expansion_samples_sequence INTEGERLIST {N_mdm(szarray,expansionSamplesSeq)}
              [ reuse_points ALIAS reuse_samples {N_mdm(lit,pointReuse_all)} ]
             )
            [ import_build_points_file ALIAS import_points_file STRING {N_mdm(str,importBuildPtsFile)}
              [ 
                ( custom_annotated {N_mdm(utype,importBuildFormat_TABULAR_NONE)}
                  [ header {N_mdm(augment_utype,importBuildFormat_TABULAR_HEADER)} ]
                  [ eval_id {N_mdm(augment_utype,importBuildFormat_TABULAR_EVAL_ID)} ]
                  [ interface_id {N_mdm(augment_utype,importBuildFormat_TABULAR_IFACE_ID)} ]
                 )
                |
                annotated {N_mdm(utype,importBuildFormat_TABULAR_ANNOTATED)}
                |
                freeform {N_mdm(utype,importBuildFormat_TABULAR_NONE)}
               ]
              [ active_only {N_mdm(true,importBuildActive)} ]
             ]
           )
          |
          ( orthogonal_least_interpolation ALIAS least_interpolation ALIAS oli {N_mdm(type,regressionType_ORTHOG_LEAST_INTERPOLATION)}
            collocation_points_sequence INTEGERLIST {N_mdm(szarray,collocationPointsSeq)}
            [ tensor_grid INTEGERLIST {N_mdm(usharray,tensorGridOrder)} ]
            [ reuse_points ALIAS reuse_samples {N_mdm(lit,pointReuse_all)} ]
            [ import_build_points_file ALIAS import_points_file STRING {N_mdm(str,importBuildPtsFile)}
              [ 
                ( custom_annotated {N_mdm(utype,importBuildFormat_TABULAR_NONE)}
                  [ header {N_mdm(augment_utype,importBuildFormat_TABULAR_HEADER)} ]
                  [ eval_id {N_mdm(augment_utype,importBuildFormat_TABULAR_EVAL_ID)} ]
                  [ interface_id {N_mdm(augment_utype,importBuildFormat_TABULAR_IFACE_ID)} ]
                 )
                |
                annotated {N_mdm(utype,importBuildFormat_TABULAR_ANNOTATED)}
                |
                freeform {N_mdm(utype,importBuildFormat_TABULAR_NONE)}
               ]
              [ active_only {N_mdm(true,importBuildActive)} ]
             ]
           )
          [ 
            askey {N_mdm(type,expansionType_ASKEY_U)}
            |
            wiener {N_mdm(type,expansionType_STD_NORMAL_U)}
           ]
          [ normalized {N_mdm(true,normalizedCoeffs)} ]
          [ export_expansion_file STRING {N_mdm(str,exportExpansionFile)} ]
          [ 
            diagonal_covariance {N_mdm(type,covarianceControl_DIAGONAL_COVARIANCE)}
            |
            full_covariance {N_mdm(type,covarianceControl_FULL_COVARIANCE)}
           ]
         )
        |
        ( mf_pce {N_mdm(type,emulatorType_MF_PCE_EMULATOR)}
          [ p_refinement {N_mdm(type,refinementType_P_REFINEMENT)}
            uniform {N_mdm(type,refinementControl_UNIFORM_CONTROL)}
            |
            ( dimension_adaptive {0}
              sobol {N_mdm(type,refinementControl_DIMENSION_ADAPTIVE_CONTROL_SOBOL)}
              |
              decay {N_mdm(type,refinementControl_DIMENSION_ADAPTIVE_CONTROL_DECAY)}
              |
              generalized {N_mdm(type,refinementControl_DIMENSION_ADAPTIVE_CONTROL_GENERALIZED)}
             )
           ]
          [ max_refinement_iterations INTEGER >= 0 {N_mdm(int,maxRefineIterations)} ]
          [ allocation_control {0}
            greedy {N_mdm(type,multilevAllocControl_GREEDY_REFINEMENT)}
           ]
          [ discrepancy_emulation {0}
            distinct {N_mdm(type,multilevDiscrepEmulation_DISTINCT_EMULATION)}
            |
            recursive {N_mdm(type,multilevDiscrepEmulation_RECURSIVE_EMULATION)}
           ]
          ( quadrature_order_sequence INTEGERLIST {N_mdm(usharray,quadratureOrderSeq)}
            [ dimension_preference REALLIST {N_mdm(RealDL,anisoDimPref)} ]
            [ 
              nested {N_mdm(type,nestingOverride_NESTED)}
              |
              non_nested {N_mdm(type,nestingOverride_NON_NESTED)}
             ]
           )
          |
          ( sparse_grid_level_sequence INTEGERLIST {N_mdm(usharray,sparseGridLevelSeq)}
            [ dimension_preference REALLIST {N_mdm(RealDL,anisoDimPref)} ]
            [ 
              restricted {N_mdm(type,growthOverride_RESTRICTED)}
              |
              unrestricted {N_mdm(type,growthOverride_UNRESTRICTED)}
             ]
            [ 
              nested {N_mdm(type,nestingOverride_NESTED)}
              |
              non_nested {N_mdm(type,nestingOverride_NON_NESTED)}
             ]
           )
          |
          ( expansion_order_sequence INTEGERLIST {N_mdm(usharray,expansionOrderSeq)}
            [ dimension_preference REALLIST {N_mdm(RealDL,anisoDimPref)} ]
            [ basis_type {0}
              tensor_product {N_mdm(type,expansionBasisType_TENSOR_PRODUCT_BASIS)}
              |
              total_order {N_mdm(type,expansionBasisType_TOTAL_ORDER_BASIS)}
              |
              ( adapted {N_mdm(type,expansionBasisType_ADAPTED_BASIS_EXPANDING_FRONT)}
                [ advancements INTEGER {N_mdm(ushint,adaptedBasisAdvancements)} ]
                [ soft_convergence_limit INTEGER {N_mdm(ushint,softConvLimit)} ]
               )
             ]
            ( collocation_ratio REAL {N_mdm(Realp,collocationRatio)}
              [ collocation_points_sequence ALIAS pilot_samples INTEGERLIST {N_mdm(szarray,collocationPointsSeq)} ]
              [ 
                ( least_squares {N_mdm(type,regressionType_DEFAULT_LEAST_SQ_REGRESSION)}
                  [ 
                    svd {N_mdm(type,lsRegressionType_SVD_LS)}
                    |
                    equality_constrained {N_mdm(type,lsRegressionType_EQ_CON_LS)}
                   ]
                 )
                |
                ( orthogonal_matching_pursuit ALIAS omp {N_mdm(type,regressionType_ORTHOG_MATCH_PURSUIT)}
                  [ noise_tolerance REALLIST {N_mdm(RealDL,regressionNoiseTol)} ]
                 )
                |
                basis_pursuit ALIAS bp {N_mdm(type,regressionType_BASIS_PURSUIT)}
                |
                ( basis_pursuit_denoising ALIAS bpdn {N_mdm(type,regressionType_BASIS_PURSUIT_DENOISING)}
                  [ noise_tolerance REALLIST {N_mdm(RealDL,regressionNoiseTol)} ]
                 )
                |
                ( least_angle_regression ALIAS lars {N_mdm(type,regressionType_LEAST_ANGLE_REGRESSION)}
                  [ noise_tolerance REALLIST {N_mdm(RealDL,regressionNoiseTol)} ]
                 )
                |
                ( least_absolute_shrinkage ALIAS lasso {N_mdm(type,regressionType_LASSO_REGRESSION)}
                  [ noise_tolerance REALLIST {N_mdm(RealDL,regressionNoiseTol)} ]
                  [ l2_penalty REAL {N_mdm(Real,regressionL2Penalty)} ]
                 )
               ]
              [ cross_validation {N_mdm(true,crossValidation)}
                [ noise_only {N_mdm(true,crossValidNoiseOnly)} ]
               ]
              [ ratio_order REAL {N_mdm(Realp,collocRatioTermsOrder)} ]
              [ use_derivatives {N_mdm(true,methodUseDerivsFlag)} ]
              [ tensor_grid {N_mdm(true,tensorGridFlag)} ]
              [ reuse_points ALIAS reuse_samples {N_mdm(lit,pointReuse_all)} ]
              [ max_solver_iterations INTEGER >= 0 {N_mdm(int,maxSolverIterations)} ]
             )
            |
            ( expansion_samples_sequence INTEGERLIST {N_mdm(szarray,expansionSamplesSeq)}
              [ reuse_points ALIAS reuse_samples {N_mdm(lit,pointReuse_all)} ]
             )
            [ import_build_points_file ALIAS import_points_file STRING {N_mdm(str,importBuildPtsFile)}
              [ 
                ( custom_annotated {N_mdm(utype,importBuildFormat_TABULAR_NONE)}
                  [ header {N_mdm(augment_utype,importBuildFormat_TABULAR_HEADER)} ]
                  [ eval_id {N_mdm(augment_utype,importBuildFormat_TABULAR_EVAL_ID)} ]
                  [ interface_id {N_mdm(augment_utype,importBuildFormat_TABULAR_IFACE_ID)} ]
                 )
                |
                annotated {N_mdm(utype,importBuildFormat_TABULAR_ANNOTATED)}
                |
                freeform {N_mdm(utype,importBuildFormat_TABULAR_NONE)}
               ]
              [ active_only {N_mdm(true,importBuildActive)} ]
             ]
           )
          |
          ( orthogonal_least_interpolation ALIAS least_interpolation ALIAS oli {N_mdm(type,regressionType_ORTHOG_LEAST_INTERPOLATION)}
            collocation_points_sequence INTEGERLIST {N_mdm(szarray,collocationPointsSeq)}
            [ tensor_grid INTEGERLIST {N_mdm(usharray,tensorGridOrder)} ]
            [ reuse_points ALIAS reuse_samples {N_mdm(lit,pointReuse_all)} ]
            [ import_build_points_file ALIAS import_points_file STRING {N_mdm(str,importBuildPtsFile)}
              [ 
                ( custom_annotated {N_mdm(utype,importBuildFormat_TABULAR_NONE)}
                  [ header {N_mdm(augment_utype,importBuildFormat_TABULAR_HEADER)} ]
                  [ eval_id {N_mdm(augment_utype,importBuildFormat_TABULAR_EVAL_ID)} ]
                  [ interface_id {N_mdm(augment_utype,importBuildFormat_TABULAR_IFACE_ID)} ]
                 )
                |
                annotated {N_mdm(utype,importBuildFormat_TABULAR_ANNOTATED)}
                |
                freeform {N_mdm(utype,importBuildFormat_TABULAR_NONE)}
               ]
              [ active_only {N_mdm(true,importBuildActive)} ]
             ]
           )
          [ 
            askey {N_mdm(type,expansionType_ASKEY_U)}
            |
            wiener {N_mdm(type,expansionType_STD_NORMAL_U)}
           ]
          [ normalized {N_mdm(true,normalizedCoeffs)} ]
          [ export_expansion_file STRING {N_mdm(str,exportExpansionFile)} ]
          [ 
            diagonal_covariance {N_mdm(type,covarianceControl_DIAGONAL_COVARIANCE)}
            |
            full_covariance {N_mdm(type,covarianceControl_FULL_COVARIANCE)}
           ]
         )
        |
        ( sc {N_mdm(type,emulatorType_SC_EMULATOR)}
          [ 
            ( p_refinement {N_mdm(type,refinementType_P_REFINEMENT)}
              uniform {N_mdm(type,refinementControl_UNIFORM_CONTROL)}
              |
              ( dimension_adaptive {0}
                sobol {N_mdm(type,refinementControl_DIMENSION_ADAPTIVE_CONTROL_SOBOL)}
                |
                generalized {N_mdm(type,refinementControl_DIMENSION_ADAPTIVE_CONTROL_GENERALIZED)}
               )
             )
            |
            ( h_refinement {N_mdm(type,refinementType_H_REFINEMENT)}
              uniform {N_mdm(type,refinementControl_UNIFORM_CONTROL)}
              |
              ( dimension_adaptive {0}
                sobol {N_mdm(type,refinementControl_DIMENSION_ADAPTIVE_CONTROL_SOBOL)}
                |
                generalized {N_mdm(type,refinementControl_DIMENSION_ADAPTIVE_CONTROL_GENERALIZED)}
               )
              |
              local_adaptive {N_mdm(type,refinementControl_LOCAL_ADAPTIVE_CONTROL)}
             )
           ]
          [ max_refinement_iterations INTEGER >= 0 {N_mdm(int,maxRefineIterations)} ]
          ( quadrature_order INTEGER {N_mdm(ushint,quadratureOrder)}
            [ dimension_preference REALLIST {N_mdm(RealDL,anisoDimPref)} ]
            [ 
              nested {N_mdm(type,nestingOverride_NESTED)}
              |
              non_nested {N_mdm(type,nestingOverride_NON_NESTED)}
             ]
           )
          |
          ( sparse_grid_level INTEGER {N_mdm(ushint,sparseGridLevel)}
            [ dimension_preference REALLIST {N_mdm(RealDL,anisoDimPref)} ]
            [ 
              nodal {N_mdm(type,expansionBasisType_NODAL_INTERPOLANT)}
              |
              hierarchical {N_mdm(type,expansionBasisType_HIERARCHICAL_INTERPOLANT)}
             ]
            [ 
              restricted {N_mdm(type,growthOverride_RESTRICTED)}
              |
              unrestricted {N_mdm(type,growthOverride_UNRESTRICTED)}
             ]
            [ 
              nested {N_mdm(type,nestingOverride_NESTED)}
              |
              non_nested {N_mdm(type,nestingOverride_NON_NESTED)}
             ]
           )
          [ 
            piecewise {NIDRProblemDescDB::method_piecewise}
            |
            askey {N_mdm(type,expansionType_ASKEY_U)}
            |
            wiener {N_mdm(type,expansionType_STD_NORMAL_U)}
           ]
          [ use_derivatives {N_mdm(true,methodUseDerivsFlag)} ]
          [ 
            diagonal_covariance {N_mdm(type,covarianceControl_DIAGONAL_COVARIANCE)}
            |
            full_covariance {N_mdm(type,covarianceControl_FULL_COVARIANCE)}
           ]
         )
        |
        ( mf_sc {N_mdm(type,emulatorType_MF_SC_EMULATOR)}
          [ 
            ( p_refinement {N_mdm(type,refinementType_P_REFINEMENT)}
              uniform {N_mdm(type,refinementControl_UNIFORM_CONTROL)}
              |
              ( dimension_adaptive {0}
                sobol {N_mdm(type,refinementControl_DIMENSION_ADAPTIVE_CONTROL_SOBOL)}
                |
                generalized {N_mdm(type,refinementControl_DIMENSION_ADAPTIVE_CONTROL_GENERALIZED)}
               )
             )
            |
            ( h_refinement {N_mdm(type,refinementType_H_REFINEMENT)}
              uniform {N_mdm(type,refinementControl_UNIFORM_CONTROL)}
              |
              ( dimension_adaptive {0}
                sobol {N_mdm(type,refinementControl_DIMENSION_ADAPTIVE_CONTROL_SOBOL)}
                |
                generalized {N_mdm(type,refinementControl_DIMENSION_ADAPTIVE_CONTROL_GENERALIZED)}
               )
              |
              local_adaptive {N_mdm(type,refinementControl_LOCAL_ADAPTIVE_CONTROL)}
             )
           ]
          [ max_refinement_iterations INTEGER >= 0 {N_mdm(int,maxRefineIterations)} ]
          [ allocation_control {0}
            greedy {N_mdm(type,multilevAllocControl_GREEDY_REFINEMENT)}
           ]
          [ discrepancy_emulation {0}
            distinct {N_mdm(type,multilevDiscrepEmulation_DISTINCT_EMULATION)}
            |
            recursive {N_mdm(type,multilevDiscrepEmulation_RECURSIVE_EMULATION)}
           ]
          ( quadrature_order_sequence INTEGERLIST {N_mdm(usharray,quadratureOrderSeq)}
            [ dimension_preference REALLIST {N_mdm(RealDL,anisoDimPref)} ]
            [ 
              nested {N_mdm(type,nestingOverride_NESTED)}
              |
              non_nested {N_mdm(type,nestingOverride_NON_NESTED)}
             ]
           )
          |
          ( sparse_grid_level_sequence INTEGERLIST {N_mdm(usharray,sparseGridLevelSeq)}
            [ dimension_preference REALLIST {N_mdm(RealDL,anisoDimPref)} ]
            [ 
              nodal {N_mdm(type,expansionBasisType_NODAL_INTERPOLANT)}
              |
              hierarchical {N_mdm(type,expansionBasisType_HIERARCHICAL_INTERPOLANT)}
             ]
            [ 
              restricted {N_mdm(type,growthOverride_RESTRICTED)}
              |
              unrestricted {N_mdm(type,growthOverride_UNRESTRICTED)}
             ]
            [ 
              nested {N_mdm(type,nestingOverride_NESTED)}
              |
              non_nested {N_mdm(type,nestingOverride_NON_NESTED)}
             ]
           )
          [ 
            piecewise {NIDRProblemDescDB::method_piecewise}
            |
            askey {N_mdm(type,expansionType_ASKEY_U)}
            |
            wiener {N_mdm(type,expansionType_STD_NORMAL_U)}
           ]
          [ use_derivatives {N_mdm(true,methodUseDerivsFlag)} ]
          [ 
            diagonal_covariance {N_mdm(type,covarianceControl_DIAGONAL_COVARIANCE)}
            |
            full_covariance {N_mdm(type,covarianceControl_FULL_COVARIANCE)}
           ]
         )
       ]
      [ standardized_space {N_mdm(true,standardizedSpace)} ]
      [ logit_transform {N_mdm(true,logitTransform)} ]
      [ export_chain_points_file STRING {N_mdm(str,exportMCMCPtsFile)}
        [ 
          ( custom_annotated {N_mdm(utype,exportSamplesFormat_TABULAR_NONE)}
            [ header {N_mdm(augment_utype,exportSamplesFormat_TABULAR_HEADER)} ]
            [ eval_id {N_mdm(augment_utype,exportSamplesFormat_TABULAR_EVAL_ID)} ]
            [ interface_id {N_mdm(augment_utype,exportSamplesFormat_TABULAR_IFACE_ID)} ]
           )
          |
          annotated {N_mdm(utype,exportSamplesFormat_TABULAR_ANNOTATED)}
          |
          freeform {N_mdm(utype,exportSamplesFormat_TABULAR_NONE)}
         ]
       ]
      [ 
        dram {N_mdm(lit,mcmcType_dram)}
        |
        delayed_rejection {N_mdm(lit,mcmcType_delayed_rejection)}
        |
        adaptive_metropolis {N_mdm(lit,mcmcType_adaptive_metropolis)}
        |
        metropolis_hastings {N_mdm(lit,mcmcType_metropolis_hastings)}
        |
        multilevel {N_mdm(lit,mcmcType_multilevel)}
       ]
      [ pre_solve {0}
        sqp {N_mdm(utype,preSolveMethod_SUBMETHOD_SQP)}
        |
        nip {N_mdm(utype,preSolveMethod_SUBMETHOD_NIP)}
        |
        none {N_mdm(utype,preSolveMethod_SUBMETHOD_NONE)}
       ]
      [ proposal_covariance {N_mdm(lit,proposalCovType_user)}
        ( prior {N_mdm(lit,proposalCovType_prior)}
          [ multiplier REAL > 0.0 {N_mdm(Real,priorPropCovMult)} ]
         )
        |
        ( derivatives {N_mdm(lit,proposalCovType_derivatives)}
          [ update_period INTEGER {N_mdm(int,proposalCovUpdatePeriod)} ]
         )
        |
        ( values REALLIST {N_mdm(RealDL,proposalCovData)}
          diagonal {N_mdm(lit,proposalCovInputType_diagonal)}
          |
          matrix {N_mdm(lit,proposalCovInputType_matrix)}
         )
        |
        ( filename STRING {N_mdm(str,proposalCovFile)}
          diagonal {N_mdm(lit,proposalCovInputType_diagonal)}
          |
          matrix {N_mdm(lit,proposalCovInputType_matrix)}
         )
       ]
      [ options_file STRING {N_mdm(str,advancedOptionsFilename)} ]
     )
    |
    ( gpmsa {N_mdm(utype,subMethod_SUBMETHOD_GPMSA)}
      chain_samples ALIAS samples INTEGER {N_mdm(int,chainSamples)}
      [ seed INTEGER > 0 {N_mdm(int,randomSeed)} ]
      [ rng {0}
        mt19937 {N_mdm(lit,rngName_mt19937)}
        |
        rnum2 {N_mdm(lit,rngName_rnum2)}
       ]
      build_samples INTEGER {N_mdm(int,buildSamples)}
      [ import_build_points_file ALIAS import_points_file STRING {N_mdm(str,importBuildPtsFile)}
        [ 
          ( custom_annotated {N_mdm(utype,importBuildFormat_TABULAR_NONE)}
            [ header {N_mdm(augment_utype,importBuildFormat_TABULAR_HEADER)} ]
            [ eval_id {N_mdm(augment_utype,importBuildFormat_TABULAR_EVAL_ID)} ]
            [ interface_id {N_mdm(augment_utype,importBuildFormat_TABULAR_IFACE_ID)} ]
           )
          |
          annotated {N_mdm(utype,importBuildFormat_TABULAR_ANNOTATED)}
          |
          freeform {N_mdm(utype,importBuildFormat_TABULAR_NONE)}
         ]
       ]
      [ standardized_space {N_mdm(true,standardizedSpace)} ]
      [ logit_transform {N_mdm(true,logitTransform)} ]
      [ gpmsa_normalize {N_mdm(true,gpmsaNormalize)} ]
      [ export_chain_points_file STRING {N_mdm(str,exportMCMCPtsFile)}
        [ 
          ( custom_annotated {N_mdm(utype,exportSamplesFormat_TABULAR_NONE)}
            [ header {N_mdm(augment_utype,exportSamplesFormat_TABULAR_HEADER)} ]
            [ eval_id {N_mdm(augment_utype,exportSamplesFormat_TABULAR_EVAL_ID)} ]
            [ interface_id {N_mdm(augment_utype,exportSamplesFormat_TABULAR_IFACE_ID)} ]
           )
          |
          annotated {N_mdm(utype,exportSamplesFormat_TABULAR_ANNOTATED)}
          |
          freeform {N_mdm(utype,exportSamplesFormat_TABULAR_NONE)}
         ]
       ]
      [ 
        dram {N_mdm(lit,mcmcType_dram)}
        |
        delayed_rejection {N_mdm(lit,mcmcType_delayed_rejection)}
        |
        adaptive_metropolis {N_mdm(lit,mcmcType_adaptive_metropolis)}
        |
        metropolis_hastings {N_mdm(lit,mcmcType_metropolis_hastings)}
       ]
      [ proposal_covariance {N_mdm(lit,proposalCovType_user)}
        ( prior {N_mdm(lit,proposalCovType_prior)}
          [ multiplier REAL > 0.0 {N_mdm(Real,priorPropCovMult)} ]
         )
        |
        ( derivatives {N_mdm(lit,proposalCovType_derivatives)}
          [ update_period INTEGER {N_mdm(int,proposalCovUpdatePeriod)} ]
         )
        |
        ( values REALLIST {N_mdm(RealDL,proposalCovData)}
          diagonal {N_mdm(lit,proposalCovInputType_diagonal)}
          |
          matrix {N_mdm(lit,proposalCovInputType_matrix)}
         )
        |
        ( filename STRING {N_mdm(str,proposalCovFile)}
          diagonal {N_mdm(lit,proposalCovInputType_diagonal)}
          |
          matrix {N_mdm(lit,proposalCovInputType_matrix)}
         )
       ]
      [ options_file STRING {N_mdm(str,advancedOptionsFilename)} ]
     )
    |
    ( wasabi {N_mdm(utype,subMethod_SUBMETHOD_WASABI)}
      pushforward_samples INTEGER {N_mdm(int,numPushforwardSamples)}
      [ seed INTEGER > 0 {N_mdm(int,randomSeed)} ]
      [ emulator {0}
        ( gaussian_process ALIAS kriging {0}
          surfpack {N_mdm(type,emulatorType_KRIGING_EMULATOR)}
          |
          dakota {N_mdm(type,emulatorType_GP_EMULATOR)}
          [ build_samples INTEGER {N_mdm(int,buildSamples)} ]
          [ posterior_adaptive {N_mdm(true,adaptPosteriorRefine)} ]
          [ import_build_points_file ALIAS import_points_file STRING {N_mdm(str,importBuildPtsFile)}
            [ 
              ( custom_annotated {N_mdm(utype,importBuildFormat_TABULAR_NONE)}
                [ header {N_mdm(augment_utype,importBuildFormat_TABULAR_HEADER)} ]
                [ eval_id {N_mdm(augment_utype,importBuildFormat_TABULAR_EVAL_ID)} ]
                [ interface_id {N_mdm(augment_utype,importBuildFormat_TABULAR_IFACE_ID)} ]
               )
              |
              annotated {N_mdm(utype,importBuildFormat_TABULAR_ANNOTATED)}
              |
              freeform {N_mdm(utype,importBuildFormat_TABULAR_NONE)}
             ]
            [ active_only {N_mdm(true,importBuildActive)} ]
           ]
         )
        |
        ( pce {N_mdm(type,emulatorType_PCE_EMULATOR)}
          [ p_refinement {N_mdm(type,refinementType_P_REFINEMENT)}
            uniform {N_mdm(type,refinementControl_UNIFORM_CONTROL)}
            |
            ( dimension_adaptive {0}
              sobol {N_mdm(type,refinementControl_DIMENSION_ADAPTIVE_CONTROL_SOBOL)}
              |
              decay {N_mdm(type,refinementControl_DIMENSION_ADAPTIVE_CONTROL_DECAY)}
              |
              generalized {N_mdm(type,refinementControl_DIMENSION_ADAPTIVE_CONTROL_GENERALIZED)}
             )
           ]
          [ max_refinement_iterations INTEGER >= 0 {N_mdm(int,maxRefineIterations)} ]
          ( quadrature_order INTEGER {N_mdm(ushint,quadratureOrder)}
            [ dimension_preference REALLIST {N_mdm(RealDL,anisoDimPref)} ]
            [ 
              nested {N_mdm(type,nestingOverride_NESTED)}
              |
              non_nested {N_mdm(type,nestingOverride_NON_NESTED)}
             ]
           )
          |
          ( sparse_grid_level INTEGER {N_mdm(ushint,sparseGridLevel)}
            [ dimension_preference REALLIST {N_mdm(RealDL,anisoDimPref)} ]
            [ 
              restricted {N_mdm(type,growthOverride_RESTRICTED)}
              |
              unrestricted {N_mdm(type,growthOverride_UNRESTRICTED)}
             ]
            [ 
              nested {N_mdm(type,nestingOverride_NESTED)}
              |
              non_nested {N_mdm(type,nestingOverride_NON_NESTED)}
             ]
           )
          |
          cubature_integrand INTEGER {N_mdm(ushint,cubIntOrder)}
          |
          ( expansion_order INTEGER {N_mdm(ushint,expansionOrder)}
            [ dimension_preference REALLIST {N_mdm(RealDL,anisoDimPref)} ]
            [ basis_type {0}
              tensor_product {N_mdm(type,expansionBasisType_TENSOR_PRODUCT_BASIS)}
              |
              total_order {N_mdm(type,expansionBasisType_TOTAL_ORDER_BASIS)}
              |
              ( adapted {N_mdm(type,expansionBasisType_ADAPTED_BASIS_EXPANDING_FRONT)}
                [ advancements INTEGER {N_mdm(ushint,adaptedBasisAdvancements)} ]
                [ soft_convergence_limit INTEGER {N_mdm(ushint,softConvLimit)} ]
               )
             ]
            ( collocation_points INTEGER {N_mdm(sizet,collocationPoints)}
              [ 
                ( least_squares {N_mdm(type,regressionType_DEFAULT_LEAST_SQ_REGRESSION)}
                  [ 
                    svd {N_mdm(type,lsRegressionType_SVD_LS)}
                    |
                    equality_constrained {N_mdm(type,lsRegressionType_EQ_CON_LS)}
                   ]
                 )
                |
                ( orthogonal_matching_pursuit ALIAS omp {N_mdm(type,regressionType_ORTHOG_MATCH_PURSUIT)}
                  [ noise_tolerance REALLIST {N_mdm(RealDL,regressionNoiseTol)} ]
                 )
                |
                basis_pursuit ALIAS bp {N_mdm(type,regressionType_BASIS_PURSUIT)}
                |
                ( basis_pursuit_denoising ALIAS bpdn {N_mdm(type,regressionType_BASIS_PURSUIT_DENOISING)}
                  [ noise_tolerance REALLIST {N_mdm(RealDL,regressionNoiseTol)} ]
                 )
                |
                ( least_angle_regression ALIAS lars {N_mdm(type,regressionType_LEAST_ANGLE_REGRESSION)}
                  [ noise_tolerance REALLIST {N_mdm(RealDL,regressionNoiseTol)} ]
                 )
                |
                ( least_absolute_shrinkage ALIAS lasso {N_mdm(type,regressionType_LASSO_REGRESSION)}
                  [ noise_tolerance REALLIST {N_mdm(RealDL,regressionNoiseTol)} ]
                  [ l2_penalty REAL {N_mdm(Real,regressionL2Penalty)} ]
                 )
               ]
              [ cross_validation {N_mdm(true,crossValidation)}
                [ noise_only {N_mdm(true,crossValidNoiseOnly)} ]
               ]
              [ ratio_order REAL {N_mdm(Realp,collocRatioTermsOrder)} ]
              [ use_derivatives {N_mdm(true,methodUseDerivsFlag)} ]
              [ tensor_grid {N_mdm(true,tensorGridFlag)} ]
              [ reuse_points ALIAS reuse_samples {N_mdm(lit,pointReuse_all)} ]
              [ max_solver_iterations INTEGER >= 0 {N_mdm(int,maxSolverIterations)} ]
             )
            |
            ( collocation_ratio REAL {N_mdm(Realp,collocationRatio)}
              [ 
                ( least_squares {N_mdm(type,regressionType_DEFAULT_LEAST_SQ_REGRESSION)}
                  [ 
                    svd {N_mdm(type,lsRegressionType_SVD_LS)}
                    |
                    equality_constrained {N_mdm(type,lsRegressionType_EQ_CON_LS)}
                   ]
                 )
                |
                ( orthogonal_matching_pursuit ALIAS omp {N_mdm(type,regressionType_ORTHOG_MATCH_PURSUIT)}
                  [ noise_tolerance REALLIST {N_mdm(RealDL,regressionNoiseTol)} ]
                 )
                |
                basis_pursuit ALIAS bp {N_mdm(type,regressionType_BASIS_PURSUIT)}
                |
                ( basis_pursuit_denoising ALIAS bpdn {N_mdm(type,regressionType_BASIS_PURSUIT_DENOISING)}
                  [ noise_tolerance REALLIST {N_mdm(RealDL,regressionNoiseTol)} ]
                 )
                |
                ( least_angle_regression ALIAS lars {N_mdm(type,regressionType_LEAST_ANGLE_REGRESSION)}
                  [ noise_tolerance REALLIST {N_mdm(RealDL,regressionNoiseTol)} ]
                 )
                |
                ( least_absolute_shrinkage ALIAS lasso {N_mdm(type,regressionType_LASSO_REGRESSION)}
                  [ noise_tolerance REALLIST {N_mdm(RealDL,regressionNoiseTol)} ]
                  [ l2_penalty REAL {N_mdm(Real,regressionL2Penalty)} ]
                 )
               ]
              [ cross_validation {N_mdm(true,crossValidation)}
                [ noise_only {N_mdm(true,crossValidNoiseOnly)} ]
               ]
              [ ratio_order REAL {N_mdm(Realp,collocRatioTermsOrder)} ]
              [ use_derivatives {N_mdm(true,methodUseDerivsFlag)} ]
              [ tensor_grid {N_mdm(true,tensorGridFlag)} ]
              [ reuse_points ALIAS reuse_samples {N_mdm(lit,pointReuse_all)} ]
              [ max_solver_iterations INTEGER >= 0 {N_mdm(int,maxSolverIterations)} ]
             )
            |
            ( expansion_samples INTEGER {N_mdm(sizet,expansionSamples)}
              [ reuse_points ALIAS reuse_samples {N_mdm(lit,pointReuse_all)} ]
             )
            [ import_build_points_file ALIAS import_points_file STRING {N_mdm(str,importBuildPtsFile)}
              [ 
                ( custom_annotated {N_mdm(utype,importBuildFormat_TABULAR_NONE)}
                  [ header {N_mdm(augment_utype,importBuildFormat_TABULAR_HEADER)} ]
                  [ eval_id {N_mdm(augment_utype,importBuildFormat_TABULAR_EVAL_ID)} ]
                  [ interface_id {N_mdm(augment_utype,importBuildFormat_TABULAR_IFACE_ID)} ]
                 )
                |
                annotated {N_mdm(utype,importBuildFormat_TABULAR_ANNOTATED)}
                |
                freeform {N_mdm(utype,importBuildFormat_TABULAR_NONE)}
               ]
              [ active_only {N_mdm(true,importBuildActive)} ]
             ]
            [ posterior_adaptive {N_mdm(true,adaptPosteriorRefine)} ]
           )
          |
          ( orthogonal_least_interpolation ALIAS least_interpolation ALIAS oli {N_mdm(type,regressionType_ORTHOG_LEAST_INTERPOLATION)}
            collocation_points INTEGER {N_mdm(sizet,collocationPoints)}
            [ tensor_grid INTEGERLIST {N_mdm(usharray,tensorGridOrder)} ]
            [ reuse_points ALIAS reuse_samples {N_mdm(lit,pointReuse_all)} ]
            [ import_build_points_file ALIAS import_points_file STRING {N_mdm(str,importBuildPtsFile)}
              [ 
                ( custom_annotated {N_mdm(utype,importBuildFormat_TABULAR_NONE)}
                  [ header {N_mdm(augment_utype,importBuildFormat_TABULAR_HEADER)} ]
                  [ eval_id {N_mdm(augment_utype,importBuildFormat_TABULAR_EVAL_ID)} ]
                  [ interface_id {N_mdm(augment_utype,importBuildFormat_TABULAR_IFACE_ID)} ]
                 )
                |
                annotated {N_mdm(utype,importBuildFormat_TABULAR_ANNOTATED)}
                |
                freeform {N_mdm(utype,importBuildFormat_TABULAR_NONE)}
               ]
              [ active_only {N_mdm(true,importBuildActive)} ]
             ]
            [ posterior_adaptive {N_mdm(true,adaptPosteriorRefine)} ]
           )
          [ 
            askey {N_mdm(type,expansionType_ASKEY_U)}
            |
            wiener {N_mdm(type,expansionType_STD_NORMAL_U)}
           ]
          [ normalized {N_mdm(true,normalizedCoeffs)} ]
          [ export_expansion_file STRING {N_mdm(str,exportExpansionFile)} ]
          [ 
            diagonal_covariance {N_mdm(type,covarianceControl_DIAGONAL_COVARIANCE)}
            |
            full_covariance {N_mdm(type,covarianceControl_FULL_COVARIANCE)}
           ]
         )
        |
        ( ml_pce {N_mdm(type,emulatorType_ML_PCE_EMULATOR)}
          [ allocation_control {0}
            ( estimator_variance {N_mdm(type,multilevAllocControl_ESTIMATOR_VARIANCE)}
              [ estimator_rate REAL {N_mdm(Real,multilevEstimatorRate)} ]
             )
            |
            rip_sampling {N_mdm(type,multilevAllocControl_RIP_SAMPLING)}
           ]
          [ discrepancy_emulation {0}
            distinct {N_mdm(type,multilevDiscrepEmulation_DISTINCT_EMULATION)}
            |
            recursive {N_mdm(type,multilevDiscrepEmulation_RECURSIVE_EMULATION)}
           ]
          ( expansion_order_sequence INTEGERLIST {N_mdm(usharray,expansionOrderSeq)}
            [ dimension_preference REALLIST {N_mdm(RealDL,anisoDimPref)} ]
            [ basis_type {0}
              tensor_product {N_mdm(type,expansionBasisType_TENSOR_PRODUCT_BASIS)}
              |
              total_order {N_mdm(type,expansionBasisType_TOTAL_ORDER_BASIS)}
              |
              ( adapted {N_mdm(type,expansionBasisType_ADAPTED_BASIS_EXPANDING_FRONT)}
                [ advancements INTEGER {N_mdm(ushint,adaptedBasisAdvancements)} ]
                [ soft_convergence_limit INTEGER {N_mdm(ushint,softConvLimit)} ]
               )
             ]
            ( collocation_ratio REAL {N_mdm(Realp,collocationRatio)}
              [ collocation_points_sequence ALIAS pilot_samples INTEGERLIST {N_mdm(szarray,collocationPointsSeq)} ]
              [ 
                ( least_squares {N_mdm(type,regressionType_DEFAULT_LEAST_SQ_REGRESSION)}
                  [ 
                    svd {N_mdm(type,lsRegressionType_SVD_LS)}
                    |
                    equality_constrained {N_mdm(type,lsRegressionType_EQ_CON_LS)}
                   ]
                 )
                |
                ( orthogonal_matching_pursuit ALIAS omp {N_mdm(type,regressionType_ORTHOG_MATCH_PURSUIT)}
                  [ noise_tolerance REALLIST {N_mdm(RealDL,regressionNoiseTol)} ]
                 )
                |
                basis_pursuit ALIAS bp {N_mdm(type,regressionType_BASIS_PURSUIT)}
                |
                ( basis_pursuit_denoising ALIAS bpdn {N_mdm(type,regressionType_BASIS_PURSUIT_DENOISING)}
                  [ noise_tolerance REALLIST {N_mdm(RealDL,regressionNoiseTol)} ]
                 )
                |
                ( least_angle_regression ALIAS lars {N_mdm(type,regressionType_LEAST_ANGLE_REGRESSION)}
                  [ noise_tolerance REALLIST {N_mdm(RealDL,regressionNoiseTol)} ]
                 )
                |
                ( least_absolute_shrinkage ALIAS lasso {N_mdm(type,regressionType_LASSO_REGRESSION)}
                  [ noise_tolerance REALLIST {N_mdm(RealDL,regressionNoiseTol)} ]
                  [ l2_penalty REAL {N_mdm(Real,regressionL2Penalty)} ]
                 )
               ]
              [ cross_validation {N_mdm(true,crossValidation)}
                [ noise_only {N_mdm(true,crossValidNoiseOnly)} ]
               ]
              [ ratio_order REAL {N_mdm(Realp,collocRatioTermsOrder)} ]
              [ use_derivatives {N_mdm(true,methodUseDerivsFlag)} ]
              [ tensor_grid {N_mdm(true,tensorGridFlag)} ]
              [ reuse_points ALIAS reuse_samples {N_mdm(lit,pointReuse_all)} ]
              [ max_solver_iterations INTEGER >= 0 {N_mdm(int,maxSolverIterations)} ]
             )
            |
            ( expansion_samples_sequence INTEGERLIST {N_mdm(szarray,expansionSamplesSeq)}
              [ reuse_points ALIAS reuse_samples {N_mdm(lit,pointReuse_all)} ]
             )
            [ import_build_points_file ALIAS import_points_file STRING {N_mdm(str,importBuildPtsFile)}
              [ 
                ( custom_annotated {N_mdm(utype,importBuildFormat_TABULAR_NONE)}
                  [ header {N_mdm(augment_utype,importBuildFormat_TABULAR_HEADER)} ]
                  [ eval_id {N_mdm(augment_utype,importBuildFormat_TABULAR_EVAL_ID)} ]
                  [ interface_id {N_mdm(augment_utype,importBuildFormat_TABULAR_IFACE_ID)} ]
                 )
                |
                annotated {N_mdm(utype,importBuildFormat_TABULAR_ANNOTATED)}
                |
                freeform {N_mdm(utype,importBuildFormat_TABULAR_NONE)}
               ]
              [ active_only {N_mdm(true,importBuildActive)} ]
             ]
           )
          |
          ( orthogonal_least_interpolation ALIAS least_interpolation ALIAS oli {N_mdm(type,regressionType_ORTHOG_LEAST_INTERPOLATION)}
            collocation_points_sequence INTEGERLIST {N_mdm(szarray,collocationPointsSeq)}
            [ tensor_grid INTEGERLIST {N_mdm(usharray,tensorGridOrder)} ]
            [ reuse_points ALIAS reuse_samples {N_mdm(lit,pointReuse_all)} ]
            [ import_build_points_file ALIAS import_points_file STRING {N_mdm(str,importBuildPtsFile)}
              [ 
                ( custom_annotated {N_mdm(utype,importBuildFormat_TABULAR_NONE)}
                  [ header {N_mdm(augment_utype,importBuildFormat_TABULAR_HEADER)} ]
                  [ eval_id {N_mdm(augment_utype,importBuildFormat_TABULAR_EVAL_ID)} ]
                  [ interface_id {N_mdm(augment_utype,importBuildFormat_TABULAR_IFACE_ID)} ]
                 )
                |
                annotated {N_mdm(utype,importBuildFormat_TABULAR_ANNOTATED)}
                |
                freeform {N_mdm(utype,importBuildFormat_TABULAR_NONE)}
               ]
              [ active_only {N_mdm(true,importBuildActive)} ]
             ]
           )
          [ 
            askey {N_mdm(type,expansionType_ASKEY_U)}
            |
            wiener {N_mdm(type,expansionType_STD_NORMAL_U)}
           ]
          [ normalized {N_mdm(true,normalizedCoeffs)} ]
          [ export_expansion_file STRING {N_mdm(str,exportExpansionFile)} ]
          [ 
            diagonal_covariance {N_mdm(type,covarianceControl_DIAGONAL_COVARIANCE)}
            |
            full_covariance {N_mdm(type,covarianceControl_FULL_COVARIANCE)}
           ]
         )
        |
        ( mf_pce {N_mdm(type,emulatorType_MF_PCE_EMULATOR)}
          [ p_refinement {N_mdm(type,refinementType_P_REFINEMENT)}
            uniform {N_mdm(type,refinementControl_UNIFORM_CONTROL)}
            |
            ( dimension_adaptive {0}
              sobol {N_mdm(type,refinementControl_DIMENSION_ADAPTIVE_CONTROL_SOBOL)}
              |
              decay {N_mdm(type,refinementControl_DIMENSION_ADAPTIVE_CONTROL_DECAY)}
              |
              generalized {N_mdm(type,refinementControl_DIMENSION_ADAPTIVE_CONTROL_GENERALIZED)}
             )
           ]
          [ max_refinement_iterations INTEGER >= 0 {N_mdm(int,maxRefineIterations)} ]
          [ allocation_control {0}
            greedy {N_mdm(type,multilevAllocControl_GREEDY_REFINEMENT)}
           ]
          [ discrepancy_emulation {0}
            distinct {N_mdm(type,multilevDiscrepEmulation_DISTINCT_EMULATION)}
            |
            recursive {N_mdm(type,multilevDiscrepEmulation_RECURSIVE_EMULATION)}
           ]
          ( quadrature_order_sequence INTEGERLIST {N_mdm(usharray,quadratureOrderSeq)}
            [ dimension_preference REALLIST {N_mdm(RealDL,anisoDimPref)} ]
            [ 
              nested {N_mdm(type,nestingOverride_NESTED)}
              |
              non_nested {N_mdm(type,nestingOverride_NON_NESTED)}
             ]
           )
          |
          ( sparse_grid_level_sequence INTEGERLIST {N_mdm(usharray,sparseGridLevelSeq)}
            [ dimension_preference REALLIST {N_mdm(RealDL,anisoDimPref)} ]
            [ 
              restricted {N_mdm(type,growthOverride_RESTRICTED)}
              |
              unrestricted {N_mdm(type,growthOverride_UNRESTRICTED)}
             ]
            [ 
              nested {N_mdm(type,nestingOverride_NESTED)}
              |
              non_nested {N_mdm(type,nestingOverride_NON_NESTED)}
             ]
           )
          |
          ( expansion_order_sequence INTEGERLIST {N_mdm(usharray,expansionOrderSeq)}
            [ dimension_preference REALLIST {N_mdm(RealDL,anisoDimPref)} ]
            [ basis_type {0}
              tensor_product {N_mdm(type,expansionBasisType_TENSOR_PRODUCT_BASIS)}
              |
              total_order {N_mdm(type,expansionBasisType_TOTAL_ORDER_BASIS)}
              |
              ( adapted {N_mdm(type,expansionBasisType_ADAPTED_BASIS_EXPANDING_FRONT)}
                [ advancements INTEGER {N_mdm(ushint,adaptedBasisAdvancements)} ]
                [ soft_convergence_limit INTEGER {N_mdm(ushint,softConvLimit)} ]
               )
             ]
            ( collocation_ratio REAL {N_mdm(Realp,collocationRatio)}
              [ collocation_points_sequence ALIAS pilot_samples INTEGERLIST {N_mdm(szarray,collocationPointsSeq)} ]
              [ 
                ( least_squares {N_mdm(type,regressionType_DEFAULT_LEAST_SQ_REGRESSION)}
                  [ 
                    svd {N_mdm(type,lsRegressionType_SVD_LS)}
                    |
                    equality_constrained {N_mdm(type,lsRegressionType_EQ_CON_LS)}
                   ]
                 )
                |
                ( orthogonal_matching_pursuit ALIAS omp {N_mdm(type,regressionType_ORTHOG_MATCH_PURSUIT)}
                  [ noise_tolerance REALLIST {N_mdm(RealDL,regressionNoiseTol)} ]
                 )
                |
                basis_pursuit ALIAS bp {N_mdm(type,regressionType_BASIS_PURSUIT)}
                |
                ( basis_pursuit_denoising ALIAS bpdn {N_mdm(type,regressionType_BASIS_PURSUIT_DENOISING)}
                  [ noise_tolerance REALLIST {N_mdm(RealDL,regressionNoiseTol)} ]
                 )
                |
                ( least_angle_regression ALIAS lars {N_mdm(type,regressionType_LEAST_ANGLE_REGRESSION)}
                  [ noise_tolerance REALLIST {N_mdm(RealDL,regressionNoiseTol)} ]
                 )
                |
                ( least_absolute_shrinkage ALIAS lasso {N_mdm(type,regressionType_LASSO_REGRESSION)}
                  [ noise_tolerance REALLIST {N_mdm(RealDL,regressionNoiseTol)} ]
                  [ l2_penalty REAL {N_mdm(Real,regressionL2Penalty)} ]
                 )
               ]
              [ cross_validation {N_mdm(true,crossValidation)}
                [ noise_only {N_mdm(true,crossValidNoiseOnly)} ]
               ]
              [ ratio_order REAL {N_mdm(Realp,collocRatioTermsOrder)} ]
              [ use_derivatives {N_mdm(true,methodUseDerivsFlag)} ]
              [ tensor_grid {N_mdm(true,tensorGridFlag)} ]
              [ reuse_points ALIAS reuse_samples {N_mdm(lit,pointReuse_all)} ]
              [ max_solver_iterations INTEGER >= 0 {N_mdm(int,maxSolverIterations)} ]
             )
            |
            ( expansion_samples_sequence INTEGERLIST {N_mdm(szarray,expansionSamplesSeq)}
              [ reuse_points ALIAS reuse_samples {N_mdm(lit,pointReuse_all)} ]
             )
            [ import_build_points_file ALIAS import_points_file STRING {N_mdm(str,importBuildPtsFile)}
              [ 
                ( custom_annotated {N_mdm(utype,importBuildFormat_TABULAR_NONE)}
                  [ header {N_mdm(augment_utype,importBuildFormat_TABULAR_HEADER)} ]
                  [ eval_id {N_mdm(augment_utype,importBuildFormat_TABULAR_EVAL_ID)} ]
                  [ interface_id {N_mdm(augment_utype,importBuildFormat_TABULAR_IFACE_ID)} ]
                 )
                |
                annotated {N_mdm(utype,importBuildFormat_TABULAR_ANNOTATED)}
                |
                freeform {N_mdm(utype,importBuildFormat_TABULAR_NONE)}
               ]
              [ active_only {N_mdm(true,importBuildActive)} ]
             ]
           )
          |
          ( orthogonal_least_interpolation ALIAS least_interpolation ALIAS oli {N_mdm(type,regressionType_ORTHOG_LEAST_INTERPOLATION)}
            collocation_points_sequence INTEGERLIST {N_mdm(szarray,collocationPointsSeq)}
            [ tensor_grid INTEGERLIST {N_mdm(usharray,tensorGridOrder)} ]
            [ reuse_points ALIAS reuse_samples {N_mdm(lit,pointReuse_all)} ]
            [ import_build_points_file ALIAS import_points_file STRING {N_mdm(str,importBuildPtsFile)}
              [ 
                ( custom_annotated {N_mdm(utype,importBuildFormat_TABULAR_NONE)}
                  [ header {N_mdm(augment_utype,importBuildFormat_TABULAR_HEADER)} ]
                  [ eval_id {N_mdm(augment_utype,importBuildFormat_TABULAR_EVAL_ID)} ]
                  [ interface_id {N_mdm(augment_utype,importBuildFormat_TABULAR_IFACE_ID)} ]
                 )
                |
                annotated {N_mdm(utype,importBuildFormat_TABULAR_ANNOTATED)}
                |
                freeform {N_mdm(utype,importBuildFormat_TABULAR_NONE)}
               ]
              [ active_only {N_mdm(true,importBuildActive)} ]
             ]
           )
          [ 
            askey {N_mdm(type,expansionType_ASKEY_U)}
            |
            wiener {N_mdm(type,expansionType_STD_NORMAL_U)}
           ]
          [ normalized {N_mdm(true,normalizedCoeffs)} ]
          [ export_expansion_file STRING {N_mdm(str,exportExpansionFile)} ]
          [ 
            diagonal_covariance {N_mdm(type,covarianceControl_DIAGONAL_COVARIANCE)}
            |
            full_covariance {N_mdm(type,covarianceControl_FULL_COVARIANCE)}
           ]
         )
        |
        ( sc {N_mdm(type,emulatorType_SC_EMULATOR)}
          [ 
            ( p_refinement {N_mdm(type,refinementType_P_REFINEMENT)}
              uniform {N_mdm(type,refinementControl_UNIFORM_CONTROL)}
              |
              ( dimension_adaptive {0}
                sobol {N_mdm(type,refinementControl_DIMENSION_ADAPTIVE_CONTROL_SOBOL)}
                |
                generalized {N_mdm(type,refinementControl_DIMENSION_ADAPTIVE_CONTROL_GENERALIZED)}
               )
             )
            |
            ( h_refinement {N_mdm(type,refinementType_H_REFINEMENT)}
              uniform {N_mdm(type,refinementControl_UNIFORM_CONTROL)}
              |
              ( dimension_adaptive {0}
                sobol {N_mdm(type,refinementControl_DIMENSION_ADAPTIVE_CONTROL_SOBOL)}
                |
                generalized {N_mdm(type,refinementControl_DIMENSION_ADAPTIVE_CONTROL_GENERALIZED)}
               )
              |
              local_adaptive {N_mdm(type,refinementControl_LOCAL_ADAPTIVE_CONTROL)}
             )
           ]
          [ max_refinement_iterations INTEGER >= 0 {N_mdm(int,maxRefineIterations)} ]
          ( quadrature_order INTEGER {N_mdm(ushint,quadratureOrder)}
            [ dimension_preference REALLIST {N_mdm(RealDL,anisoDimPref)} ]
            [ 
              nested {N_mdm(type,nestingOverride_NESTED)}
              |
              non_nested {N_mdm(type,nestingOverride_NON_NESTED)}
             ]
           )
          |
          ( sparse_grid_level INTEGER {N_mdm(ushint,sparseGridLevel)}
            [ dimension_preference REALLIST {N_mdm(RealDL,anisoDimPref)} ]
            [ 
              nodal {N_mdm(type,expansionBasisType_NODAL_INTERPOLANT)}
              |
              hierarchical {N_mdm(type,expansionBasisType_HIERARCHICAL_INTERPOLANT)}
             ]
            [ 
              restricted {N_mdm(type,growthOverride_RESTRICTED)}
              |
              unrestricted {N_mdm(type,growthOverride_UNRESTRICTED)}
             ]
            [ 
              nested {N_mdm(type,nestingOverride_NESTED)}
              |
              non_nested {N_mdm(type,nestingOverride_NON_NESTED)}
             ]
           )
          [ 
            piecewise {NIDRProblemDescDB::method_piecewise}
            |
            askey {N_mdm(type,expansionType_ASKEY_U)}
            |
            wiener {N_mdm(type,expansionType_STD_NORMAL_U)}
           ]
          [ use_derivatives {N_mdm(true,methodUseDerivsFlag)} ]
          [ 
            diagonal_covariance {N_mdm(type,covarianceControl_DIAGONAL_COVARIANCE)}
            |
            full_covariance {N_mdm(type,covarianceControl_FULL_COVARIANCE)}
           ]
         )
        |
        ( mf_sc {N_mdm(type,emulatorType_MF_SC_EMULATOR)}
          [ 
            ( p_refinement {N_mdm(type,refinementType_P_REFINEMENT)}
              uniform {N_mdm(type,refinementControl_UNIFORM_CONTROL)}
              |
              ( dimension_adaptive {0}
                sobol {N_mdm(type,refinementControl_DIMENSION_ADAPTIVE_CONTROL_SOBOL)}
                |
                generalized {N_mdm(type,refinementControl_DIMENSION_ADAPTIVE_CONTROL_GENERALIZED)}
               )
             )
            |
            ( h_refinement {N_mdm(type,refinementType_H_REFINEMENT)}
              uniform {N_mdm(type,refinementControl_UNIFORM_CONTROL)}
              |
              ( dimension_adaptive {0}
                sobol {N_mdm(type,refinementControl_DIMENSION_ADAPTIVE_CONTROL_SOBOL)}
                |
                generalized {N_mdm(type,refinementControl_DIMENSION_ADAPTIVE_CONTROL_GENERALIZED)}
               )
              |
              local_adaptive {N_mdm(type,refinementControl_LOCAL_ADAPTIVE_CONTROL)}
             )
           ]
          [ max_refinement_iterations INTEGER >= 0 {N_mdm(int,maxRefineIterations)} ]
          [ allocation_control {0}
            greedy {N_mdm(type,multilevAllocControl_GREEDY_REFINEMENT)}
           ]
          [ discrepancy_emulation {0}
            distinct {N_mdm(type,multilevDiscrepEmulation_DISTINCT_EMULATION)}
            |
            recursive {N_mdm(type,multilevDiscrepEmulation_RECURSIVE_EMULATION)}
           ]
          ( quadrature_order_sequence INTEGERLIST {N_mdm(usharray,quadratureOrderSeq)}
            [ dimension_preference REALLIST {N_mdm(RealDL,anisoDimPref)} ]
            [ 
              nested {N_mdm(type,nestingOverride_NESTED)}
              |
              non_nested {N_mdm(type,nestingOverride_NON_NESTED)}
             ]
           )
          |
          ( sparse_grid_level_sequence INTEGERLIST {N_mdm(usharray,sparseGridLevelSeq)}
            [ dimension_preference REALLIST {N_mdm(RealDL,anisoDimPref)} ]
            [ 
              nodal {N_mdm(type,expansionBasisType_NODAL_INTERPOLANT)}
              |
              hierarchical {N_mdm(type,expansionBasisType_HIERARCHICAL_INTERPOLANT)}
             ]
            [ 
              restricted {N_mdm(type,growthOverride_RESTRICTED)}
              |
              unrestricted {N_mdm(type,growthOverride_UNRESTRICTED)}
             ]
            [ 
              nested {N_mdm(type,nestingOverride_NESTED)}
              |
              non_nested {N_mdm(type,nestingOverride_NON_NESTED)}
             ]
           )
          [ 
            piecewise {NIDRProblemDescDB::method_piecewise}
            |
            askey {N_mdm(type,expansionType_ASKEY_U)}
            |
            wiener {N_mdm(type,expansionType_STD_NORMAL_U)}
           ]
          [ use_derivatives {N_mdm(true,methodUseDerivsFlag)} ]
          [ 
            diagonal_covariance {N_mdm(type,covarianceControl_DIAGONAL_COVARIANCE)}
            |
            full_covariance {N_mdm(type,covarianceControl_FULL_COVARIANCE)}
           ]
         )
       ]
      [ standardized_space {N_mdm(true,standardizedSpace)} ]
      ( data_distribution {0}
        ( gaussian {0}
          means REALLIST {N_mdm(RealDL,dataDistMeans)}
          ( covariance REALLIST {N_mdm(RealDL,dataDistCovariance)}
            diagonal {N_mdm(lit,dataDistCovInputType_diagonal)}
            |
            matrix {N_mdm(lit,dataDistCovInputType_matrix)}
           )
         )
        |
        obs_data_filename STRING {N_mdm(str,dataDistFile)}
       )
      [ posterior_samples_import_filename STRING {N_mdm(str,posteriorSamplesImportFilename)} ]
      [ generate_posterior_samples {N_mdm(true,generatePosteriorSamples)}
        [ posterior_samples_export_filename STRING {N_mdm(str,posteriorSamplesExportFilename)} ]
       ]
      [ evaluate_posterior_density {N_mdm(true,evaluatePosteriorDensity)}
        [ posterior_density_export_filename STRING {N_mdm(str,posteriorDensityExportFilename)} ]
       ]
     )
    |
    ( dream {N_mdm(utype,subMethod_SUBMETHOD_DREAM)}
      chain_samples ALIAS samples INTEGER {N_mdm(int,chainSamples)}
      [ seed INTEGER > 0 {N_mdm(int,randomSeed)} ]
      [ chains INTEGER >= 3 {N_mdm(int,numChains)} ]
      [ num_cr INTEGER >= 1 {N_mdm(int,numCR)} ]
      [ crossover_chain_pairs INTEGER >= 0 {N_mdm(int,crossoverChainPairs)} ]
      [ gr_threshold REAL > 0.0 {N_mdm(Real,grThreshold)} ]
      [ jump_step INTEGER >= 0 {N_mdm(int,jumpStep)} ]
      [ emulator {0}
        ( gaussian_process ALIAS kriging {0}
          surfpack {N_mdm(type,emulatorType_KRIGING_EMULATOR)}
          |
          dakota {N_mdm(type,emulatorType_GP_EMULATOR)}
          [ build_samples INTEGER {N_mdm(int,buildSamples)} ]
          [ posterior_adaptive {N_mdm(true,adaptPosteriorRefine)} ]
          [ import_build_points_file ALIAS import_points_file STRING {N_mdm(str,importBuildPtsFile)}
            [ 
              ( custom_annotated {N_mdm(utype,importBuildFormat_TABULAR_NONE)}
                [ header {N_mdm(augment_utype,importBuildFormat_TABULAR_HEADER)} ]
                [ eval_id {N_mdm(augment_utype,importBuildFormat_TABULAR_EVAL_ID)} ]
                [ interface_id {N_mdm(augment_utype,importBuildFormat_TABULAR_IFACE_ID)} ]
               )
              |
              annotated {N_mdm(utype,importBuildFormat_TABULAR_ANNOTATED)}
              |
              freeform {N_mdm(utype,importBuildFormat_TABULAR_NONE)}
             ]
            [ active_only {N_mdm(true,importBuildActive)} ]
           ]
         )
        |
        ( pce {N_mdm(type,emulatorType_PCE_EMULATOR)}
          [ p_refinement {N_mdm(type,refinementType_P_REFINEMENT)}
            uniform {N_mdm(type,refinementControl_UNIFORM_CONTROL)}
            |
            ( dimension_adaptive {0}
              sobol {N_mdm(type,refinementControl_DIMENSION_ADAPTIVE_CONTROL_SOBOL)}
              |
              decay {N_mdm(type,refinementControl_DIMENSION_ADAPTIVE_CONTROL_DECAY)}
              |
              generalized {N_mdm(type,refinementControl_DIMENSION_ADAPTIVE_CONTROL_GENERALIZED)}
             )
           ]
          [ max_refinement_iterations INTEGER >= 0 {N_mdm(int,maxRefineIterations)} ]
          ( quadrature_order INTEGER {N_mdm(ushint,quadratureOrder)}
            [ dimension_preference REALLIST {N_mdm(RealDL,anisoDimPref)} ]
            [ 
              nested {N_mdm(type,nestingOverride_NESTED)}
              |
              non_nested {N_mdm(type,nestingOverride_NON_NESTED)}
             ]
           )
          |
          ( sparse_grid_level INTEGER {N_mdm(ushint,sparseGridLevel)}
            [ dimension_preference REALLIST {N_mdm(RealDL,anisoDimPref)} ]
            [ 
              restricted {N_mdm(type,growthOverride_RESTRICTED)}
              |
              unrestricted {N_mdm(type,growthOverride_UNRESTRICTED)}
             ]
            [ 
              nested {N_mdm(type,nestingOverride_NESTED)}
              |
              non_nested {N_mdm(type,nestingOverride_NON_NESTED)}
             ]
           )
          |
          cubature_integrand INTEGER {N_mdm(ushint,cubIntOrder)}
          |
          ( expansion_order INTEGER {N_mdm(ushint,expansionOrder)}
            [ dimension_preference REALLIST {N_mdm(RealDL,anisoDimPref)} ]
            [ basis_type {0}
              tensor_product {N_mdm(type,expansionBasisType_TENSOR_PRODUCT_BASIS)}
              |
              total_order {N_mdm(type,expansionBasisType_TOTAL_ORDER_BASIS)}
              |
              ( adapted {N_mdm(type,expansionBasisType_ADAPTED_BASIS_EXPANDING_FRONT)}
                [ advancements INTEGER {N_mdm(ushint,adaptedBasisAdvancements)} ]
                [ soft_convergence_limit INTEGER {N_mdm(ushint,softConvLimit)} ]
               )
             ]
            ( collocation_points INTEGER {N_mdm(sizet,collocationPoints)}
              [ 
                ( least_squares {N_mdm(type,regressionType_DEFAULT_LEAST_SQ_REGRESSION)}
                  [ 
                    svd {N_mdm(type,lsRegressionType_SVD_LS)}
                    |
                    equality_constrained {N_mdm(type,lsRegressionType_EQ_CON_LS)}
                   ]
                 )
                |
                ( orthogonal_matching_pursuit ALIAS omp {N_mdm(type,regressionType_ORTHOG_MATCH_PURSUIT)}
                  [ noise_tolerance REALLIST {N_mdm(RealDL,regressionNoiseTol)} ]
                 )
                |
                basis_pursuit ALIAS bp {N_mdm(type,regressionType_BASIS_PURSUIT)}
                |
                ( basis_pursuit_denoising ALIAS bpdn {N_mdm(type,regressionType_BASIS_PURSUIT_DENOISING)}
                  [ noise_tolerance REALLIST {N_mdm(RealDL,regressionNoiseTol)} ]
                 )
                |
                ( least_angle_regression ALIAS lars {N_mdm(type,regressionType_LEAST_ANGLE_REGRESSION)}
                  [ noise_tolerance REALLIST {N_mdm(RealDL,regressionNoiseTol)} ]
                 )
                |
                ( least_absolute_shrinkage ALIAS lasso {N_mdm(type,regressionType_LASSO_REGRESSION)}
                  [ noise_tolerance REALLIST {N_mdm(RealDL,regressionNoiseTol)} ]
                  [ l2_penalty REAL {N_mdm(Real,regressionL2Penalty)} ]
                 )
               ]
              [ cross_validation {N_mdm(true,crossValidation)}
                [ noise_only {N_mdm(true,crossValidNoiseOnly)} ]
               ]
              [ ratio_order REAL {N_mdm(Realp,collocRatioTermsOrder)} ]
              [ use_derivatives {N_mdm(true,methodUseDerivsFlag)} ]
              [ tensor_grid {N_mdm(true,tensorGridFlag)} ]
              [ reuse_points ALIAS reuse_samples {N_mdm(lit,pointReuse_all)} ]
              [ max_solver_iterations INTEGER >= 0 {N_mdm(int,maxSolverIterations)} ]
             )
            |
            ( collocation_ratio REAL {N_mdm(Realp,collocationRatio)}
              [ 
                ( least_squares {N_mdm(type,regressionType_DEFAULT_LEAST_SQ_REGRESSION)}
                  [ 
                    svd {N_mdm(type,lsRegressionType_SVD_LS)}
                    |
                    equality_constrained {N_mdm(type,lsRegressionType_EQ_CON_LS)}
                   ]
                 )
                |
                ( orthogonal_matching_pursuit ALIAS omp {N_mdm(type,regressionType_ORTHOG_MATCH_PURSUIT)}
                  [ noise_tolerance REALLIST {N_mdm(RealDL,regressionNoiseTol)} ]
                 )
                |
                basis_pursuit ALIAS bp {N_mdm(type,regressionType_BASIS_PURSUIT)}
                |
                ( basis_pursuit_denoising ALIAS bpdn {N_mdm(type,regressionType_BASIS_PURSUIT_DENOISING)}
                  [ noise_tolerance REALLIST {N_mdm(RealDL,regressionNoiseTol)} ]
                 )
                |
                ( least_angle_regression ALIAS lars {N_mdm(type,regressionType_LEAST_ANGLE_REGRESSION)}
                  [ noise_tolerance REALLIST {N_mdm(RealDL,regressionNoiseTol)} ]
                 )
                |
                ( least_absolute_shrinkage ALIAS lasso {N_mdm(type,regressionType_LASSO_REGRESSION)}
                  [ noise_tolerance REALLIST {N_mdm(RealDL,regressionNoiseTol)} ]
                  [ l2_penalty REAL {N_mdm(Real,regressionL2Penalty)} ]
                 )
               ]
              [ cross_validation {N_mdm(true,crossValidation)}
                [ noise_only {N_mdm(true,crossValidNoiseOnly)} ]
               ]
              [ ratio_order REAL {N_mdm(Realp,collocRatioTermsOrder)} ]
              [ use_derivatives {N_mdm(true,methodUseDerivsFlag)} ]
              [ tensor_grid {N_mdm(true,tensorGridFlag)} ]
              [ reuse_points ALIAS reuse_samples {N_mdm(lit,pointReuse_all)} ]
              [ max_solver_iterations INTEGER >= 0 {N_mdm(int,maxSolverIterations)} ]
             )
            |
            ( expansion_samples INTEGER {N_mdm(sizet,expansionSamples)}
              [ reuse_points ALIAS reuse_samples {N_mdm(lit,pointReuse_all)} ]
             )
            [ import_build_points_file ALIAS import_points_file STRING {N_mdm(str,importBuildPtsFile)}
              [ 
                ( custom_annotated {N_mdm(utype,importBuildFormat_TABULAR_NONE)}
                  [ header {N_mdm(augment_utype,importBuildFormat_TABULAR_HEADER)} ]
                  [ eval_id {N_mdm(augment_utype,importBuildFormat_TABULAR_EVAL_ID)} ]
                  [ interface_id {N_mdm(augment_utype,importBuildFormat_TABULAR_IFACE_ID)} ]
                 )
                |
                annotated {N_mdm(utype,importBuildFormat_TABULAR_ANNOTATED)}
                |
                freeform {N_mdm(utype,importBuildFormat_TABULAR_NONE)}
               ]
              [ active_only {N_mdm(true,importBuildActive)} ]
             ]
            [ posterior_adaptive {N_mdm(true,adaptPosteriorRefine)} ]
           )
          |
          ( orthogonal_least_interpolation ALIAS least_interpolation ALIAS oli {N_mdm(type,regressionType_ORTHOG_LEAST_INTERPOLATION)}
            collocation_points INTEGER {N_mdm(sizet,collocationPoints)}
            [ tensor_grid INTEGERLIST {N_mdm(usharray,tensorGridOrder)} ]
            [ reuse_points ALIAS reuse_samples {N_mdm(lit,pointReuse_all)} ]
            [ import_build_points_file ALIAS import_points_file STRING {N_mdm(str,importBuildPtsFile)}
              [ 
                ( custom_annotated {N_mdm(utype,importBuildFormat_TABULAR_NONE)}
                  [ header {N_mdm(augment_utype,importBuildFormat_TABULAR_HEADER)} ]
                  [ eval_id {N_mdm(augment_utype,importBuildFormat_TABULAR_EVAL_ID)} ]
                  [ interface_id {N_mdm(augment_utype,importBuildFormat_TABULAR_IFACE_ID)} ]
                 )
                |
                annotated {N_mdm(utype,importBuildFormat_TABULAR_ANNOTATED)}
                |
                freeform {N_mdm(utype,importBuildFormat_TABULAR_NONE)}
               ]
              [ active_only {N_mdm(true,importBuildActive)} ]
             ]
            [ posterior_adaptive {N_mdm(true,adaptPosteriorRefine)} ]
           )
          [ 
            askey {N_mdm(type,expansionType_ASKEY_U)}
            |
            wiener {N_mdm(type,expansionType_STD_NORMAL_U)}
           ]
          [ normalized {N_mdm(true,normalizedCoeffs)} ]
          [ export_expansion_file STRING {N_mdm(str,exportExpansionFile)} ]
          [ 
            diagonal_covariance {N_mdm(type,covarianceControl_DIAGONAL_COVARIANCE)}
            |
            full_covariance {N_mdm(type,covarianceControl_FULL_COVARIANCE)}
           ]
         )
        |
        ( ml_pce {N_mdm(type,emulatorType_ML_PCE_EMULATOR)}
          [ allocation_control {0}
            ( estimator_variance {N_mdm(type,multilevAllocControl_ESTIMATOR_VARIANCE)}
              [ estimator_rate REAL {N_mdm(Real,multilevEstimatorRate)} ]
             )
            |
            rip_sampling {N_mdm(type,multilevAllocControl_RIP_SAMPLING)}
           ]
          [ discrepancy_emulation {0}
            distinct {N_mdm(type,multilevDiscrepEmulation_DISTINCT_EMULATION)}
            |
            recursive {N_mdm(type,multilevDiscrepEmulation_RECURSIVE_EMULATION)}
           ]
          ( expansion_order_sequence INTEGERLIST {N_mdm(usharray,expansionOrderSeq)}
            [ dimension_preference REALLIST {N_mdm(RealDL,anisoDimPref)} ]
            [ basis_type {0}
              tensor_product {N_mdm(type,expansionBasisType_TENSOR_PRODUCT_BASIS)}
              |
              total_order {N_mdm(type,expansionBasisType_TOTAL_ORDER_BASIS)}
              |
              ( adapted {N_mdm(type,expansionBasisType_ADAPTED_BASIS_EXPANDING_FRONT)}
                [ advancements INTEGER {N_mdm(ushint,adaptedBasisAdvancements)} ]
                [ soft_convergence_limit INTEGER {N_mdm(ushint,softConvLimit)} ]
               )
             ]
            ( collocation_ratio REAL {N_mdm(Realp,collocationRatio)}
              [ collocation_points_sequence ALIAS pilot_samples INTEGERLIST {N_mdm(szarray,collocationPointsSeq)} ]
              [ 
                ( least_squares {N_mdm(type,regressionType_DEFAULT_LEAST_SQ_REGRESSION)}
                  [ 
                    svd {N_mdm(type,lsRegressionType_SVD_LS)}
                    |
                    equality_constrained {N_mdm(type,lsRegressionType_EQ_CON_LS)}
                   ]
                 )
                |
                ( orthogonal_matching_pursuit ALIAS omp {N_mdm(type,regressionType_ORTHOG_MATCH_PURSUIT)}
                  [ noise_tolerance REALLIST {N_mdm(RealDL,regressionNoiseTol)} ]
                 )
                |
                basis_pursuit ALIAS bp {N_mdm(type,regressionType_BASIS_PURSUIT)}
                |
                ( basis_pursuit_denoising ALIAS bpdn {N_mdm(type,regressionType_BASIS_PURSUIT_DENOISING)}
                  [ noise_tolerance REALLIST {N_mdm(RealDL,regressionNoiseTol)} ]
                 )
                |
                ( least_angle_regression ALIAS lars {N_mdm(type,regressionType_LEAST_ANGLE_REGRESSION)}
                  [ noise_tolerance REALLIST {N_mdm(RealDL,regressionNoiseTol)} ]
                 )
                |
                ( least_absolute_shrinkage ALIAS lasso {N_mdm(type,regressionType_LASSO_REGRESSION)}
                  [ noise_tolerance REALLIST {N_mdm(RealDL,regressionNoiseTol)} ]
                  [ l2_penalty REAL {N_mdm(Real,regressionL2Penalty)} ]
                 )
               ]
              [ cross_validation {N_mdm(true,crossValidation)}
                [ noise_only {N_mdm(true,crossValidNoiseOnly)} ]
               ]
              [ ratio_order REAL {N_mdm(Realp,collocRatioTermsOrder)} ]
              [ use_derivatives {N_mdm(true,methodUseDerivsFlag)} ]
              [ tensor_grid {N_mdm(true,tensorGridFlag)} ]
              [ reuse_points ALIAS reuse_samples {N_mdm(lit,pointReuse_all)} ]
              [ max_solver_iterations INTEGER >= 0 {N_mdm(int,maxSolverIterations)} ]
             )
            |
            ( expansion_samples_sequence INTEGERLIST {N_mdm(szarray,expansionSamplesSeq)}
              [ reuse_points ALIAS reuse_samples {N_mdm(lit,pointReuse_all)} ]
             )
            [ import_build_points_file ALIAS import_points_file STRING {N_mdm(str,importBuildPtsFile)}
              [ 
                ( custom_annotated {N_mdm(utype,importBuildFormat_TABULAR_NONE)}
                  [ header {N_mdm(augment_utype,importBuildFormat_TABULAR_HEADER)} ]
                  [ eval_id {N_mdm(augment_utype,importBuildFormat_TABULAR_EVAL_ID)} ]
                  [ interface_id {N_mdm(augment_utype,importBuildFormat_TABULAR_IFACE_ID)} ]
                 )
                |
                annotated {N_mdm(utype,importBuildFormat_TABULAR_ANNOTATED)}
                |
                freeform {N_mdm(utype,importBuildFormat_TABULAR_NONE)}
               ]
              [ active_only {N_mdm(true,importBuildActive)} ]
             ]
           )
          |
          ( orthogonal_least_interpolation ALIAS least_interpolation ALIAS oli {N_mdm(type,regressionType_ORTHOG_LEAST_INTERPOLATION)}
            collocation_points_sequence INTEGERLIST {N_mdm(szarray,collocationPointsSeq)}
            [ tensor_grid INTEGERLIST {N_mdm(usharray,tensorGridOrder)} ]
            [ reuse_points ALIAS reuse_samples {N_mdm(lit,pointReuse_all)} ]
            [ import_build_points_file ALIAS import_points_file STRING {N_mdm(str,importBuildPtsFile)}
              [ 
                ( custom_annotated {N_mdm(utype,importBuildFormat_TABULAR_NONE)}
                  [ header {N_mdm(augment_utype,importBuildFormat_TABULAR_HEADER)} ]
                  [ eval_id {N_mdm(augment_utype,importBuildFormat_TABULAR_EVAL_ID)} ]
                  [ interface_id {N_mdm(augment_utype,importBuildFormat_TABULAR_IFACE_ID)} ]
                 )
                |
                annotated {N_mdm(utype,importBuildFormat_TABULAR_ANNOTATED)}
                |
                freeform {N_mdm(utype,importBuildFormat_TABULAR_NONE)}
               ]
              [ active_only {N_mdm(true,importBuildActive)} ]
             ]
           )
          [ 
            askey {N_mdm(type,expansionType_ASKEY_U)}
            |
            wiener {N_mdm(type,expansionType_STD_NORMAL_U)}
           ]
          [ normalized {N_mdm(true,normalizedCoeffs)} ]
          [ export_expansion_file STRING {N_mdm(str,exportExpansionFile)} ]
          [ 
            diagonal_covariance {N_mdm(type,covarianceControl_DIAGONAL_COVARIANCE)}
            |
            full_covariance {N_mdm(type,covarianceControl_FULL_COVARIANCE)}
           ]
         )
        |
        ( mf_pce {N_mdm(type,emulatorType_MF_PCE_EMULATOR)}
          [ p_refinement {N_mdm(type,refinementType_P_REFINEMENT)}
            uniform {N_mdm(type,refinementControl_UNIFORM_CONTROL)}
            |
            ( dimension_adaptive {0}
              sobol {N_mdm(type,refinementControl_DIMENSION_ADAPTIVE_CONTROL_SOBOL)}
              |
              decay {N_mdm(type,refinementControl_DIMENSION_ADAPTIVE_CONTROL_DECAY)}
              |
              generalized {N_mdm(type,refinementControl_DIMENSION_ADAPTIVE_CONTROL_GENERALIZED)}
             )
           ]
          [ max_refinement_iterations INTEGER >= 0 {N_mdm(int,maxRefineIterations)} ]
          [ allocation_control {0}
            greedy {N_mdm(type,multilevAllocControl_GREEDY_REFINEMENT)}
           ]
          [ discrepancy_emulation {0}
            distinct {N_mdm(type,multilevDiscrepEmulation_DISTINCT_EMULATION)}
            |
            recursive {N_mdm(type,multilevDiscrepEmulation_RECURSIVE_EMULATION)}
           ]
          ( quadrature_order_sequence INTEGERLIST {N_mdm(usharray,quadratureOrderSeq)}
            [ dimension_preference REALLIST {N_mdm(RealDL,anisoDimPref)} ]
            [ 
              nested {N_mdm(type,nestingOverride_NESTED)}
              |
              non_nested {N_mdm(type,nestingOverride_NON_NESTED)}
             ]
           )
          |
          ( sparse_grid_level_sequence INTEGERLIST {N_mdm(usharray,sparseGridLevelSeq)}
            [ dimension_preference REALLIST {N_mdm(RealDL,anisoDimPref)} ]
            [ 
              restricted {N_mdm(type,growthOverride_RESTRICTED)}
              |
              unrestricted {N_mdm(type,growthOverride_UNRESTRICTED)}
             ]
            [ 
              nested {N_mdm(type,nestingOverride_NESTED)}
              |
              non_nested {N_mdm(type,nestingOverride_NON_NESTED)}
             ]
           )
          |
          ( expansion_order_sequence INTEGERLIST {N_mdm(usharray,expansionOrderSeq)}
            [ dimension_preference REALLIST {N_mdm(RealDL,anisoDimPref)} ]
            [ basis_type {0}
              tensor_product {N_mdm(type,expansionBasisType_TENSOR_PRODUCT_BASIS)}
              |
              total_order {N_mdm(type,expansionBasisType_TOTAL_ORDER_BASIS)}
              |
              ( adapted {N_mdm(type,expansionBasisType_ADAPTED_BASIS_EXPANDING_FRONT)}
                [ advancements INTEGER {N_mdm(ushint,adaptedBasisAdvancements)} ]
                [ soft_convergence_limit INTEGER {N_mdm(ushint,softConvLimit)} ]
               )
             ]
            ( collocation_ratio REAL {N_mdm(Realp,collocationRatio)}
              [ collocation_points_sequence ALIAS pilot_samples INTEGERLIST {N_mdm(szarray,collocationPointsSeq)} ]
              [ 
                ( least_squares {N_mdm(type,regressionType_DEFAULT_LEAST_SQ_REGRESSION)}
                  [ 
                    svd {N_mdm(type,lsRegressionType_SVD_LS)}
                    |
                    equality_constrained {N_mdm(type,lsRegressionType_EQ_CON_LS)}
                   ]
                 )
                |
                ( orthogonal_matching_pursuit ALIAS omp {N_mdm(type,regressionType_ORTHOG_MATCH_PURSUIT)}
                  [ noise_tolerance REALLIST {N_mdm(RealDL,regressionNoiseTol)} ]
                 )
                |
                basis_pursuit ALIAS bp {N_mdm(type,regressionType_BASIS_PURSUIT)}
                |
                ( basis_pursuit_denoising ALIAS bpdn {N_mdm(type,regressionType_BASIS_PURSUIT_DENOISING)}
                  [ noise_tolerance REALLIST {N_mdm(RealDL,regressionNoiseTol)} ]
                 )
                |
                ( least_angle_regression ALIAS lars {N_mdm(type,regressionType_LEAST_ANGLE_REGRESSION)}
                  [ noise_tolerance REALLIST {N_mdm(RealDL,regressionNoiseTol)} ]
                 )
                |
                ( least_absolute_shrinkage ALIAS lasso {N_mdm(type,regressionType_LASSO_REGRESSION)}
                  [ noise_tolerance REALLIST {N_mdm(RealDL,regressionNoiseTol)} ]
                  [ l2_penalty REAL {N_mdm(Real,regressionL2Penalty)} ]
                 )
               ]
              [ cross_validation {N_mdm(true,crossValidation)}
                [ noise_only {N_mdm(true,crossValidNoiseOnly)} ]
               ]
              [ ratio_order REAL {N_mdm(Realp,collocRatioTermsOrder)} ]
              [ use_derivatives {N_mdm(true,methodUseDerivsFlag)} ]
              [ tensor_grid {N_mdm(true,tensorGridFlag)} ]
              [ reuse_points ALIAS reuse_samples {N_mdm(lit,pointReuse_all)} ]
              [ max_solver_iterations INTEGER >= 0 {N_mdm(int,maxSolverIterations)} ]
             )
            |
            ( expansion_samples_sequence INTEGERLIST {N_mdm(szarray,expansionSamplesSeq)}
              [ reuse_points ALIAS reuse_samples {N_mdm(lit,pointReuse_all)} ]
             )
            [ import_build_points_file ALIAS import_points_file STRING {N_mdm(str,importBuildPtsFile)}
              [ 
                ( custom_annotated {N_mdm(utype,importBuildFormat_TABULAR_NONE)}
                  [ header {N_mdm(augment_utype,importBuildFormat_TABULAR_HEADER)} ]
                  [ eval_id {N_mdm(augment_utype,importBuildFormat_TABULAR_EVAL_ID)} ]
                  [ interface_id {N_mdm(augment_utype,importBuildFormat_TABULAR_IFACE_ID)} ]
                 )
                |
                annotated {N_mdm(utype,importBuildFormat_TABULAR_ANNOTATED)}
                |
                freeform {N_mdm(utype,importBuildFormat_TABULAR_NONE)}
               ]
              [ active_only {N_mdm(true,importBuildActive)} ]
             ]
           )
          |
          ( orthogonal_least_interpolation ALIAS least_interpolation ALIAS oli {N_mdm(type,regressionType_ORTHOG_LEAST_INTERPOLATION)}
            collocation_points_sequence INTEGERLIST {N_mdm(szarray,collocationPointsSeq)}
            [ tensor_grid INTEGERLIST {N_mdm(usharray,tensorGridOrder)} ]
            [ reuse_points ALIAS reuse_samples {N_mdm(lit,pointReuse_all)} ]
            [ import_build_points_file ALIAS import_points_file STRING {N_mdm(str,importBuildPtsFile)}
              [ 
                ( custom_annotated {N_mdm(utype,importBuildFormat_TABULAR_NONE)}
                  [ header {N_mdm(augment_utype,importBuildFormat_TABULAR_HEADER)} ]
                  [ eval_id {N_mdm(augment_utype,importBuildFormat_TABULAR_EVAL_ID)} ]
                  [ interface_id {N_mdm(augment_utype,importBuildFormat_TABULAR_IFACE_ID)} ]
                 )
                |
                annotated {N_mdm(utype,importBuildFormat_TABULAR_ANNOTATED)}
                |
                freeform {N_mdm(utype,importBuildFormat_TABULAR_NONE)}
               ]
              [ active_only {N_mdm(true,importBuildActive)} ]
             ]
           )
          [ 
            askey {N_mdm(type,expansionType_ASKEY_U)}
            |
            wiener {N_mdm(type,expansionType_STD_NORMAL_U)}
           ]
          [ normalized {N_mdm(true,normalizedCoeffs)} ]
          [ export_expansion_file STRING {N_mdm(str,exportExpansionFile)} ]
          [ 
            diagonal_covariance {N_mdm(type,covarianceControl_DIAGONAL_COVARIANCE)}
            |
            full_covariance {N_mdm(type,covarianceControl_FULL_COVARIANCE)}
           ]
         )
        |
        ( sc {N_mdm(type,emulatorType_SC_EMULATOR)}
          [ 
            ( p_refinement {N_mdm(type,refinementType_P_REFINEMENT)}
              uniform {N_mdm(type,refinementControl_UNIFORM_CONTROL)}
              |
              ( dimension_adaptive {0}
                sobol {N_mdm(type,refinementControl_DIMENSION_ADAPTIVE_CONTROL_SOBOL)}
                |
                generalized {N_mdm(type,refinementControl_DIMENSION_ADAPTIVE_CONTROL_GENERALIZED)}
               )
             )
            |
            ( h_refinement {N_mdm(type,refinementType_H_REFINEMENT)}
              uniform {N_mdm(type,refinementControl_UNIFORM_CONTROL)}
              |
              ( dimension_adaptive {0}
                sobol {N_mdm(type,refinementControl_DIMENSION_ADAPTIVE_CONTROL_SOBOL)}
                |
                generalized {N_mdm(type,refinementControl_DIMENSION_ADAPTIVE_CONTROL_GENERALIZED)}
               )
              |
              local_adaptive {N_mdm(type,refinementControl_LOCAL_ADAPTIVE_CONTROL)}
             )
           ]
          [ max_refinement_iterations INTEGER >= 0 {N_mdm(int,maxRefineIterations)} ]
          ( quadrature_order INTEGER {N_mdm(ushint,quadratureOrder)}
            [ dimension_preference REALLIST {N_mdm(RealDL,anisoDimPref)} ]
            [ 
              nested {N_mdm(type,nestingOverride_NESTED)}
              |
              non_nested {N_mdm(type,nestingOverride_NON_NESTED)}
             ]
           )
          |
          ( sparse_grid_level INTEGER {N_mdm(ushint,sparseGridLevel)}
            [ dimension_preference REALLIST {N_mdm(RealDL,anisoDimPref)} ]
            [ 
              nodal {N_mdm(type,expansionBasisType_NODAL_INTERPOLANT)}
              |
              hierarchical {N_mdm(type,expansionBasisType_HIERARCHICAL_INTERPOLANT)}
             ]
            [ 
              restricted {N_mdm(type,growthOverride_RESTRICTED)}
              |
              unrestricted {N_mdm(type,growthOverride_UNRESTRICTED)}
             ]
            [ 
              nested {N_mdm(type,nestingOverride_NESTED)}
              |
              non_nested {N_mdm(type,nestingOverride_NON_NESTED)}
             ]
           )
          [ 
            piecewise {NIDRProblemDescDB::method_piecewise}
            |
            askey {N_mdm(type,expansionType_ASKEY_U)}
            |
            wiener {N_mdm(type,expansionType_STD_NORMAL_U)}
           ]
          [ use_derivatives {N_mdm(true,methodUseDerivsFlag)} ]
          [ 
            diagonal_covariance {N_mdm(type,covarianceControl_DIAGONAL_COVARIANCE)}
            |
            full_covariance {N_mdm(type,covarianceControl_FULL_COVARIANCE)}
           ]
         )
        |
        ( mf_sc {N_mdm(type,emulatorType_MF_SC_EMULATOR)}
          [ 
            ( p_refinement {N_mdm(type,refinementType_P_REFINEMENT)}
              uniform {N_mdm(type,refinementControl_UNIFORM_CONTROL)}
              |
              ( dimension_adaptive {0}
                sobol {N_mdm(type,refinementControl_DIMENSION_ADAPTIVE_CONTROL_SOBOL)}
                |
                generalized {N_mdm(type,refinementControl_DIMENSION_ADAPTIVE_CONTROL_GENERALIZED)}
               )
             )
            |
            ( h_refinement {N_mdm(type,refinementType_H_REFINEMENT)}
              uniform {N_mdm(type,refinementControl_UNIFORM_CONTROL)}
              |
              ( dimension_adaptive {0}
                sobol {N_mdm(type,refinementControl_DIMENSION_ADAPTIVE_CONTROL_SOBOL)}
                |
                generalized {N_mdm(type,refinementControl_DIMENSION_ADAPTIVE_CONTROL_GENERALIZED)}
               )
              |
              local_adaptive {N_mdm(type,refinementControl_LOCAL_ADAPTIVE_CONTROL)}
             )
           ]
          [ max_refinement_iterations INTEGER >= 0 {N_mdm(int,maxRefineIterations)} ]
          [ allocation_control {0}
            greedy {N_mdm(type,multilevAllocControl_GREEDY_REFINEMENT)}
           ]
          [ discrepancy_emulation {0}
            distinct {N_mdm(type,multilevDiscrepEmulation_DISTINCT_EMULATION)}
            |
            recursive {N_mdm(type,multilevDiscrepEmulation_RECURSIVE_EMULATION)}
           ]
          ( quadrature_order_sequence INTEGERLIST {N_mdm(usharray,quadratureOrderSeq)}
            [ dimension_preference REALLIST {N_mdm(RealDL,anisoDimPref)} ]
            [ 
              nested {N_mdm(type,nestingOverride_NESTED)}
              |
              non_nested {N_mdm(type,nestingOverride_NON_NESTED)}
             ]
           )
          |
          ( sparse_grid_level_sequence INTEGERLIST {N_mdm(usharray,sparseGridLevelSeq)}
            [ dimension_preference REALLIST {N_mdm(RealDL,anisoDimPref)} ]
            [ 
              nodal {N_mdm(type,expansionBasisType_NODAL_INTERPOLANT)}
              |
              hierarchical {N_mdm(type,expansionBasisType_HIERARCHICAL_INTERPOLANT)}
             ]
            [ 
              restricted {N_mdm(type,growthOverride_RESTRICTED)}
              |
              unrestricted {N_mdm(type,growthOverride_UNRESTRICTED)}
             ]
            [ 
              nested {N_mdm(type,nestingOverride_NESTED)}
              |
              non_nested {N_mdm(type,nestingOverride_NON_NESTED)}
             ]
           )
          [ 
            piecewise {NIDRProblemDescDB::method_piecewise}
            |
            askey {N_mdm(type,expansionType_ASKEY_U)}
            |
            wiener {N_mdm(type,expansionType_STD_NORMAL_U)}
           ]
          [ use_derivatives {N_mdm(true,methodUseDerivsFlag)} ]
          [ 
            diagonal_covariance {N_mdm(type,covarianceControl_DIAGONAL_COVARIANCE)}
            |
            full_covariance {N_mdm(type,covarianceControl_FULL_COVARIANCE)}
           ]
         )
       ]
      [ standardized_space {N_mdm(true,standardizedSpace)} ]
      [ export_chain_points_file STRING {N_mdm(str,exportMCMCPtsFile)}
        [ 
          ( custom_annotated {N_mdm(utype,exportSamplesFormat_TABULAR_NONE)}
            [ header {N_mdm(augment_utype,exportSamplesFormat_TABULAR_HEADER)} ]
            [ eval_id {N_mdm(augment_utype,exportSamplesFormat_TABULAR_EVAL_ID)} ]
            [ interface_id {N_mdm(augment_utype,exportSamplesFormat_TABULAR_IFACE_ID)} ]
           )
          |
          annotated {N_mdm(utype,exportSamplesFormat_TABULAR_ANNOTATED)}
          |
          freeform {N_mdm(utype,exportSamplesFormat_TABULAR_NONE)}
         ]
       ]
     )
    |
    ( muq {N_mdm(utype,subMethod_SUBMETHOD_MUQ)}
      chain_samples ALIAS samples INTEGER {N_mdm(int,chainSamples)}
      [ seed INTEGER > 0 {N_mdm(int,randomSeed)} ]
      [ rng {0}
        mt19937 {N_mdm(lit,rngName_mt19937)}
        |
        rnum2 {N_mdm(lit,rngName_rnum2)}
       ]
      [ 
        adaptive_metropolis {N_mdm(lit,mcmcType_adaptive_metropolis)}
        |
        metropolis_hastings {N_mdm(lit,mcmcType_metropolis_hastings)}
       ]
     )
    [ experimental_design {N_mdm(true,adaptExpDesign)}
      initial_samples ALIAS samples INTEGER {N_mdm(int,numSamples)}
      num_candidates INTEGER > 0 {N_mdm(sizet,numCandidates)}
      [ max_hifi_evaluations INTEGER >= 0 {N_mdm(int,maxHifiEvals)} ]
      [ batch_size INTEGER >= 1 {N_mdm(int,batchSize)} ]
      [ import_candidate_points_file STRING {N_mdm(str,importCandPtsFile)}
        [ 
          ( custom_annotated {N_mdm(utype,importCandFormat_TABULAR_NONE)}
            [ header {N_mdm(augment_utype,importCandFormat_TABULAR_HEADER)} ]
            [ eval_id {N_mdm(augment_utype,importCandFormat_TABULAR_EVAL_ID)} ]
            [ interface_id {N_mdm(augment_utype,importCandFormat_TABULAR_IFACE_ID)} ]
           )
          |
          annotated {N_mdm(utype,importCandFormat_TABULAR_ANNOTATED)}
          |
          freeform {N_mdm(utype,importCandFormat_TABULAR_NONE)}
         ]
       ]
      [ ksg2 {N_mdm(true,mutualInfoKSG2)} ]
     ]
    [ calibrate_error_multipliers {0}
      one {N_mdm(utype,calibrateErrorMode_CALIBRATE_ONE)}
      |
      per_experiment {N_mdm(utype,calibrateErrorMode_CALIBRATE_PER_EXPER)}
      |
      per_response {N_mdm(utype,calibrateErrorMode_CALIBRATE_PER_RESP)}
      |
      both {N_mdm(utype,calibrateErrorMode_CALIBRATE_BOTH)}
      [ 
        hyperprior_alphas REALLIST {N_mdm(RealDL,hyperPriorAlphas)}
        hyperprior_betas REALLIST {N_mdm(RealDL,hyperPriorBetas)}
       ]
     ]
    [ burn_in_samples INTEGER {N_mdm(int,burnInSamples)} ]
    [ posterior_stats {0}
      [ kl_divergence {N_mdm(true,posteriorStatsKL)} ]
      [ mutual_info {N_mdm(true,posteriorStatsMutual)}
        [ ksg2 {N_mdm(true,mutualInfoKSG2)} ]
       ]
      [ kde {N_mdm(true,posteriorStatsKDE)} ]
     ]
    [ chain_diagnostics {N_mdm(true,chainDiagnostics)}
      [ confidence_intervals {N_mdm(true,chainDiagnosticsCI)} ]
     ]
    [ model_evidence {N_mdm(true,modelEvidence)}
      [ mc_approx {N_mdm(true,modelEvidMC)} ]
      [ evidence_samples INTEGER {N_mdm(int,evidenceSamples)} ]
      [ laplace_approx {N_mdm(true,modelEvidLaplace)} ]
     ]
    [ model_discrepancy {N_mdm(true,calModelDiscrepancy)}
      [ discrepancy_type {0}
        gaussian_process ALIAS kriging {N_mdm(lit,modelDiscrepancyType_global_kriging)}
        |
        polynomial {N_mdm(lit,modelDiscrepancyType_global_polynomial)}
        [ correction_order {0}
          constant {N_mdm(order,approxCorrectionOrder_0)}
          |
          linear {N_mdm(order,approxCorrectionOrder_1)}
          |
          quadratic {N_mdm(order,approxCorrectionOrder_2)}
         ]
       ]
      [ num_prediction_configs INTEGER >= 0 {N_mdm(sizet,numPredConfigs)} ]
      [ prediction_configs REALLIST {N_mdm(RealDL,predictionConfigList)} ]
      [ import_prediction_configs STRING {N_mdm(str,importPredConfigs)}
        [ 
          ( custom_annotated {N_mdm(utype,importPredConfigFormat_TABULAR_NONE)}
            [ header {N_mdm(augment_utype,importPredConfigFormat_TABULAR_HEADER)} ]
            [ eval_id {N_mdm(augment_utype,importPredConfigFormat_TABULAR_EVAL_ID)} ]
            [ interface_id {N_mdm(augment_utype,importPredConfigFormat_TABULAR_IFACE_ID)} ]
           )
          |
          annotated {N_mdm(utype,importPredConfigFormat_TABULAR_ANNOTATED)}
          |
          freeform {N_mdm(utype,importPredConfigFormat_TABULAR_NONE)}
         ]
       ]
      [ export_discrepancy_file STRING {N_mdm(str,exportDiscrepFile)}
        [ 
          ( custom_annotated {N_mdm(utype,exportDiscrepFormat_TABULAR_NONE)}
            [ header {N_mdm(augment_utype,exportDiscrepFormat_TABULAR_HEADER)} ]
            [ eval_id {N_mdm(augment_utype,exportDiscrepFormat_TABULAR_EVAL_ID)} ]
            [ interface_id {N_mdm(augment_utype,exportDiscrepFormat_TABULAR_IFACE_ID)} ]
           )
          |
          annotated {N_mdm(utype,exportDiscrepFormat_TABULAR_ANNOTATED)}
          |
          freeform {N_mdm(utype,exportDiscrepFormat_TABULAR_NONE)}
         ]
       ]
      [ export_corrected_model_file STRING {N_mdm(str,exportCorrModelFile)}
        [ 
          ( custom_annotated {N_mdm(utype,exportCorrModelFormat_TABULAR_NONE)}
            [ header {N_mdm(augment_utype,exportCorrModelFormat_TABULAR_HEADER)} ]
            [ eval_id {N_mdm(augment_utype,exportCorrModelFormat_TABULAR_EVAL_ID)} ]
            [ interface_id {N_mdm(augment_utype,exportCorrModelFormat_TABULAR_IFACE_ID)} ]
           )
          |
          annotated {N_mdm(utype,exportCorrModelFormat_TABULAR_ANNOTATED)}
          |
          freeform {N_mdm(utype,exportCorrModelFormat_TABULAR_NONE)}
         ]
       ]
      [ export_corrected_variance_file STRING {N_mdm(str,exportCorrVarFile)}
        [ 
          ( custom_annotated {N_mdm(utype,exportCorrVarFormat_TABULAR_NONE)}
            [ header {N_mdm(augment_utype,exportCorrVarFormat_TABULAR_HEADER)} ]
            [ eval_id {N_mdm(augment_utype,exportCorrVarFormat_TABULAR_EVAL_ID)} ]
            [ interface_id {N_mdm(augment_utype,exportCorrVarFormat_TABULAR_IFACE_ID)} ]
           )
          |
          annotated {N_mdm(utype,exportCorrVarFormat_TABULAR_ANNOTATED)}
          |
          freeform {N_mdm(utype,exportCorrVarFormat_TABULAR_NONE)}
         ]
       ]
     ]
    [ sub_sampling_period INTEGER {N_mdm(int,subSamplingPeriod)} ]
    [ probability_levels REALLIST {N_mdm(resplevs01,probabilityLevels)}
      [ num_probability_levels INTEGERLIST {N_mdm(num_resplevs,probabilityLevels)} ]
     ]
    [ convergence_tolerance REAL {N_mdm(Real,convergenceTolerance)} ]
    [ max_iterations INTEGER >= 0 {N_mdm(int,maxIterations)} ]
    [ model_pointer STRING {N_mdm(str,modelPointer)} ]
    [ scaling {N_mdm(true,methodScaling)} ]
   )
  |
  ( dace {N_mdm(utype,methodName_DACE)}
    grid {N_mdm(utype,subMethod_SUBMETHOD_GRID)}
    |
    random {N_mdm(utype,subMethod_SUBMETHOD_RANDOM)}
    |
    oas {N_mdm(utype,subMethod_SUBMETHOD_OAS)}
    |
    lhs {N_mdm(utype,subMethod_SUBMETHOD_LHS)}
    |
    oa_lhs {N_mdm(utype,subMethod_SUBMETHOD_OA_LHS)}
    |
    box_behnken {N_mdm(utype,subMethod_SUBMETHOD_BOX_BEHNKEN)}
    |
    central_composite {N_mdm(utype,subMethod_SUBMETHOD_CENTRAL_COMPOSITE)}
    [ samples INTEGER {N_mdm(int,numSamples)} ]
    [ seed INTEGER > 0 {N_mdm(int,randomSeed)} ]
    [ fixed_seed {N_mdm(true,fixedSeedFlag)} ]
    [ main_effects {N_mdm(true,mainEffectsFlag)} ]
    [ quality_metrics {N_mdm(true,volQualityFlag)} ]
    [ variance_based_decomp {N_mdm(true,vbdFlag)}
      [ drop_tolerance REAL {N_mdm(Real,vbdDropTolerance)} ]
     ]
    [ symbols INTEGER {N_mdm(int,numSymbols)} ]
    [ model_pointer STRING {N_mdm(str,modelPointer)} ]
   )
  |
  ( fsu_cvt {N_mdm(utype,methodName_FSU_CVT)}
    [ samples INTEGER {N_mdm(int,numSamples)} ]
    [ seed INTEGER > 0 {N_mdm(int,randomSeed)} ]
    [ fixed_seed {N_mdm(true,fixedSeedFlag)} ]
    [ latinize {N_mdm(true,latinizeFlag)} ]
    [ quality_metrics {N_mdm(true,volQualityFlag)} ]
    [ variance_based_decomp {N_mdm(true,vbdFlag)}
      [ drop_tolerance REAL {N_mdm(Real,vbdDropTolerance)} ]
     ]
    [ trial_type {0}
      grid {N_mdm(lit,trialType_grid)}
      |
      halton {N_mdm(lit,trialType_halton)}
      |
      random {N_mdm(lit,trialType_random)}
     ]
    [ num_trials INTEGER {N_mdm(int,numTrials)} ]
    [ max_iterations INTEGER >= 0 {N_mdm(int,maxIterations)} ]
    [ model_pointer STRING {N_mdm(str,modelPointer)} ]
   )
  |
  ( psuade_moat {N_mdm(utype,methodName_PSUADE_MOAT)}
    [ partitions INTEGERLIST {N_mdm(usharray,varPartitions)} ]
    [ samples INTEGER {N_mdm(int,numSamples)} ]
    [ seed INTEGER > 0 {N_mdm(int,randomSeed)} ]
    [ model_pointer STRING {N_mdm(str,modelPointer)} ]
   )
  |
  ( local_evidence ALIAS nond_local_evidence {N_mdm(utype,methodName_LOCAL_EVIDENCE)}
    [ 
      sqp {N_mdm(utype,subMethod_SUBMETHOD_SQP)}
      |
      nip {N_mdm(utype,subMethod_SUBMETHOD_NIP)}
     ]
    [ response_levels REALLIST {N_mdm(resplevs,responseLevels)}
      [ num_response_levels INTEGERLIST {N_mdm(num_resplevs,responseLevels)} ]
      [ compute {0}
        probabilities {N_mdm(type,responseLevelTarget_PROBABILITIES)}
        |
        gen_reliabilities {N_mdm(type,responseLevelTarget_GEN_RELIABILITIES)}
        [ system {0}
          series {N_mdm(type,responseLevelTargetReduce_SYSTEM_SERIES)}
          |
          parallel {N_mdm(type,responseLevelTargetReduce_SYSTEM_PARALLEL)}
         ]
       ]
     ]
    [ probability_levels REALLIST {N_mdm(resplevs01,probabilityLevels)}
      [ num_probability_levels INTEGERLIST {N_mdm(num_resplevs,probabilityLevels)} ]
     ]
    [ gen_reliability_levels REALLIST {N_mdm(resplevs,genReliabilityLevels)}
      [ num_gen_reliability_levels INTEGERLIST {N_mdm(num_resplevs,genReliabilityLevels)} ]
     ]
    [ distribution {0}
      cumulative {N_mdm(type,distributionType_CUMULATIVE)}
      |
      complementary {N_mdm(type,distributionType_COMPLEMENTARY)}
     ]
    [ model_pointer STRING {N_mdm(str,modelPointer)} ]
   )
  |
  ( local_interval_est ALIAS nond_local_interval_est {N_mdm(utype,methodName_LOCAL_INTERVAL_EST)}
    [ 
      sqp {N_mdm(utype,subMethod_SUBMETHOD_SQP)}
      |
      nip {N_mdm(utype,subMethod_SUBMETHOD_NIP)}
     ]
    [ convergence_tolerance REAL {N_mdm(Real,convergenceTolerance)} ]
    [ model_pointer STRING {N_mdm(str,modelPointer)} ]
   )
  |
  ( local_reliability ALIAS nond_local_reliability {N_mdm(utype,methodName_LOCAL_RELIABILITY)}
    [ mpp_search {0}
      x_taylor_mean {N_mdm(utype,reliabilitySearchType_AMV_X)}
      |
      u_taylor_mean {N_mdm(utype,reliabilitySearchType_AMV_U)}
      |
      x_taylor_mpp {N_mdm(utype,reliabilitySearchType_AMV_PLUS_X)}
      |
      u_taylor_mpp {N_mdm(utype,reliabilitySearchType_AMV_PLUS_U)}
      |
      x_two_point {N_mdm(utype,reliabilitySearchType_TANA_X)}
      |
      u_two_point {N_mdm(utype,reliabilitySearchType_TANA_U)}
      |
      x_multi_point {N_mdm(utype,reliabilitySearchType_QMEA_X)}
      |
      u_multi_point {N_mdm(utype,reliabilitySearchType_QMEA_U)}
      |
      no_approx {N_mdm(utype,reliabilitySearchType_NO_APPROX)}
      [ 
        sqp {N_mdm(utype,subMethod_SUBMETHOD_SQP)}
        |
        nip {N_mdm(utype,subMethod_SUBMETHOD_NIP)}
       ]
      [ integration {0}
        first_order {N_mdm(lit,reliabilityIntegration_first_order)}
        |
        second_order {N_mdm(lit,reliabilityIntegration_second_order)}
        [ probability_refinement ALIAS sample_refinement {0}
          import {N_mdm(utype,integrationRefine_IS)}
          |
          adapt_import {N_mdm(utype,integrationRefine_AIS)}
          |
          mm_adapt_import {N_mdm(utype,integrationRefine_MMAIS)}
          [ refinement_samples INTEGERLIST {N_mdm(ivec,refineSamples)} ]
          [ seed INTEGER > 0 {N_mdm(int,randomSeed)} ]
         ]
       ]
     ]
    [ response_levels REALLIST {N_mdm(resplevs,responseLevels)}
      [ num_response_levels INTEGERLIST {N_mdm(num_resplevs,responseLevels)} ]
      [ compute {0}
        probabilities {N_mdm(type,responseLevelTarget_PROBABILITIES)}
        |
        reliabilities {N_mdm(type,responseLevelTarget_RELIABILITIES)}
        |
        gen_reliabilities {N_mdm(type,responseLevelTarget_GEN_RELIABILITIES)}
        [ system {0}
          series {N_mdm(type,responseLevelTargetReduce_SYSTEM_SERIES)}
          |
          parallel {N_mdm(type,responseLevelTargetReduce_SYSTEM_PARALLEL)}
         ]
       ]
     ]
    [ probability_levels REALLIST {N_mdm(resplevs01,probabilityLevels)}
      [ num_probability_levels INTEGERLIST {N_mdm(num_resplevs,probabilityLevels)} ]
     ]
    [ reliability_levels REALLIST {N_mdm(resplevs,reliabilityLevels)}
      [ num_reliability_levels INTEGERLIST {N_mdm(num_resplevs,reliabilityLevels)} ]
     ]
    [ gen_reliability_levels REALLIST {N_mdm(resplevs,genReliabilityLevels)}
      [ num_gen_reliability_levels INTEGERLIST {N_mdm(num_resplevs,genReliabilityLevels)} ]
     ]
    [ distribution {0}
      cumulative {N_mdm(type,distributionType_CUMULATIVE)}
      |
      complementary {N_mdm(type,distributionType_COMPLEMENTARY)}
     ]
    [ max_iterations INTEGER >= 0 {N_mdm(int,maxIterations)} ]
    [ convergence_tolerance REAL {N_mdm(Real,convergenceTolerance)} ]
    [ final_moments {0}
      none {N_mdm(type,finalMomentsType_NO_MOMENTS)}
      |
      standard {N_mdm(type,finalMomentsType_STANDARD_MOMENTS)}
      |
      central {N_mdm(type,finalMomentsType_CENTRAL_MOMENTS)}
     ]
    [ model_pointer STRING {N_mdm(str,modelPointer)} ]
   )
  |
  ( global_reliability ALIAS nond_global_reliability {N_mdm(utype,methodName_GLOBAL_RELIABILITY)}
    [ initial_samples INTEGER {N_mdm(int,numSamples)} ]
    x_gaussian_process ALIAS x_kriging {N_mdm(utype,reliabilitySearchType_EGRA_X)}
    |
    u_gaussian_process ALIAS u_kriging {N_mdm(utype,reliabilitySearchType_EGRA_U)}
    [ 
      ( surfpack {N_mdm(type,emulatorType_KRIGING_EMULATOR)}
        [ export_model {N_mdm(true,exportSurrogate)}
          [ filename_prefix STRING {N_mdm(str,modelExportPrefix)} ]
          ( formats {0}
            [ text_archive {N_mdm(augment_utype,modelExportFormat_TEXT_ARCHIVE)} ]
            [ binary_archive {N_mdm(augment_utype,modelExportFormat_BINARY_ARCHIVE)} ]
           )
         ]
       )
      |
      dakota {N_mdm(type,emulatorType_GP_EMULATOR)}
      |
      ( experimental {N_mdm(type,emulatorType_EXPGP_EMULATOR)}
        [ export_model {N_mdm(true,exportSurrogate)}
          [ filename_prefix STRING {N_mdm(str,modelExportPrefix)} ]
          ( formats {0}
            [ text_archive {N_mdm(augment_utype,modelExportFormat_TEXT_ARCHIVE)} ]
            [ binary_archive {N_mdm(augment_utype,modelExportFormat_BINARY_ARCHIVE)} ]
           )
         ]
       )
     ]
    [ import_build_points_file ALIAS import_points_file STRING {N_mdm(str,importBuildPtsFile)}
      [ 
        ( custom_annotated {N_mdm(utype,importBuildFormat_TABULAR_NONE)}
          [ header {N_mdm(augment_utype,importBuildFormat_TABULAR_HEADER)} ]
          [ eval_id {N_mdm(augment_utype,importBuildFormat_TABULAR_EVAL_ID)} ]
          [ interface_id {N_mdm(augment_utype,importBuildFormat_TABULAR_IFACE_ID)} ]
         )
        |
        annotated {N_mdm(utype,importBuildFormat_TABULAR_ANNOTATED)}
        |
        freeform {N_mdm(utype,importBuildFormat_TABULAR_NONE)}
       ]
      [ active_only {N_mdm(true,importBuildActive)} ]
     ]
    [ export_approx_points_file ALIAS export_points_file STRING {N_mdm(str,exportApproxPtsFile)}
      [ 
        ( custom_annotated {N_mdm(utype,exportApproxFormat_TABULAR_NONE)}
          [ header {N_mdm(augment_utype,exportApproxFormat_TABULAR_HEADER)} ]
          [ eval_id {N_mdm(augment_utype,exportApproxFormat_TABULAR_EVAL_ID)} ]
          [ interface_id {N_mdm(augment_utype,exportApproxFormat_TABULAR_IFACE_ID)} ]
         )
        |
        annotated {N_mdm(utype,exportApproxFormat_TABULAR_ANNOTATED)}
        |
        freeform {N_mdm(utype,exportApproxFormat_TABULAR_NONE)}
       ]
     ]
    [ use_derivatives {N_mdm(true,methodUseDerivsFlag)} ]
    [ seed INTEGER > 0 {N_mdm(int,randomSeed)} ]
    [ rng {0}
      mt19937 {N_mdm(lit,rngName_mt19937)}
      |
      rnum2 {N_mdm(lit,rngName_rnum2)}
     ]
    [ response_levels REALLIST {N_mdm(resplevs,responseLevels)}
      [ num_response_levels INTEGERLIST {N_mdm(num_resplevs,responseLevels)} ]
      [ compute {0}
        probabilities {N_mdm(type,responseLevelTarget_PROBABILITIES)}
        |
        gen_reliabilities {N_mdm(type,responseLevelTarget_GEN_RELIABILITIES)}
        [ system {0}
          series {N_mdm(type,responseLevelTargetReduce_SYSTEM_SERIES)}
          |
          parallel {N_mdm(type,responseLevelTargetReduce_SYSTEM_PARALLEL)}
         ]
       ]
     ]
    [ probability_levels REALLIST {N_mdm(resplevs01,probabilityLevels)}
      [ num_probability_levels INTEGERLIST {N_mdm(num_resplevs,probabilityLevels)} ]
     ]
    [ gen_reliability_levels REALLIST {N_mdm(resplevs,genReliabilityLevels)}
      [ num_gen_reliability_levels INTEGERLIST {N_mdm(num_resplevs,genReliabilityLevels)} ]
     ]
    [ distribution {0}
      cumulative {N_mdm(type,distributionType_CUMULATIVE)}
      |
      complementary {N_mdm(type,distributionType_COMPLEMENTARY)}
     ]
    [ max_iterations INTEGER >= 0 {N_mdm(int,maxIterations)} ]
    [ convergence_tolerance REAL {N_mdm(Real,convergenceTolerance)} ]
    [ model_pointer STRING {N_mdm(str,modelPointer)} ]
   )
  |
  ( fsu_quasi_mc {0}
    halton {N_mdm(utype,methodName_FSU_HALTON)}
    |
    hammersley {N_mdm(utype,methodName_FSU_HAMMERSLEY)}
    [ latinize {N_mdm(true,latinizeFlag)} ]
    [ quality_metrics {N_mdm(true,volQualityFlag)} ]
    [ variance_based_decomp {N_mdm(true,vbdFlag)}
      [ drop_tolerance REAL {N_mdm(Real,vbdDropTolerance)} ]
     ]
    [ samples INTEGER {N_mdm(int,numSamples)} ]
    [ fixed_sequence {N_mdm(true,fixedSequenceFlag)} ]
    [ sequence_start INTEGERLIST {N_mdm(ivec,sequenceStart)} ]
    [ sequence_leap INTEGERLIST {N_mdm(ivec,sequenceLeap)} ]
    [ prime_base INTEGERLIST {N_mdm(ivec,primeBase)} ]
    [ max_iterations INTEGER >= 0 {N_mdm(int,maxIterations)} ]
    [ model_pointer STRING {N_mdm(str,modelPointer)} ]
   )
  |
  ( vector_parameter_study {N_mdm(utype,methodName_VECTOR_PARAMETER_STUDY)}
    final_point REALLIST {N_mdm(RealDL,finalPoint)}
    |
    step_vector REALLIST {N_mdm(RealDL,stepVector)}
    num_steps INTEGER {N_mdm(int,numSteps)}
    [ model_pointer STRING {N_mdm(str,modelPointer)} ]
   )
  |
  ( list_parameter_study {N_mdm(utype,methodName_LIST_PARAMETER_STUDY)}
    list_of_points REALLIST {N_mdm(RealDL,listOfPoints)}
    |
    ( import_points_file STRING {N_mdm(str,pstudyFilename)}
      [ 
        ( custom_annotated {N_mdm(utype,pstudyFileFormat_TABULAR_NONE)}
          [ header {N_mdm(augment_utype,pstudyFileFormat_TABULAR_HEADER)} ]
          [ eval_id {N_mdm(augment_utype,pstudyFileFormat_TABULAR_EVAL_ID)} ]
          [ interface_id {N_mdm(augment_utype,pstudyFileFormat_TABULAR_IFACE_ID)} ]
         )
        |
        annotated {N_mdm(utype,pstudyFileFormat_TABULAR_ANNOTATED)}
        |
        freeform {N_mdm(utype,pstudyFileFormat_TABULAR_NONE)}
       ]
      [ active_only {N_mdm(true,pstudyFileActive)} ]
     )
    [ model_pointer STRING {N_mdm(str,modelPointer)} ]
   )
  |
  ( centered_parameter_study {N_mdm(utype,methodName_CENTERED_PARAMETER_STUDY)}
    step_vector REALLIST {N_mdm(RealDL,stepVector)}
    steps_per_variable ALIAS deltas_per_variable INTEGERLIST {N_mdm(ivec,stepsPerVariable)}
    [ model_pointer STRING {N_mdm(str,modelPointer)} ]
   )
  |
  ( multidim_parameter_study {N_mdm(utype,methodName_MULTIDIM_PARAMETER_STUDY)}
    partitions INTEGERLIST {N_mdm(usharray,varPartitions)}
    [ model_pointer STRING {N_mdm(str,modelPointer)} ]
   )
  |
  ( richardson_extrap {N_mdm(utype,methodName_RICHARDSON_EXTRAP)}
    estimate_order {N_mdm(utype,subMethod_SUBMETHOD_ESTIMATE_ORDER)}
    |
    converge_order {N_mdm(utype,subMethod_SUBMETHOD_CONVERGE_ORDER)}
    |
    converge_qoi {N_mdm(utype,subMethod_SUBMETHOD_CONVERGE_QOI)}
    [ refinement_rate REAL {N_mdm(Real,refinementRate)} ]
    [ convergence_tolerance REAL {N_mdm(Real,convergenceTolerance)} ]
    [ max_iterations INTEGER >= 0 {N_mdm(int,maxIterations)} ]
    [ model_pointer STRING {N_mdm(str,modelPointer)} ]
   )

KEYWORD model {N_mom3(start,0,stop)}
  [ id_model STRING {N_mom(str,idModel)} ]
  ( single ALIAS simulation {N_mom(lit,modelType_simulation)}
    [ interface_pointer STRING {N_mom(str,interfacePointer)} ]
    [ solution_level_cost REALLIST {N_mom(RealDL,solutionLevelCost)}
      [ solution_level_control STRING {N_mom(str,solutionLevelControl)} ]
     ]
   )
  |
  ( surrogate {N_mom(lit,modelType_surrogate)}
    [ id_surrogates INTEGERLIST {N_mom(intsetm1,surrogateFnIndices)} ]
    ( global {0}
      ( experimental_gaussian_process {N_mom(lit,surrogateType_global_exp_gauss_proc)}
        [ trend {0}
          none {N_mom(lit,trendOrder_none)}
          |
          constant {N_mom(lit,trendOrder_constant)}
          |
          linear {N_mom(lit,trendOrder_linear)}
          |
          reduced_quadratic {N_mom(lit,trendOrder_reduced_quadratic)}
          |
          quadratic {N_mom(lit,trendOrder_quadratic)}
         ]
        [ num_restarts INTEGER > 1 {N_mom(int,numRestarts)} ]
        [ 
          nugget REAL > 0 {N_mom(Real,krigingNugget)}
          |
          find_nugget INTEGER {N_mom(shint,krigingFindNugget)}
         ]
        [ options_file STRING {N_mom(str,advancedOptionsFilename)} ]
        [ export_model {N_mom(true,exportSurrogate)}
          [ filename_prefix STRING {N_mom(str,modelExportPrefix)} ]
          ( formats {0}
            [ text_archive {N_mom(augment_utype,modelExportFormat_TEXT_ARCHIVE)} ]
            [ binary_archive {N_mom(augment_utype,modelExportFormat_BINARY_ARCHIVE)} ]
           )
         ]
       )
      |
      ( gaussian_process ALIAS kriging {0}
        ( dakota {N_mom(lit,surrogateType_global_gaussian)}
          [ point_selection {N_mom(true,pointSelection)} ]
          [ trend {0}
            constant {N_mom(lit,trendOrder_constant)}
            |
            linear {N_mom(lit,trendOrder_linear)}
            |
            reduced_quadratic {N_mom(lit,trendOrder_reduced_quadratic)}
           ]
         )
        |
        ( surfpack {N_mom(lit,surrogateType_global_kriging)}
          [ trend {0}
            constant {N_mom(lit,trendOrder_constant)}
            |
            linear {N_mom(lit,trendOrder_linear)}
            |
            reduced_quadratic {N_mom(lit,trendOrder_reduced_quadratic)}
            |
            quadratic {N_mom(lit,trendOrder_quadratic)}
           ]
          [ optimization_method STRING {N_mom(str,krigingOptMethod)} ]
          [ max_trials INTEGER > 0 {N_mom(shint,krigingMaxTrials)} ]
          [ 
            nugget REAL > 0 {N_mom(Real,krigingNugget)}
            |
            find_nugget INTEGER {N_mom(shint,krigingFindNugget)}
           ]
          [ correlation_lengths REALLIST {N_mom(RealDL,krigingCorrelations)} ]
          [ export_model {N_mom(true,exportSurrogate)}
            [ filename_prefix STRING {N_mom(str,modelExportPrefix)} ]
            ( formats {0}
              [ text_archive {N_mom(augment_utype,modelExportFormat_TEXT_ARCHIVE)} ]
              [ binary_archive {N_mom(augment_utype,modelExportFormat_BINARY_ARCHIVE)} ]
              [ algebraic_file {N_mom(augment_utype,modelExportFormat_ALGEBRAIC_FILE)} ]
              [ algebraic_console {N_mom(augment_utype,modelExportFormat_ALGEBRAIC_CONSOLE)} ]
             )
           ]
         )
       )
      |
      ( mars {N_mom(lit,surrogateType_global_mars)}
        [ max_bases INTEGER {N_mom(shint,marsMaxBases)} ]
        [ interpolation {0}
          linear {N_mom(lit,marsInterpolation_linear)}
          |
          cubic {N_mom(lit,marsInterpolation_cubic)}
         ]
        [ export_model {N_mom(true,exportSurrogate)}
          [ filename_prefix STRING {N_mom(str,modelExportPrefix)} ]
          ( formats {0}
            [ text_archive {N_mom(augment_utype,modelExportFormat_TEXT_ARCHIVE)} ]
            [ binary_archive {N_mom(augment_utype,modelExportFormat_BINARY_ARCHIVE)} ]
           )
         ]
       )
      |
      ( moving_least_squares {N_mom(lit,surrogateType_global_moving_least_squares)}
        [ basis_order ALIAS poly_order INTEGER >= 0 {N_mom(shint,polynomialOrder)} ]
        [ weight_function INTEGER {N_mom(shint,mlsWeightFunction)} ]
        [ export_model {N_mom(true,exportSurrogate)}
          [ filename_prefix STRING {N_mom(str,modelExportPrefix)} ]
          ( formats {0}
            [ text_archive {N_mom(augment_utype,modelExportFormat_TEXT_ARCHIVE)} ]
            [ binary_archive {N_mom(augment_utype,modelExportFormat_BINARY_ARCHIVE)} ]
           )
         ]
       )
      |
      ( function_train {N_mom(lit,surrogateType_global_function_train)}
<<<<<<< HEAD
        [ p_refinement {N_mom(type,refinementType_P_REFINEMENT)}
          ( uniform {N_mom(type,refinementControl_UNIFORM_CONTROL)}
            increment_start_rank {N_mom(type,c3AdvanceType_START_RANK_ADVANCEMENT)}
            |
            increment_start_order {N_mom(type,c3AdvanceType_START_ORDER_ADVANCEMENT)}
            |
            increment_max_rank {N_mom(type,c3AdvanceType_MAX_RANK_ADVANCEMENT)}
            |
            increment_max_order {N_mom(type,c3AdvanceType_MAX_ORDER_ADVANCEMENT)}
            |
            increment_max_rank_order {N_mom(type,c3AdvanceType_MAX_RANK_ORDER_ADVANCEMENT)}
           )
         ]
        [ max_refinement_iterations INTEGER >= 0 {N_mdm(int,maxRefineIterations)} ]
=======
>>>>>>> 90dbe57a
        [ regression_type {0}
          ls {N_mom(type,regressionType_FT_LS)}
          |
          ( rls2 {N_mom(type,regressionType_FT_RLS2)}
            l2_penalty REAL {N_mom(Real,regressionL2Penalty)}
           )
         ]
        [ max_solver_iterations INTEGER >= 0 {N_mom(int,maxSolverIterations)} ]
        [ max_cross_iterations INTEGER >= 0 {N_mom(int,maxCrossIterations)} ]
        [ solver_tolerance REAL {N_mom(Real,solverTol)} ]
        [ tensor_grid {N_mom(true,tensorGridFlag)} ]
        [ rounding_tolerance REAL {N_mom(Real,solverRoundingTol)} ]
        [ arithmetic_tolerance REAL {N_mom(Real,statsRoundingTol)} ]
        [ start_order ALIAS order INTEGER >= 0 {N_mom(ushint,startOrder)}
          [ dimension_preference REALLIST {N_mdm(RealDL,anisoDimPref)} ]
         ]
        [ kick_order INTEGER > 0 {N_mom(ushint,kickOrder)} ]
        [ max_order INTEGER >= 0 {N_mom(ushint,maxOrder)} ]
        [ adapt_order {N_mom(true,adaptOrder)} ]
        [ start_rank ALIAS rank INTEGER >= 0 {N_mom(sizet,startRank)} ]
        [ kick_rank INTEGER > 0 {N_mom(sizet,kickRank)} ]
        [ max_rank INTEGER >= 0 {N_mom(sizet,maxRank)} ]
        [ adapt_rank {N_mom(true,adaptRank)} ]
       )
      |
      ( neural_network {N_mom(lit,surrogateType_global_neural_network)}
        [ max_nodes ALIAS nodes INTEGER {N_mom(shint,annNodes)} ]
        [ range REAL {N_mom(Real,annRange)} ]
        [ random_weight INTEGER {N_mom(shint,annRandomWeight)} ]
        [ export_model {N_mom(true,exportSurrogate)}
          [ filename_prefix STRING {N_mom(str,modelExportPrefix)} ]
          ( formats {0}
            [ text_archive {N_mom(augment_utype,modelExportFormat_TEXT_ARCHIVE)} ]
            [ binary_archive {N_mom(augment_utype,modelExportFormat_BINARY_ARCHIVE)} ]
            [ algebraic_file {N_mom(augment_utype,modelExportFormat_ALGEBRAIC_FILE)} ]
            [ algebraic_console {N_mom(augment_utype,modelExportFormat_ALGEBRAIC_CONSOLE)} ]
           )
         ]
       )
      |
      ( radial_basis {N_mom(lit,surrogateType_global_radial_basis)}
        [ bases INTEGER {N_mom(shint,rbfBases)} ]
        [ max_pts INTEGER {N_mom(shint,rbfMaxPts)} ]
        [ min_partition INTEGER {N_mom(shint,rbfMinPartition)} ]
        [ max_subsets INTEGER {N_mom(shint,rbfMaxSubsets)} ]
        [ export_model {N_mom(true,exportSurrogate)}
          [ filename_prefix STRING {N_mom(str,modelExportPrefix)} ]
          ( formats {0}
            [ text_archive {N_mom(augment_utype,modelExportFormat_TEXT_ARCHIVE)} ]
            [ binary_archive {N_mom(augment_utype,modelExportFormat_BINARY_ARCHIVE)} ]
            [ algebraic_file {N_mom(augment_utype,modelExportFormat_ALGEBRAIC_FILE)} ]
            [ algebraic_console {N_mom(augment_utype,modelExportFormat_ALGEBRAIC_CONSOLE)} ]
           )
         ]
       )
      |
      ( polynomial {N_mom(lit,surrogateType_global_polynomial)}
        basis_order INTEGER >= 0 {N_mom(shint,polynomialOrder)}
        |
        linear {N_mom(order,polynomialOrder_1)}
        |
        quadratic {N_mom(order,polynomialOrder_2)}
        |
        cubic {N_mom(order,polynomialOrder_3)}
        [ export_model {N_mom(true,exportSurrogate)}
          [ filename_prefix STRING {N_mom(str,modelExportPrefix)} ]
          ( formats {0}
            [ text_archive {N_mom(augment_utype,modelExportFormat_TEXT_ARCHIVE)} ]
            [ binary_archive {N_mom(augment_utype,modelExportFormat_BINARY_ARCHIVE)} ]
            [ algebraic_file {N_mom(augment_utype,modelExportFormat_ALGEBRAIC_FILE)} ]
            [ algebraic_console {N_mom(augment_utype,modelExportFormat_ALGEBRAIC_CONSOLE)} ]
           )
         ]
       )
      |
      ( experimental_polynomial {N_mom(lit,surrogateType_global_exp_poly)}
        basis_order INTEGER >= 0 {N_mom(shint,polynomialOrder)}
        [ options_file STRING {N_mom(str,advancedOptionsFilename)} ]
        [ export_model {N_mom(true,exportSurrogate)}
          [ filename_prefix STRING {N_mom(str,modelExportPrefix)} ]
          ( formats {0}
            [ text_archive {N_mom(augment_utype,modelExportFormat_TEXT_ARCHIVE)} ]
            [ binary_archive {N_mom(augment_utype,modelExportFormat_BINARY_ARCHIVE)} ]
           )
         ]
       )
      [ domain_decomposition {N_mom(true,domainDecomp)}
        [ cell_type STRING {N_mom(str,decompCellType)} ]
        [ support_layers INTEGER {N_mom(int,decompSupportLayers)} ]
        [ discontinuity_detection {N_mom(true,decompDiscontDetect)}
          jump_threshold REAL {N_mom(Real,discontJumpThresh)}
          |
          gradient_threshold REAL {N_mom(Real,discontGradThresh)}
         ]
       ]
      [ 
        total_points INTEGER {N_mom(int,pointsTotal)}
        |
        minimum_points {N_mom(type,pointsManagement_MINIMUM_POINTS)}
        |
        recommended_points {N_mom(type,pointsManagement_RECOMMENDED_POINTS)}
       ]
      [ 
        ( dace_method_pointer STRING {N_mom(str,subMethodPointer)}
          [ auto_refinement {N_mom(true,autoRefine)}
            [ max_iterations INTEGER > 0 {N_mom(int,maxIterations)} ]
            [ max_function_evaluations INTEGER > 0 {N_mom(int,maxFunctionEvals)} ]
            [ convergence_tolerance REAL {N_mom(Real,convergenceTolerance)} ]
            [ soft_convergence_limit INTEGER >= 0 {N_mom(int,softConvergenceLimit)} ]
            [ cross_validation_metric STRING {N_mom(str,refineCVMetric)}
              [ folds INTEGER > 0 {N_mom(int,refineCVFolds)} ]
             ]
           ]
         )
        |
        actual_model_pointer STRING {N_mom(str,actualModelPointer)}
       ]
      [ reuse_points ALIAS reuse_samples {0}
        all {N_mom(lit,approxPointReuse_all)}
        |
        region {N_mom(lit,approxPointReuse_region)}
        |
        none {N_mom(lit,approxPointReuse_none)}
       ]
      [ import_build_points_file ALIAS import_points_file ALIAS samples_file STRING {N_mom(str,importBuildPtsFile)}
        [ 
          ( custom_annotated {N_mom(utype,importBuildFormat_TABULAR_NONE)}
            [ header {N_mom(augment_utype,importBuildFormat_TABULAR_HEADER)}
              [ use_variable_labels {N_mom(true,importUseVariableLabels)} ]
             ]
            [ eval_id {N_mom(augment_utype,importBuildFormat_TABULAR_EVAL_ID)} ]
            [ interface_id {N_mom(augment_utype,importBuildFormat_TABULAR_IFACE_ID)} ]
           )
          |
          ( annotated {N_mom(utype,importBuildFormat_TABULAR_ANNOTATED)}
            [ use_variable_labels {N_mom(true,importUseVariableLabels)} ]
           )
          |
          freeform {N_mom(utype,importBuildFormat_TABULAR_NONE)}
         ]
        [ active_only {N_mom(true,importBuildActive)} ]
       ]
      [ export_approx_points_file ALIAS export_points_file STRING {N_mom(str,exportApproxPtsFile)}
        [ 
          ( custom_annotated {N_mom(utype,exportApproxFormat_TABULAR_NONE)}
            [ header {N_mom(augment_utype,exportApproxFormat_TABULAR_HEADER)} ]
            [ eval_id {N_mom(augment_utype,exportApproxFormat_TABULAR_EVAL_ID)} ]
            [ interface_id {N_mom(augment_utype,exportApproxFormat_TABULAR_IFACE_ID)} ]
           )
          |
          annotated {N_mom(utype,exportApproxFormat_TABULAR_ANNOTATED)}
          |
          freeform {N_mom(utype,exportApproxFormat_TABULAR_NONE)}
         ]
       ]
      [ use_derivatives {N_mom(true,modelUseDerivsFlag)} ]
      [ correction {0}
        zeroth_order {N_mom(order,approxCorrectionOrder_0)}
        |
        first_order {N_mom(order,approxCorrectionOrder_1)}
        |
        second_order {N_mom(order,approxCorrectionOrder_2)}
        additive {N_mom(type,approxCorrectionType_ADDITIVE_CORRECTION)}
        |
        multiplicative {N_mom(type,approxCorrectionType_MULTIPLICATIVE_CORRECTION)}
        |
        combined {N_mom(type,approxCorrectionType_COMBINED_CORRECTION)}
       ]
      [ metrics ALIAS diagnostics STRINGLIST {N_mom(strL,diagMetrics)}
        [ cross_validation {N_mom(true,crossValidateFlag)}
          [ 
            folds INTEGER {N_mom(int,numFolds)}
            |
            percent REAL {N_mom(Real,percentFold)}
           ]
         ]
        [ press {N_mom(true,pressFlag)} ]
       ]
      [ import_challenge_points_file ALIAS challenge_points_file STRING {N_mom(str,importChallengePtsFile)}
        [ 
          ( custom_annotated {N_mom(utype,importChallengeFormat_TABULAR_NONE)}
            [ header {N_mom(augment_utype,importChallengeFormat_TABULAR_HEADER)}
              [ use_variable_labels {N_mom(true,importChalUseVariableLabels)} ]
             ]
            [ eval_id {N_mom(augment_utype,importChallengeFormat_TABULAR_EVAL_ID)} ]
            [ interface_id {N_mom(augment_utype,importChallengeFormat_TABULAR_IFACE_ID)} ]
           )
          |
          ( annotated {N_mom(utype,importChallengeFormat_TABULAR_ANNOTATED)}
            [ use_variable_labels {N_mom(true,importChalUseVariableLabels)} ]
           )
          |
          freeform {N_mom(utype,importChallengeFormat_TABULAR_NONE)}
         ]
        [ active_only {N_mom(true,importChallengeActive)} ]
       ]
     )
    |
    ( multipoint {0}
      tana {N_mom(lit,surrogateType_multipoint_tana)}
      |
      qmea {N_mom(lit,surrogateType_multipoint_qmea)}
      actual_model_pointer STRING {N_mom(str,actualModelPointer)}
     )
    |
    ( local {N_mom(lit,surrogateType_local_taylor)}
      taylor_series {0}
      actual_model_pointer STRING {N_mom(str,actualModelPointer)}
     )
    |
    ( hierarchical {N_mom(lit,surrogateType_hierarchical)}
      ordered_model_fidelities ALIAS model_fidelity_sequence STRINGLIST {N_mom(strL,orderedModelPointers)}
      [ correction {0}
        zeroth_order {N_mom(order,approxCorrectionOrder_0)}
        |
        first_order {N_mom(order,approxCorrectionOrder_1)}
        |
        second_order {N_mom(order,approxCorrectionOrder_2)}
        additive {N_mom(type,approxCorrectionType_ADDITIVE_CORRECTION)}
        |
        multiplicative {N_mom(type,approxCorrectionType_MULTIPLICATIVE_CORRECTION)}
        |
        combined {N_mom(type,approxCorrectionType_COMBINED_CORRECTION)}
       ]
     )
   )
  |
  ( nested {N_mom(lit,modelType_nested)}
    [ optional_interface_pointer STRING {N_mom(str,interfacePointer)}
      [ optional_interface_responses_pointer STRING {N_mom(str,optionalInterfRespPointer)} ]
     ]
    ( sub_method_pointer STRING {N_mom(str,subMethodPointer)}
      [ iterator_servers INTEGER > 0 {N_mom(int,subMethodServers)} ]
      [ iterator_scheduling {0}
        master {N_mom(type,subMethodScheduling_MASTER_SCHEDULING)}
        |
        peer {N_mom(type,subMethodScheduling_PEER_SCHEDULING)}
       ]
      [ processors_per_iterator INTEGER > 0 {N_mom(int,subMethodProcs)} ]
      [ primary_variable_mapping STRINGLIST {N_mom(strL,primaryVarMaps)} ]
      [ secondary_variable_mapping STRINGLIST {N_mom(strL,secondaryVarMaps)} ]
      [ primary_response_mapping REALLIST {N_mom(RealDL,primaryRespCoeffs)} ]
      [ secondary_response_mapping REALLIST {N_mom(RealDL,secondaryRespCoeffs)} ]
      [ identity_response_mapping {N_mom(true,identityRespMap)} ]
     )
   )
  |
  ( active_subspace ALIAS subspace {N_mom(lit,modelType_active_subspace)}
    actual_model_pointer STRING {N_mom(str,actualModelPointer)}
    [ initial_samples INTEGER {N_mom(int,initialSamples)} ]
    [ sample_type {0}
      lhs {N_mom(utype,subspaceSampleType_SUBMETHOD_LHS)}
      |
      random {N_mom(utype,subspaceSampleType_SUBMETHOD_RANDOM)}
     ]
    [ truncation_method {0}
      [ bing_li {N_mom(true,subspaceIdBingLi)} ]
      [ constantine {N_mom(true,subspaceIdConstantine)} ]
      [ energy {N_mom(true,subspaceIdEnergy)}
        [ truncation_tolerance REAL {N_mom(Real,truncationTolerance)} ]
       ]
      [ cross_validation {N_mom(true,subspaceIdCV)}
        [ 
          minimum {N_mom(utype,subspaceIdCVMethod_MINIMUM_METRIC)}
          |
          relative {N_mom(utype,subspaceIdCVMethod_RELATIVE_TOLERANCE)}
          |
          decrease {N_mom(utype,subspaceIdCVMethod_DECREASE_TOLERANCE)}
         ]
        [ relative_tolerance REAL {N_mom(Real,relTolerance)} ]
        [ decrease_tolerance REAL {N_mom(Real,decreaseTolerance)} ]
        [ max_rank INTEGER {N_mom(int,subspaceCVMaxRank)} ]
        [ exhaustive {N_mom(false,subspaceCVIncremental)} ]
       ]
     ]
    [ dimension INTEGER {N_mom(int,subspaceDimension)} ]
    [ bootstrap_samples INTEGER {N_mom(int,numReplicates)} ]
    [ build_surrogate {N_mom(true,subspaceBuildSurrogate)}
      [ refinement_samples INTEGERLIST {N_mom(ivec,refineSamples)} ]
     ]
    [ normalization {0}
      mean_value {N_mom(utype,subspaceNormalization_SUBSPACE_NORM_MEAN_VALUE)}
      |
      mean_gradient {N_mom(utype,subspaceNormalization_SUBSPACE_NORM_MEAN_GRAD)}
      |
      local_gradient {N_mom(utype,subspaceNormalization_SUBSPACE_NORM_LOCAL_GRAD)}
     ]
   )
  |
  ( adapted_basis {N_mom(lit,modelType_adapted_basis)}
    actual_model_pointer STRING {N_mom(str,actualModelPointer)}
    sparse_grid_level INTEGER {N_mom(ushint,adaptedBasisSparseGridLev)}
    |
    ( expansion_order INTEGER {N_mom(ushint,adaptedBasisExpOrder)}
      collocation_ratio REAL {N_mom(Real,adaptedBasisCollocRatio)}
     )
   )
  |
  ( random_field {N_mom(lit,modelType_random_field)}
    [ build_source {0}
      rf_data_file STRING {N_mom(str,rfDataFileName)}
      |
      dace_method_pointer STRING {N_mom(str,subMethodPointer)}
      |
      ( analytic_covariance {0}
        squared_exponential {N_mom(utype,analyticCovIdForm_EXP_L2)}
        |
        exponential {N_mom(utype,analyticCovIdForm_EXP_L1)}
       )
     ]
    [ expansion_form {0}
      karhunen_loeve {N_mom(utype,randomFieldIdForm_RF_KARHUNEN_LOEVE)}
      |
      principal_components {N_mom(utype,randomFieldIdForm_RF_PCA_GP)}
     ]
    [ expansion_bases INTEGER {N_mom(int,subspaceDimension)} ]
    [ truncation_tolerance REAL {N_mom(Real,truncationTolerance)} ]
    propagation_model_pointer STRING {N_mom(str,propagationModelPointer)}
   )
  [ variables_pointer STRING {N_mom(str,variablesPointer)} ]
  [ responses_pointer STRING {N_mom(str,responsesPointer)} ]
  [ hierarchical_tagging {N_mom(true,hierarchicalTags)} ]

KEYWORD variables {N_vam3(start,0,stop)}
  [ id_variables STRING {N_vam(str,idVariables)} ]
  [ active {0}
    all {N_vam(type,varsView_ALL_VIEW)}
    |
    design {N_vam(type,varsView_DESIGN_VIEW)}
    |
    uncertain {N_vam(type,varsView_UNCERTAIN_VIEW)}
    |
    aleatory {N_vam(type,varsView_ALEATORY_UNCERTAIN_VIEW)}
    |
    epistemic {N_vam(type,varsView_EPISTEMIC_UNCERTAIN_VIEW)}
    |
    state {N_vam(type,varsView_STATE_VIEW)}
   ]
  [ 
    mixed {N_vam(type,varsDomain_MIXED_DOMAIN)}
    |
    relaxed {N_vam(type,varsDomain_RELAXED_DOMAIN)}
   ]
  [ continuous_design INTEGER > 0 {N_vam(sizet,numContinuousDesVars)}
    [ initial_point ALIAS cdv_initial_point REALLIST LEN continuous_design {N_vam(rvec,continuousDesignVars)} ]
    [ lower_bounds ALIAS cdv_lower_bounds REALLIST LEN continuous_design {N_vam(rvec,continuousDesignLowerBnds)} ]
    [ upper_bounds ALIAS cdv_upper_bounds REALLIST LEN continuous_design {N_vam(rvec,continuousDesignUpperBnds)} ]
    [ scale_types ALIAS cdv_scale_types STRINGLIST LEN1 continuous_design {N_vam(strL,continuousDesignScaleTypes)} ]
    [ scales ALIAS cdv_scales REALLIST LEN1 continuous_design {N_vam(rvec,continuousDesignScales)} ]
    [ descriptors ALIAS cdv_descriptors STRINGLIST LEN continuous_design {N_vam(strL,continuousDesignLabels)} ]
   ]
  [ discrete_design_range INTEGER > 0 {N_vam(sizet,numDiscreteDesRangeVars)}
    [ initial_point ALIAS ddv_initial_point INTEGERLIST LEN discrete_design_range {N_vam(ivec,discreteDesignRangeVars)} ]
    [ lower_bounds ALIAS ddv_lower_bounds INTEGERLIST LEN discrete_design_range {N_vam(ivec,discreteDesignRangeLowerBnds)} ]
    [ upper_bounds ALIAS ddv_upper_bounds INTEGERLIST LEN discrete_design_range {N_vam(ivec,discreteDesignRangeUpperBnds)} ]
    [ descriptors ALIAS ddv_descriptors STRINGLIST LEN discrete_design_range {N_vam(strL,discreteDesignRangeLabels)} ]
   ]
  [ discrete_design_set {0}
    [ integer INTEGER > 0 {N_vam(sizet,numDiscreteDesSetIntVars)}
      [ elements_per_variable ALIAS num_set_values INTEGERLIST LEN1 integer {N_vam(newiarray,Var_Info_nddsi)} ]
      elements ALIAS set_values INTEGERLIST {N_vam(newivec,Var_Info_ddsi)}
      [ categorical STRINGLIST LEN integer {N_vam(categorical,discreteDesignSetIntCat)}
        [ adjacency_matrix INTEGERLIST {N_vam(newivec,Var_Info_ddsia)} ]
       ]
      [ initial_point INTEGERLIST LEN integer {N_vam(ivec,discreteDesignSetIntVars)} ]
      [ descriptors STRINGLIST LEN integer {N_vam(strL,discreteDesignSetIntLabels)} ]
     ]
    [ string INTEGER > 0 {N_vam(sizet,numDiscreteDesSetStrVars)}
      [ elements_per_variable ALIAS num_set_values INTEGERLIST LEN1 string {N_vam(newiarray,Var_Info_nddss)} ]
      elements ALIAS set_values STRINGLIST {N_vam(newsarray,Var_Info_ddss)}
      [ adjacency_matrix INTEGERLIST {N_vam(newivec,Var_Info_ddssa)} ]
      [ initial_point STRINGLIST LEN string {N_vam(strL,discreteDesignSetStrVars)} ]
      [ descriptors STRINGLIST LEN string {N_vam(strL,discreteDesignSetStrLabels)} ]
     ]
    [ real INTEGER > 0 {N_vam(sizet,numDiscreteDesSetRealVars)}
      [ elements_per_variable ALIAS num_set_values INTEGERLIST LEN1 real {N_vam(newiarray,Var_Info_nddsr)} ]
      elements ALIAS set_values REALLIST {N_vam(newrvec,Var_Info_ddsr)}
      [ categorical STRINGLIST LEN integer {N_vam(categorical,discreteDesignSetRealCat)}
        [ adjacency_matrix INTEGERLIST {N_vam(newivec,Var_Info_ddsra)} ]
       ]
      [ initial_point REALLIST LEN real {N_vam(rvec,discreteDesignSetRealVars)} ]
      [ descriptors STRINGLIST LEN real {N_vam(strL,discreteDesignSetRealLabels)} ]
     ]
   ]
  [ normal_uncertain INTEGER > 0 {N_vam(sizet,numNormalUncVars)}
    means ALIAS nuv_means REALLIST LEN normal_uncertain {N_vam(rvec,normalUncMeans)}
    std_deviations ALIAS nuv_std_deviations REALLIST LEN normal_uncertain {N_vam(RealLb,normalUncStdDevs)}
    [ lower_bounds ALIAS nuv_lower_bounds REALLIST LEN normal_uncertain {N_vam(rvec,normalUncLowerBnds)} ]
    [ upper_bounds ALIAS nuv_upper_bounds REALLIST LEN normal_uncertain {N_vam(rvec,normalUncUpperBnds)} ]
    [ initial_point REALLIST LEN normal_uncertain {N_vam(rvec,normalUncVars)} ]
    [ descriptors ALIAS nuv_descriptors STRINGLIST LEN normal_uncertain {N_vae(caulbl,CAUVar_normal)} ]
   ]
  [ lognormal_uncertain INTEGER > 0 {N_vam(sizet,numLognormalUncVars)}
    ( lambdas ALIAS lnuv_lambdas REALLIST LEN lognormal_uncertain {N_vam(rvec,lognormalUncLambdas)}
      zetas ALIAS lnuv_zetas REALLIST LEN lognormal_uncertain {N_vam(RealLb,lognormalUncZetas)}
     )
    |
    ( means ALIAS lnuv_means REALLIST LEN lognormal_uncertain {N_vam(RealLb,lognormalUncMeans)}
      std_deviations ALIAS lnuv_std_deviations REALLIST LEN lognormal_uncertain {N_vam(RealLb,lognormalUncStdDevs)}
      |
      error_factors ALIAS lnuv_error_factors REALLIST LEN lognormal_uncertain {N_vam(RealLb,lognormalUncErrFacts)}
     )
    [ lower_bounds ALIAS lnuv_lower_bounds REALLIST LEN lognormal_uncertain {N_vam(RealLb,lognormalUncLowerBnds)} ]
    [ upper_bounds ALIAS lnuv_upper_bounds REALLIST LEN lognormal_uncertain {N_vam(RealUb,lognormalUncUpperBnds)} ]
    [ initial_point REALLIST LEN lognormal_uncertain {N_vam(RealLb,lognormalUncVars)} ]
    [ descriptors ALIAS lnuv_descriptors STRINGLIST LEN lognormal_uncertain {N_vae(caulbl,CAUVar_lognormal)} ]
   ]
  [ uniform_uncertain INTEGER > 0 {N_vam(sizet,numUniformUncVars)}
    lower_bounds ALIAS uuv_lower_bounds REALLIST LEN uniform_uncertain {N_vam(RealLb,uniformUncLowerBnds)}
    upper_bounds ALIAS uuv_upper_bounds REALLIST LEN uniform_uncertain {N_vam(RealUb,uniformUncUpperBnds)}
    [ initial_point REALLIST LEN uniform_uncertain {N_vam(rvec,uniformUncVars)} ]
    [ descriptors ALIAS uuv_descriptors STRINGLIST LEN uniform_uncertain {N_vae(caulbl,CAUVar_uniform)} ]
   ]
  [ loguniform_uncertain INTEGER > 0 {N_vam(sizet,numLoguniformUncVars)}
    lower_bounds ALIAS luuv_lower_bounds REALLIST LEN loguniform_uncertain {N_vam(RealLb,loguniformUncLowerBnds)}
    upper_bounds ALIAS luuv_upper_bounds REALLIST LEN loguniform_uncertain {N_vam(RealUb,loguniformUncUpperBnds)}
    [ initial_point REALLIST LEN loguniform_uncertain {N_vam(RealLb,loguniformUncVars)} ]
    [ descriptors ALIAS luuv_descriptors STRINGLIST LEN loguniform_uncertain {N_vae(caulbl,CAUVar_loguniform)} ]
   ]
  [ triangular_uncertain INTEGER > 0 {N_vam(sizet,numTriangularUncVars)}
    modes ALIAS tuv_modes REALLIST LEN triangular_uncertain {N_vam(rvec,triangularUncModes)}
    lower_bounds ALIAS tuv_lower_bounds REALLIST LEN triangular_uncertain {N_vam(RealLb,triangularUncLowerBnds)}
    upper_bounds ALIAS tuv_upper_bounds REALLIST LEN triangular_uncertain {N_vam(RealUb,triangularUncUpperBnds)}
    [ initial_point REALLIST LEN triangular_uncertain {N_vam(rvec,triangularUncVars)} ]
    [ descriptors ALIAS tuv_descriptors STRINGLIST LEN triangular_uncertain {N_vae(caulbl,CAUVar_triangular)} ]
   ]
  [ exponential_uncertain INTEGER > 0 {N_vam(sizet,numExponentialUncVars)}
    betas ALIAS euv_betas REALLIST LEN exponential_uncertain {N_vam(RealLb,exponentialUncBetas)}
    [ initial_point REALLIST LEN exponential_uncertain {N_vam(RealLb,exponentialUncVars)} ]
    [ descriptors ALIAS euv_descriptors STRINGLIST LEN exponential_uncertain {N_vae(caulbl,CAUVar_exponential)} ]
   ]
  [ beta_uncertain INTEGER > 0 {N_vam(sizet,numBetaUncVars)}
    alphas ALIAS buv_alphas REALLIST LEN beta_uncertain {N_vam(RealLb,betaUncAlphas)}
    betas ALIAS buv_betas REALLIST LEN beta_uncertain {N_vam(RealLb,betaUncBetas)}
    lower_bounds ALIAS buv_lower_bounds REALLIST LEN beta_uncertain {N_vam(rvec,betaUncLowerBnds)}
    upper_bounds ALIAS buv_upper_bounds REALLIST LEN beta_uncertain {N_vam(rvec,betaUncUpperBnds)}
    [ initial_point REALLIST LEN beta_uncertain {N_vam(rvec,betaUncVars)} ]
    [ descriptors ALIAS buv_descriptors STRINGLIST LEN beta_uncertain {N_vae(caulbl,CAUVar_beta)} ]
   ]
  [ gamma_uncertain INTEGER > 0 {N_vam(sizet,numGammaUncVars)}
    alphas ALIAS gauv_alphas REALLIST LEN gamma_uncertain {N_vam(RealLb,gammaUncAlphas)}
    betas ALIAS gauv_betas REALLIST LEN gamma_uncertain {N_vam(RealLb,gammaUncBetas)}
    [ initial_point REALLIST LEN gamma_uncertain {N_vam(RealLb,gammaUncVars)} ]
    [ descriptors ALIAS gauv_descriptors STRINGLIST LEN gamma_uncertain {N_vae(caulbl,CAUVar_gamma)} ]
   ]
  [ gumbel_uncertain INTEGER > 0 {N_vam(sizet,numGumbelUncVars)}
    alphas ALIAS guuv_alphas REALLIST LEN gumbel_uncertain {N_vam(RealLb,gumbelUncAlphas)}
    betas ALIAS guuv_betas REALLIST LEN gumbel_uncertain {N_vam(rvec,gumbelUncBetas)}
    [ initial_point REALLIST LEN gumbel_uncertain {N_vam(rvec,gumbelUncVars)} ]
    [ descriptors ALIAS guuv_descriptors STRINGLIST LEN gumbel_uncertain {N_vae(caulbl,CAUVar_gumbel)} ]
   ]
  [ frechet_uncertain INTEGER > 0 {N_vam(sizet,numFrechetUncVars)}
    alphas ALIAS fuv_alphas REALLIST LEN frechet_uncertain {N_vam(RealLb,frechetUncAlphas)}
    betas ALIAS fuv_betas REALLIST LEN frechet_uncertain {N_vam(rvec,frechetUncBetas)}
    [ initial_point REALLIST LEN frechet_uncertain {N_vam(rvec,frechetUncVars)} ]
    [ descriptors ALIAS fuv_descriptors STRINGLIST LEN frechet_uncertain {N_vae(caulbl,CAUVar_frechet)} ]
   ]
  [ weibull_uncertain INTEGER > 0 {N_vam(sizet,numWeibullUncVars)}
    alphas ALIAS wuv_alphas REALLIST LEN weibull_uncertain {N_vam(RealLb,weibullUncAlphas)}
    betas ALIAS wuv_betas REALLIST LEN weibull_uncertain {N_vam(RealLb,weibullUncBetas)}
    [ initial_point REALLIST LEN weibull_uncertain {N_vam(RealLb,weibullUncVars)} ]
    [ descriptors ALIAS wuv_descriptors STRINGLIST LEN weibull_uncertain {N_vae(caulbl,CAUVar_weibull)} ]
   ]
  [ histogram_bin_uncertain INTEGER > 0 {N_vam(sizet,numHistogramBinUncVars)}
    [ pairs_per_variable ALIAS num_pairs INTEGERLIST LEN histogram_bin_uncertain {N_vam(newiarray,Var_Info_nhbp)} ]
    abscissas ALIAS huv_bin_abscissas REALLIST {N_vam(newrvec,Var_Info_hba)}
    ordinates ALIAS huv_bin_ordinates REALLIST {N_vam(newrvec,Var_Info_hbo)}
    |
    counts ALIAS huv_bin_counts REALLIST {N_vam(newrvec,Var_Info_hbc)}
    [ initial_point REALLIST LEN histogram_bin_uncertain {N_vam(rvec,histogramBinUncVars)} ]
    [ descriptors ALIAS huv_bin_descriptors STRINGLIST LEN histogram_bin_uncertain {N_vae(caulbl,CAUVar_histogram_bin)} ]
   ]
  [ poisson_uncertain INTEGER > 0 {N_vam(sizet,numPoissonUncVars)}
    lambdas REALLIST LEN poisson_uncertain {N_vam(RealLb,poissonUncLambdas)}
    [ initial_point INTEGERLIST LEN poisson_uncertain {N_vam(IntLb,poissonUncVars)} ]
    [ descriptors STRINGLIST LEN poisson_uncertain {N_vae(dauilbl,DAUIVar_poisson)} ]
   ]
  [ binomial_uncertain INTEGER > 0 {N_vam(sizet,numBinomialUncVars)}
    probability_per_trial ALIAS prob_per_trial REALLIST LEN binomial_uncertain {N_vam(rvec,binomialUncProbPerTrial)}
    num_trials INTEGERLIST LEN binomial_uncertain {N_vam(IntLb,binomialUncNumTrials)}
    [ initial_point INTEGERLIST LEN binomial_uncertain {N_vam(IntLb,binomialUncVars)} ]
    [ descriptors STRINGLIST LEN binomial_uncertain {N_vae(dauilbl,DAUIVar_binomial)} ]
   ]
  [ negative_binomial_uncertain INTEGER > 0 {N_vam(sizet,numNegBinomialUncVars)}
    probability_per_trial ALIAS prob_per_trial REALLIST LEN negative_binomial_uncertain {N_vam(rvec,negBinomialUncProbPerTrial)}
    num_trials INTEGERLIST LEN negative_binomial_uncertain {N_vam(IntLb,negBinomialUncNumTrials)}
    [ initial_point INTEGERLIST LEN negative_binomial_uncertain {N_vam(IntLb,negBinomialUncVars)} ]
    [ descriptors STRINGLIST LEN negative_binomial_uncertain {N_vae(dauilbl,DAUIVar_negative_binomial)} ]
   ]
  [ geometric_uncertain INTEGER > 0 {N_vam(sizet,numGeometricUncVars)}
    probability_per_trial ALIAS prob_per_trial REALLIST LEN geometric_uncertain {N_vam(rvec,geometricUncProbPerTrial)}
    [ initial_point INTEGERLIST LEN geometric_uncertain {N_vam(IntLb,geometricUncVars)} ]
    [ descriptors STRINGLIST LEN geometric_uncertain {N_vae(dauilbl,DAUIVar_geometric)} ]
   ]
  [ hypergeometric_uncertain INTEGER > 0 {N_vam(sizet,numHyperGeomUncVars)}
    total_population INTEGERLIST LEN hypergeometric_uncertain {N_vam(IntLb,hyperGeomUncTotalPop)}
    selected_population INTEGERLIST LEN hypergeometric_uncertain {N_vam(IntLb,hyperGeomUncSelectedPop)}
    num_drawn INTEGERLIST LEN hypergeometric_uncertain {N_vam(IntLb,hyperGeomUncNumDrawn)}
    [ initial_point INTEGERLIST LEN hypergeometric_uncertain {N_vam(IntLb,hyperGeomUncVars)} ]
    [ descriptors STRINGLIST LEN hypergeometric_uncertain {N_vae(dauilbl,DAUIVar_hypergeometric)} ]
   ]
  [ histogram_point_uncertain {0}
    [ integer INTEGER > 0 {N_vam(sizet,numHistogramPtIntUncVars)}
      [ pairs_per_variable ALIAS num_pairs INTEGERLIST LEN integer {N_vam(newiarray,Var_Info_nhpip)} ]
      abscissas INTEGERLIST {N_vam(newivec,Var_Info_hpia)}
      counts REALLIST {N_vam(newrvec,Var_Info_hpic)}
      [ initial_point INTEGERLIST LEN integer {N_vam(ivec,histogramPointIntUncVars)} ]
      [ descriptors STRINGLIST LEN integer {N_vae(dauilbl,DAUIVar_histogram_point_int)} ]
     ]
    [ string INTEGER > 0 {N_vam(sizet,numHistogramPtStrUncVars)}
      [ pairs_per_variable ALIAS num_pairs INTEGERLIST LEN string {N_vam(newiarray,Var_Info_nhpsp)} ]
      abscissas STRINGLIST {N_vam(newsarray,Var_Info_hpsa)}
      counts REALLIST {N_vam(newrvec,Var_Info_hpsc)}
      [ initial_point STRINGLIST LEN string {N_vam(strL,histogramPointStrUncVars)} ]
      [ descriptors STRINGLIST LEN string {N_vae(dauslbl,DAUSVar_histogram_point_str)} ]
     ]
    [ real INTEGER > 0 {N_vam(sizet,numHistogramPtRealUncVars)}
      [ pairs_per_variable ALIAS num_pairs INTEGERLIST LEN real {N_vam(newiarray,Var_Info_nhprp)} ]
      abscissas REALLIST {N_vam(newrvec,Var_Info_hpra)}
      counts REALLIST {N_vam(newrvec,Var_Info_hprc)}
      [ initial_point REALLIST LEN real {N_vam(rvec,histogramPointRealUncVars)} ]
      [ descriptors STRINGLIST LEN real {N_vae(daurlbl,DAURVar_histogram_point_real)} ]
     ]
   ]
  [ uncertain_correlation_matrix REALLIST {N_vam(newrvec,Var_Info_ucm)} ]
  [ continuous_interval_uncertain ALIAS interval_uncertain INTEGER > 0 {N_vam(sizet,numContinuousIntervalUncVars)}
    [ num_intervals ALIAS iuv_num_intervals INTEGERLIST LEN continuous_interval_uncertain {N_vam(newiarray,Var_Info_nCI)} ]
    [ interval_probabilities ALIAS interval_probs ALIAS iuv_interval_probs REALLIST {N_vam(newrvec,Var_Info_CIp)} ]
    lower_bounds REALLIST {N_vam(newrvec,Var_Info_CIlb)}
    upper_bounds REALLIST {N_vam(newrvec,Var_Info_CIub)}
    [ initial_point REALLIST LEN continuous_interval_uncertain {N_vam(rvec,continuousIntervalUncVars)} ]
    [ descriptors ALIAS iuv_descriptors STRINGLIST LEN continuous_interval_uncertain {N_vae(ceulbl,CEUVar_interval)} ]
   ]
  [ discrete_interval_uncertain INTEGER > 0 {N_vam(sizet,numDiscreteIntervalUncVars)}
    [ num_intervals INTEGERLIST LEN discrete_interval_uncertain {N_vam(newiarray,Var_Info_nDI)} ]
    [ interval_probabilities ALIAS interval_probs ALIAS range_probabilities ALIAS range_probs REALLIST {N_vam(newrvec,Var_Info_DIp)} ]
    lower_bounds INTEGERLIST {N_vam(newivec,Var_Info_DIlb)}
    upper_bounds INTEGERLIST {N_vam(newivec,Var_Info_DIub)}
    [ initial_point INTEGERLIST LEN discrete_interval_uncertain {N_vam(ivec,discreteIntervalUncVars)} ]
    [ descriptors STRINGLIST LEN discrete_interval_uncertain {N_vae(deuilbl,DEUIVar_interval)} ]
   ]
  [ discrete_uncertain_set {0}
    [ integer INTEGER > 0 {N_vam(sizet,numDiscreteUncSetIntVars)}
      [ elements_per_variable ALIAS num_set_values INTEGERLIST LEN integer {N_vam(newiarray,Var_Info_ndusi)} ]
      elements ALIAS set_values INTEGERLIST {N_vam(newivec,Var_Info_dusi)}
      [ set_probabilities ALIAS set_probs REALLIST {N_vam(newrvec,Var_Info_DSIp)} ]
      [ categorical STRINGLIST LEN integer {N_vam(categorical,discreteUncSetIntCat)} ]
      [ initial_point INTEGERLIST LEN integer {N_vam(ivec,discreteUncSetIntVars)} ]
      [ descriptors STRINGLIST LEN integer {N_vae(deuilbl,DEUIVar_set_int)} ]
     ]
    [ string INTEGER > 0 {N_vam(sizet,numDiscreteUncSetStrVars)}
      [ elements_per_variable ALIAS num_set_values INTEGERLIST LEN string {N_vam(newiarray,Var_Info_nduss)} ]
      elements ALIAS set_values STRINGLIST {N_vam(newsarray,Var_Info_duss)}
      [ set_probabilities ALIAS set_probs REALLIST {N_vam(newrvec,Var_Info_DSSp)} ]
      [ initial_point STRINGLIST LEN string {N_vam(strL,discreteUncSetStrVars)} ]
      [ descriptors STRINGLIST LEN string {N_vae(deuslbl,DEUSVar_set_str)} ]
     ]
    [ real INTEGER > 0 {N_vam(sizet,numDiscreteUncSetRealVars)}
      [ elements_per_variable ALIAS num_set_values INTEGERLIST LEN real {N_vam(newiarray,Var_Info_ndusr)} ]
      elements ALIAS set_values REALLIST {N_vam(newrvec,Var_Info_dusr)}
      [ set_probabilities ALIAS set_probs REALLIST {N_vam(newrvec,Var_Info_DSRp)} ]
      [ categorical STRINGLIST LEN real {N_vam(categorical,discreteUncSetRealCat)} ]
      [ initial_point REALLIST LEN real {N_vam(rvec,discreteUncSetRealVars)} ]
      [ descriptors STRINGLIST LEN real {N_vae(deurlbl,DEURVar_set_real)} ]
     ]
   ]
  [ continuous_state INTEGER > 0 {N_vam(sizet,numContinuousStateVars)}
    [ initial_state ALIAS csv_initial_state REALLIST LEN continuous_state {N_vam(rvec,continuousStateVars)} ]
    [ lower_bounds ALIAS csv_lower_bounds REALLIST LEN continuous_state {N_vam(rvec,continuousStateLowerBnds)} ]
    [ upper_bounds ALIAS csv_upper_bounds REALLIST LEN continuous_state {N_vam(rvec,continuousStateUpperBnds)} ]
    [ descriptors ALIAS csv_descriptors STRINGLIST LEN continuous_state {N_vam(strL,continuousStateLabels)} ]
   ]
  [ discrete_state_range INTEGER > 0 {N_vam(sizet,numDiscreteStateRangeVars)}
    [ initial_state ALIAS dsv_initial_state INTEGERLIST LEN discrete_state_range {N_vam(ivec,discreteStateRangeVars)} ]
    [ lower_bounds ALIAS dsv_lower_bounds INTEGERLIST LEN discrete_state_range {N_vam(ivec,discreteStateRangeLowerBnds)} ]
    [ upper_bounds ALIAS dsv_upper_bounds INTEGERLIST LEN discrete_state_range {N_vam(ivec,discreteStateRangeUpperBnds)} ]
    [ descriptors ALIAS dsv_descriptors STRINGLIST LEN discrete_state_range {N_vam(strL,discreteStateRangeLabels)} ]
   ]
  [ discrete_state_set {0}
    [ integer INTEGER > 0 {N_vam(sizet,numDiscreteStateSetIntVars)}
      [ elements_per_variable ALIAS num_set_values INTEGERLIST LEN1 integer {N_vam(newiarray,Var_Info_ndssi)} ]
      elements ALIAS set_values INTEGERLIST {N_vam(newivec,Var_Info_dssi)}
      [ categorical STRINGLIST LEN integer {N_vam(categorical,discreteStateSetIntCat)} ]
      [ initial_state INTEGERLIST LEN integer {N_vam(ivec,discreteStateSetIntVars)} ]
      [ descriptors STRINGLIST LEN integer {N_vam(strL,discreteStateSetIntLabels)} ]
     ]
    [ string INTEGER > 0 {N_vam(sizet,numDiscreteStateSetStrVars)}
      [ elements_per_variable ALIAS num_set_values INTEGERLIST LEN1 string {N_vam(newiarray,Var_Info_ndsss)} ]
      elements ALIAS set_values STRINGLIST {N_vam(newsarray,Var_Info_dsss)}
      [ initial_state STRINGLIST LEN string {N_vam(strL,discreteStateSetStrVars)} ]
      [ descriptors STRINGLIST LEN string {N_vam(strL,discreteStateSetStrLabels)} ]
     ]
    [ real INTEGER > 0 {N_vam(sizet,numDiscreteStateSetRealVars)}
      [ elements_per_variable ALIAS num_set_values INTEGERLIST LEN1 real {N_vam(newiarray,Var_Info_ndssr)} ]
      elements ALIAS set_values REALLIST {N_vam(newrvec,Var_Info_dssr)}
      [ categorical STRINGLIST LEN integer {N_vam(categorical,discreteStateSetRealCat)} ]
      [ initial_state REALLIST LEN real {N_vam(rvec,discreteStateSetRealVars)} ]
      [ descriptors STRINGLIST LEN real {N_vam(strL,discreteStateSetRealLabels)} ]
     ]
   ]
  [ linear_inequality_constraint_matrix REALLIST {N_vam(rvec,linearIneqConstraintCoeffs)} ]
  [ linear_inequality_lower_bounds REALLIST {N_vam(rvec,linearIneqLowerBnds)} ]
  [ linear_inequality_upper_bounds REALLIST {N_vam(rvec,linearIneqUpperBnds)} ]
  [ linear_inequality_scale_types STRINGLIST {N_vam(strL,linearIneqScaleTypes)} ]
  [ linear_inequality_scales REALLIST {N_vam(rvec,linearIneqScales)} ]
  [ linear_equality_constraint_matrix REALLIST {N_vam(rvec,linearEqConstraintCoeffs)} ]
  [ linear_equality_targets REALLIST {N_vam(rvec,linearEqTargets)} ]
  [ linear_equality_scale_types STRINGLIST {N_vam(strL,linearEqScaleTypes)} ]
  [ linear_equality_scales REALLIST {N_vam(rvec,linearEqScales)} ]

KEYWORD interface {N_ifm3(start,0,stop)}
  [ id_interface STRING {N_ifm(str,idInterface)} ]
  [ analysis_drivers STRINGLIST {N_ifm(strL,analysisDrivers)}
    [ input_filter STRING {N_ifm(str,inputFilter)} ]
    [ output_filter STRING {N_ifm(str,outputFilter)} ]
    ( system {N_ifm(type,interfaceType_SYSTEM_INTERFACE)}
      [ parameters_file STRING {N_ifm(str,parametersFile)} ]
      [ results_file STRING {N_ifm(str,resultsFile)} ]
      [ file_tag {N_ifm(true,fileTagFlag)} ]
      [ file_save {N_ifm(true,fileSaveFlag)} ]
      [ labeled {N_ifm(type,resultsFileFormat_LABELED_RESULTS)} ]
      [ aprepro ALIAS dprepro {N_ifm(true,apreproFlag)} ]
      [ work_directory {N_ifm(true,useWorkdir)}
        [ named STRING {N_ifm(str,workDir)} ]
        [ directory_tag ALIAS dir_tag {N_ifm(true,dirTag)} ]
        [ directory_save ALIAS dir_save {N_ifm(true,dirSave)} ]
        [ link_files STRINGLIST {N_ifm(strL,linkFiles)} ]
        [ copy_files STRINGLIST {N_ifm(strL,copyFiles)} ]
        [ replace {N_ifm(true,templateReplace)} ]
       ]
      [ allow_existing_results {N_ifm(true,allowExistingResultsFlag)} ]
      [ verbatim {N_ifm(true,verbatimFlag)} ]
     )
    |
    ( fork {N_ifm(type,interfaceType_FORK_INTERFACE)}
      [ parameters_file STRING {N_ifm(str,parametersFile)} ]
      [ results_file STRING {N_ifm(str,resultsFile)} ]
      [ file_tag {N_ifm(true,fileTagFlag)} ]
      [ file_save {N_ifm(true,fileSaveFlag)} ]
      [ labeled {N_ifm(type,resultsFileFormat_LABELED_RESULTS)} ]
      [ aprepro ALIAS dprepro {N_ifm(true,apreproFlag)} ]
      [ work_directory {N_ifm(true,useWorkdir)}
        [ named STRING {N_ifm(str,workDir)} ]
        [ directory_tag ALIAS dir_tag {N_ifm(true,dirTag)} ]
        [ directory_save ALIAS dir_save {N_ifm(true,dirSave)} ]
        [ link_files STRINGLIST {N_ifm(strL,linkFiles)} ]
        [ copy_files STRINGLIST {N_ifm(strL,copyFiles)} ]
        [ replace {N_ifm(true,templateReplace)} ]
       ]
      [ allow_existing_results {N_ifm(true,allowExistingResultsFlag)} ]
      [ verbatim {N_ifm(true,verbatimFlag)} ]
     )
    |
    ( direct {N_ifm(type,interfaceType_TEST_INTERFACE)}
      [ processors_per_analysis INTEGER > 0 {N_ifm(int,procsPerAnalysis)} ]
     )
    |
    matlab {N_ifm(type,interfaceType_MATLAB_INTERFACE)}
    |
    ( python {N_ifm(type,interfaceType_PYTHON_INTERFACE)}
      [ numpy {N_ifm(true,numpyFlag)} ]
     )
    |
    scilab {N_ifm(type,interfaceType_SCILAB_INTERFACE)}
    |
    grid {N_ifm(type,interfaceType_GRID_INTERFACE)}
    [ analysis_components STRINGLIST {N_ifm(str2D,analysisComponents)} ]
   ]
  [ algebraic_mappings STRING {N_ifm(str,algebraicMappings)} ]
  [ failure_capture {0}
    abort {N_ifm(lit,failAction_abort)}
    |
    retry INTEGER {N_ifm(ilit,TYPE_DATA_failAction_retry)}
    |
    recover REALLIST {N_ifm(Rlit,TYPE_DATA_failAction_recover)}
    |
    continuation {N_ifm(lit,failAction_continuation)}
   ]
  [ deactivate {0}
    [ active_set_vector {N_ifm(false,activeSetVectorFlag)} ]
    [ evaluation_cache {N_ifm(false,evalCacheFlag)} ]
    [ strict_cache_equality {N_ifm(true,nearbyEvalCacheFlag)}
      [ cache_tolerance REAL {N_ifm(Real,nearbyEvalCacheTol)} ]
     ]
    [ restart_file {N_ifm(false,restartFileFlag)} ]
   ]
  [ 
    ( batch {N_ifm(true,batchEvalFlag)}
      [ size INTEGER > 0 {N_ifm(int,asynchLocalEvalConcurrency)} ]
     )
    |
    ( asynchronous {N_ifm(true, asynchFlag)}
      [ evaluation_concurrency INTEGER > 0 {N_ifm(int,asynchLocalEvalConcurrency)} ]
      [ local_evaluation_scheduling {0}
        dynamic {N_ifm(type,asynchLocalEvalScheduling_DYNAMIC_SCHEDULING)}
        |
        static {N_ifm(type,asynchLocalEvalScheduling_STATIC_SCHEDULING)}
       ]
      [ analysis_concurrency INTEGER > 0 {N_ifm(int,asynchLocalAnalysisConcurrency)} ]
     )
   ]
  [ evaluation_servers INTEGER > 0 {N_ifm(int,evalServers)} ]
  [ evaluation_scheduling {0}
    master {N_ifm(type,evalScheduling_MASTER_SCHEDULING)}
    |
    ( peer {0}
      dynamic {N_ifm(type,evalScheduling_PEER_DYNAMIC_SCHEDULING)}
      |
      static {N_ifm(type,evalScheduling_PEER_STATIC_SCHEDULING)}
     )
   ]
  [ processors_per_evaluation INTEGER > 0 {N_ifm(int,procsPerEval)} ]
  [ analysis_servers INTEGER > 0 {N_ifm(int,analysisServers)} ]
  [ analysis_scheduling {0}
    master {N_ifm(type,analysisScheduling_MASTER_SCHEDULING)}
    |
    peer {N_ifm(type,analysisScheduling_PEER_SCHEDULING)}
   ]

KEYWORD responses {N_rem3(start,0,stop)}
  [ id_responses STRING {N_rem(str,idResponses)} ]
  [ descriptors ALIAS response_descriptors STRINGLIST {N_rem(strL,responseLabels)} ]
  ( objective_functions ALIAS num_objective_functions INTEGER >= 0 {N_rem(sizet,numObjectiveFunctions)}
    [ sense STRINGLIST LEN1 objective_functions {N_rem(strL,primaryRespFnSense)} ]
    [ primary_scale_types ALIAS objective_function_scale_types STRINGLIST LEN1 objective_functions {N_rem(strL,primaryRespFnScaleTypes)} ]
    [ primary_scales ALIAS objective_function_scales REALLIST {N_rem(RealDL,primaryRespFnScales)} ]
    [ weights ALIAS multi_objective_weights REALLIST LEN objective_functions {N_rem(RealDL,primaryRespFnWeights)} ]
    [ nonlinear_inequality_constraints ALIAS num_nonlinear_inequality_constraints INTEGER >= 0 {N_rem(sizet,numNonlinearIneqConstraints)}
      [ lower_bounds ALIAS nonlinear_inequality_lower_bounds REALLIST LEN nonlinear_inequality_constraints {N_rem(RealDL,nonlinearIneqLowerBnds)} ]
      [ upper_bounds ALIAS nonlinear_inequality_upper_bounds REALLIST LEN nonlinear_inequality_constraints {N_rem(RealDL,nonlinearIneqUpperBnds)} ]
      [ scale_types ALIAS nonlinear_inequality_scale_types STRINGLIST LEN1 nonlinear_inequality_constraints {N_rem(strL,nonlinearIneqScaleTypes)} ]
      [ scales ALIAS nonlinear_inequality_scales REALLIST LEN1 nonlinear_inequality_constraints {N_rem(RealDL,nonlinearIneqScales)} ]
     ]
    [ nonlinear_equality_constraints ALIAS num_nonlinear_equality_constraints INTEGER >= 0 {N_rem(sizet,numNonlinearEqConstraints)}
      [ targets ALIAS nonlinear_equality_targets REALLIST LEN nonlinear_equality_constraints {N_rem(RealDL,nonlinearEqTargets)} ]
      [ scale_types ALIAS nonlinear_equality_scale_types STRINGLIST LEN1 nonlinear_equality_constraints {N_rem(strL,nonlinearEqScaleTypes)} ]
      [ scales ALIAS nonlinear_equality_scales REALLIST LEN1 nonlinear_equality_constraints {N_rem(RealDL,nonlinearEqScales)} ]
     ]
    [ scalar_objectives ALIAS num_scalar_objectives INTEGER >= 0 {N_rem(sizet,numScalarObjectiveFunctions)} ]
    [ field_objectives ALIAS num_field_objectives INTEGER >= 0 {N_rem(sizet,numFieldObjectiveFunctions)}
      lengths INTEGERLIST LEN field_objectives {N_rem(ivec,fieldLengths)}
      [ num_coordinates_per_field INTEGERLIST {N_rem(ivec,numCoordsPerField)} ]
      [ read_field_coordinates {N_rem(true,readFieldCoords)} ]
     ]
   )
  |
  ( calibration_terms ALIAS least_squares_terms ALIAS num_least_squares_terms INTEGER >= 0 {N_rem(sizet,numLeastSqTerms)}
    [ scalar_calibration_terms INTEGER >= 0 {N_rem(sizet,numScalarLeastSqTerms)} ]
    [ field_calibration_terms INTEGER >= 0 {N_rem(sizet,numFieldLeastSqTerms)}
      lengths INTEGERLIST LEN field_calibration_terms {N_rem(ivec,fieldLengths)}
      [ num_coordinates_per_field INTEGERLIST {N_rem(ivec,numCoordsPerField)} ]
      [ read_field_coordinates {N_rem(true,readFieldCoords)} ]
     ]
    [ primary_scales ALIAS calibration_term_scales ALIAS least_squares_term_scales REALLIST {N_rem(RealDL,primaryRespFnScales)} ]
    [ weights ALIAS calibration_weights ALIAS least_squares_weights REALLIST LEN calibration_terms {N_rem(RealDL,primaryRespFnWeights)} ]
    [ 
      ( calibration_data {N_rem(true,calibrationDataFlag)}
        [ num_experiments INTEGER >= 0 {N_rem(sizet,numExperiments)} ]
        [ num_config_variables INTEGER >= 0 {N_rem(sizet,numExpConfigVars)} ]
        [ experiment_variance_type ALIAS variance_type STRINGLIST LEN1 field_calibration_terms {N_rem(strL,varianceType)} ]
        [ scalar_data_file STRING {N_rem(str,scalarDataFileName)}
          [ 
            ( custom_annotated {N_rem(utype,scalarDataFormat_TABULAR_NONE)}
              [ header {N_rem(augment_utype,scalarDataFormat_TABULAR_HEADER)} ]
              [ exp_id {N_rem(augment_utype,scalarDataFormat_TABULAR_EVAL_ID)} ]
             )
            |
            annotated {N_rem(utype,scalarDataFormat_TABULAR_EXPER_ANNOT)}
            |
            freeform {N_rem(utype,scalarDataFormat_TABULAR_NONE)}
           ]
         ]
        [ interpolate {N_rem(true,interpolateFlag)} ]
       )
      |
      ( calibration_data_file ALIAS least_squares_data_file STRING {N_rem(str,scalarDataFileName)}
        [ 
          ( custom_annotated {N_rem(utype,scalarDataFormat_TABULAR_NONE)}
            [ header {N_rem(augment_utype,scalarDataFormat_TABULAR_HEADER)} ]
            [ exp_id {N_rem(augment_utype,scalarDataFormat_TABULAR_EVAL_ID)} ]
           )
          |
          annotated {N_rem(utype,scalarDataFormat_TABULAR_EXPER_ANNOT)}
          |
          freeform {N_rem(utype,scalarDataFormat_TABULAR_NONE)}
         ]
        [ num_experiments INTEGER >= 0 {N_rem(sizet,numExperiments)} ]
        [ num_config_variables INTEGER >= 0 {N_rem(sizet,numExpConfigVars)} ]
        [ experiment_variance_type ALIAS variance_type STRINGLIST LEN1 calibration_terms {N_rem(strL,varianceType)} ]
       )
     ]
    [ simulation_variance REALLIST LEN1 calibration_terms {N_rem(RealL,simVariance)} ]
    [ nonlinear_inequality_constraints ALIAS num_nonlinear_inequality_constraints INTEGER >= 0 {N_rem(sizet,numNonlinearIneqConstraints)}
      [ lower_bounds ALIAS nonlinear_inequality_lower_bounds REALLIST LEN nonlinear_inequality_constraints {N_rem(RealDL,nonlinearIneqLowerBnds)} ]
      [ upper_bounds ALIAS nonlinear_inequality_upper_bounds REALLIST LEN nonlinear_inequality_constraints {N_rem(RealDL,nonlinearIneqUpperBnds)} ]
      [ scale_types ALIAS nonlinear_inequality_scale_types STRINGLIST LEN1 nonlinear_inequality_constraints {N_rem(strL,nonlinearIneqScaleTypes)} ]
      [ scales ALIAS nonlinear_inequality_scales REALLIST LEN1 nonlinear_inequality_constraints {N_rem(RealDL,nonlinearIneqScales)} ]
     ]
    [ nonlinear_equality_constraints ALIAS num_nonlinear_equality_constraints INTEGER >= 0 {N_rem(sizet,numNonlinearEqConstraints)}
      [ targets ALIAS nonlinear_equality_targets REALLIST LEN nonlinear_equality_constraints {N_rem(RealDL,nonlinearEqTargets)} ]
      [ scale_types ALIAS nonlinear_equality_scale_types STRINGLIST LEN1 nonlinear_equality_constraints {N_rem(strL,nonlinearEqScaleTypes)} ]
      [ scales ALIAS nonlinear_equality_scales REALLIST LEN1 nonlinear_equality_constraints {N_rem(RealDL,nonlinearEqScales)} ]
     ]
   )
  |
  ( response_functions ALIAS num_response_functions INTEGER >= 0 {N_rem(sizet,numResponseFunctions)}
    [ scalar_responses ALIAS num_scalar_responses INTEGER >= 0 {N_rem(sizet,numScalarResponseFunctions)} ]
    [ field_responses ALIAS num_field_responses INTEGER >= 0 {N_rem(sizet,numFieldResponseFunctions)}
      lengths INTEGERLIST LEN field_responses {N_rem(ivec,fieldLengths)}
      [ num_coordinates_per_field INTEGERLIST {N_rem(ivec,numCoordsPerField)} ]
      [ read_field_coordinates {N_rem(true,readFieldCoords)} ]
     ]
   )
  no_gradients {N_rem(lit,gradientType_none)}
  |
  analytic_gradients {N_rem(lit,gradientType_analytic)}
  |
  ( mixed_gradients {N_rem(lit,gradientType_mixed)}
    id_numerical_gradients INTEGERLIST {N_rem(intset,idNumericalGrads)}
    id_analytic_gradients INTEGERLIST {N_rem(intset,idAnalyticGrads)}
    [ method_source {0} ]
    [ 
      ( dakota {N_rem(lit,methodSource_dakota)}
        [ ignore_bounds {N_rem(true,ignoreBounds)} ]
        [ 
          relative {N_rem(lit,fdGradStepType_relative)}
          |
          absolute {N_rem(lit,fdGradStepType_absolute)}
          |
          bounds {N_rem(lit,fdGradStepType_bounds)}
         ]
       )
      |
      vendor {N_rem(lit,methodSource_vendor)}
     ]
    [ interval_type {0} ]
    [ 
      forward {N_rem(lit,intervalType_forward)}
      |
      central {N_rem(lit,intervalType_central)}
     ]
    [ fd_step_size ALIAS fd_gradient_step_size REALLIST {N_rem(RealL,fdGradStepSize)} ]
   )
  |
  ( numerical_gradients {N_rem(lit,gradientType_numerical)}
    [ method_source {0} ]
    [ 
      ( dakota {N_rem(lit,methodSource_dakota)}
        [ ignore_bounds {N_rem(true,ignoreBounds)} ]
        [ 
          relative {N_rem(lit,fdGradStepType_relative)}
          |
          absolute {N_rem(lit,fdGradStepType_absolute)}
          |
          bounds {N_rem(lit,fdGradStepType_bounds)}
         ]
       )
      |
      vendor {N_rem(lit,methodSource_vendor)}
     ]
    [ interval_type {0} ]
    [ 
      forward {N_rem(lit,intervalType_forward)}
      |
      central {N_rem(lit,intervalType_central)}
     ]
    [ fd_step_size ALIAS fd_gradient_step_size REALLIST {N_rem(RealL,fdGradStepSize)} ]
   )
  no_hessians {N_rem(lit,hessianType_none)}
  |
  ( numerical_hessians {N_rem(lit,hessianType_numerical)}
    [ fd_step_size ALIAS fd_hessian_step_size REALLIST {N_rem(RealL,fdHessStepSize)} ]
    [ 
      relative {N_rem(lit,fdHessStepType_relative)}
      |
      absolute {N_rem(lit,fdHessStepType_absolute)}
      |
      bounds {N_rem(lit,fdHessStepType_bounds)}
     ]
    [ 
      forward {N_rem(false,centralHess)}
      |
      central {N_rem(true,centralHess)}
     ]
   )
  |
  ( quasi_hessians {N_rem(lit,hessianType_quasi)}
    ( bfgs {N_rem(lit,quasiHessianType_bfgs)}
      [ damped {N_rem(lit,quasiHessianType_damped_bfgs)} ]
     )
    |
    sr1 {N_rem(lit,quasiHessianType_sr1)}
   )
  |
  analytic_hessians {N_rem(lit,hessianType_analytic)}
  |
  ( mixed_hessians {N_rem(lit,hessianType_mixed)}
    [ id_numerical_hessians INTEGERLIST {N_rem(intset,idNumericalHessians)}
      [ fd_step_size ALIAS fd_hessian_step_size REALLIST {N_rem(RealL,fdHessStepSize)} ]
     ]
    [ 
      relative {N_rem(lit,fdHessStepType_relative)}
      |
      absolute {N_rem(lit,fdHessStepType_absolute)}
      |
      bounds {N_rem(lit,fdHessStepType_bounds)}
     ]
    [ 
      forward {N_rem(false,centralHess)}
      |
      central {N_rem(true,centralHess)}
     ]
    [ id_quasi_hessians INTEGERLIST {N_rem(intset,idQuasiHessians)}
      ( bfgs {N_rem(lit,quasiHessianType_bfgs)}
        [ damped {N_rem(lit,quasiHessianType_damped_bfgs)} ]
       )
      |
      sr1 {N_rem(lit,quasiHessianType_sr1)}
     ]
    [ id_analytic_hessians INTEGERLIST {N_rem(intset,idAnalyticHessians)} ]
   )
<|MERGE_RESOLUTION|>--- conflicted
+++ resolved
@@ -5897,23 +5897,6 @@
        )
       |
       ( function_train {N_mom(lit,surrogateType_global_function_train)}
-<<<<<<< HEAD
-        [ p_refinement {N_mom(type,refinementType_P_REFINEMENT)}
-          ( uniform {N_mom(type,refinementControl_UNIFORM_CONTROL)}
-            increment_start_rank {N_mom(type,c3AdvanceType_START_RANK_ADVANCEMENT)}
-            |
-            increment_start_order {N_mom(type,c3AdvanceType_START_ORDER_ADVANCEMENT)}
-            |
-            increment_max_rank {N_mom(type,c3AdvanceType_MAX_RANK_ADVANCEMENT)}
-            |
-            increment_max_order {N_mom(type,c3AdvanceType_MAX_ORDER_ADVANCEMENT)}
-            |
-            increment_max_rank_order {N_mom(type,c3AdvanceType_MAX_RANK_ORDER_ADVANCEMENT)}
-           )
-         ]
-        [ max_refinement_iterations INTEGER >= 0 {N_mdm(int,maxRefineIterations)} ]
-=======
->>>>>>> 90dbe57a
         [ regression_type {0}
           ls {N_mom(type,regressionType_FT_LS)}
           |
