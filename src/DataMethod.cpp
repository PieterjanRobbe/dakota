/*  _______________________________________________________________________

    DAKOTA: Design Analysis Kit for Optimization and Terascale Applications
    Copyright 2014 Sandia Corporation.
    This software is distributed under the GNU Lesser General Public License.
    For more information, see the README file in the top Dakota directory.
    _______________________________________________________________________ */

//- Class:        DataMethod
//- Description:  Class implementation
//- Owner:        Mike Eldred

#include "DataMethod.hpp"
#include "dakota_data_io.hpp"
#include "pecos_global_defs.hpp"
#ifdef HAVE_OPTPP
#include "globals.h"
#endif


namespace Dakota {

DataMethodRep::DataMethodRep():
  methodOutput(NORMAL_OUTPUT), maxIterations(-1), maxRefineIterations(-1),
  maxSolverIterations(-1), maxFunctionEvaluations(1000), speculativeFlag(false),
  methodUseDerivsFlag(false),
  convergenceTolerance(-std::numeric_limits<double>::max()),
  constraintTolerance(0.), methodScaling(false), numFinalSolutions(0),
  methodName(DEFAULT_METHOD), subMethod(SUBMETHOD_DEFAULT),
  // Meta-iterators
  iteratorServers(0), procsPerIterator(0), // 0 defaults to detect user spec
  iteratorScheduling(DEFAULT_SCHEDULING), hybridLSProb(0.1),
  //hybridProgThresh(0.5),
  concurrentRandomJobs(0),
  // Local surrogate-based opt/NLS
  softConvLimit(0), // dummy value -> method-specific default
  surrBasedLocalLayerBypass(false), //trustRegionInitSize(0.5),
  trustRegionMinSize(1.e-6),        trustRegionContractTrigger(0.25),
  trustRegionExpandTrigger(0.75),   trustRegionContract(0.25),
  trustRegionExpand(2.0), surrBasedLocalSubProbObj(ORIGINAL_PRIMARY),
  surrBasedLocalSubProbCon(ORIGINAL_CONSTRAINTS),
  surrBasedLocalMeritFn(AUGMENTED_LAGRANGIAN_MERIT),
  surrBasedLocalAcceptLogic(FILTER), surrBasedLocalConstrRelax(NO_RELAX),
  // Global surrogate-based opt/NLS
  surrBasedGlobalReplacePts(false),
  // Branch and bound
  //branchBndNumSamplesRoot(0), branchBndNumSamplesNode(0),
  // DL_SOLVER
  dlLib(NULL), //dlDetails(""),
  // NPSOL
  verifyLevel(-1), functionPrecision(1.e-10), lineSearchTolerance(0.9),
  // NL2SOL: Real values of -1. ==> use NL2SOL default
  absConvTol(-1.), xConvTol(-1.), singConvTol(-1.), singRadius(-1.),
  falseConvTol(-1.), initTRRadius(-1.), covarianceType(0), regressDiag(false),
  // OPT++
  // searchMethod default is null since "trust_region" is preferred for 
  // unconstrained opt., whereas "line_search" is preferred for bc opt.
  gradientTolerance(0.0001), maxStep(1.e+3), 
#if HAVE_OPTPP
  meritFn(OPTPP::ArgaezTapia),
#else
  meritFn(NULL),
#endif
  stepLenToBoundary(-1.), centeringParam(-1.), // dummy defaults (see SNLLBase)
  searchSchemeSize(32),
  // APPSPACK
  initStepLength(1.0), contractStepLength(0.5), threshStepLength(0.01),
  meritFunction("merit2_squared"), constrPenalty(1.0), smoothFactor(0.0),
  // COLINY
  constantPenalty(false), globalBalanceParam(-1.),
  localBalanceParam(-1.), maxBoxSize(-1.), minBoxSize(-1.),
  //boxDivision("major_dimension"), // leave empty string as default
  mutationAdaptive(true), showMiscOptions(false),
  // These attributes must replicate the Coliny defaults due to Coliny 
  // member fn. structure:
  mutationRate(1.0),
  mutationScale(0.1), contractFactor(0.5),
  // These attributes replicate COLINY defaults due to convenience:
  totalPatternSize(0), // simplifies maxEvalConcurrency calculation
  // These attributes define DAKOTA defaults which may differ from Coliny
  // defaults:
  solnTarget(-DBL_MAX), // COLINY default of 1.e-5 can cause premature term.
  // These attributes use dummy defaults which are used to trigger conditional
  // option processing (since we don't want to get out of synch with SGOPT's 
  // defaults which may change).  The dummy defaults should be values which 
  // are _not_ reasonable user inputs.
  mutationMinScale(-1.), initDelta(-1.), threshDelta(-1.),
  newSolnsGenerated(-9999), numberRetained(-9999),
  expansionFlag(true), // default = on, no_expansion spec turns off
  expandAfterSuccess(0), contractAfterFail(0), mutationRange(-9999),
  randomizeOrderFlag(false), //betaSolverName(""),
  // JEGA
  numCrossPoints(2), numParents(2), numOffspring(2), //convergenceType(""),
  percentChange(0.1), numGenerations(15), fitnessLimit(6.0),
  shrinkagePercent(0.9), nichingType("null_niching"), numDesigns(100),
  postProcessorType("null_postprocessor"), logFile("JEGAGlobal.log"),
  printPopFlag(false),
  // JEGA/COLINY
  constraintPenalty(-1.), crossoverRate(-1.), //crossoverType(""),
  initializationType("unique_random"),
  //mutationType(""), replacementType(""), fitnessType(""),
  populationSize(50), //flatFile(),
  // NCSU 
  volBoxSize(-1.),
  // DDACE
  numSymbols(0),mainEffectsFlag(false),
  // FSUDace
  latinizeFlag(false), volQualityFlag(false), numTrials(10000),
  //initializationType("grid"), trialType("random"),
  // COLINY, JEGA, NonD, & DACE
  randomSeed(0),
  // NOMAD
  initMeshSize(1.0), minMeshSize(1.e-6), historyFile("mads_history"),
  displayFormat("bbe obj"), vns(0.0), neighborOrder(1), showAllEval(false),
  useSurrogate("none"),
  // NonD & DACE
  numSamples(0), fixedSeedFlag(false),
  fixedSequenceFlag(false), //default is variable sampling patterns
  vbdFlag(false),
  vbdDropTolerance(-1.),backfillFlag(false), pcaFlag(false),
  percentVarianceExplained(0.95), wilksFlag(false), wilksOrder(1),
  wilksConfidenceLevel(0.95), wilksSidedInterval(ONE_SIDED_UPPER),
  // NonD
  vbdOrder(0), covarianceControl(DEFAULT_COVARIANCE), rngName("mt19937"),
  refinementType(Pecos::NO_REFINEMENT), refinementControl(Pecos::NO_CONTROL),
  nestingOverride(Pecos::NO_NESTING_OVERRIDE),
  growthOverride(Pecos::NO_GROWTH_OVERRIDE), expansionType(EXTENDED_U),
  piecewiseBasis(false), expansionBasisType(Pecos::DEFAULT_BASIS),
  quadratureOrder(USHRT_MAX), sparseGridLevel(USHRT_MAX),
  expansionOrder(USHRT_MAX),
  collocationPoints(std::numeric_limits<size_t>::max()),
  expansionSamples(std::numeric_limits<size_t>::max()),
  //expansionSampleType("lhs"),
  cubIntOrder(USHRT_MAX), collocationRatio(0.), collocRatioTermsOrder(1.),
  regressionType(Pecos::DEFAULT_REGRESSION), lsRegressionType(DEFAULT_LS),
  regressionL2Penalty(0.), crossValidation(false), crossValidNoiseOnly(false),
  //adaptedBasisInitLevel(0),
  adaptedBasisAdvancements(3), normalizedCoeffs(false), tensorGridFlag(false),
  multilevDiscrepEmulation(DISTINCT_EMULATION),
  sampleType(SUBMETHOD_DEFAULT), dOptimal(false), numCandidateDesigns(0),
  reliabilitySearchType(MV), integrationRefine(NO_INT_REFINE),
  multilevEstimatorRate(2.), finalMomentsType(STANDARD_MOMENTS),
  distributionType(CUMULATIVE), responseLevelTarget(PROBABILITIES),
  responseLevelTargetReduce(COMPONENT), chainSamples(0), buildSamples(0),
  samplesOnEmulator(0), emulatorOrder(0), emulatorType(NO_EMULATOR),
  mcmcType("dram"), standardizedSpace(false), adaptPosteriorRefine(false),
  logitTransform(false), gpmsaNormalize(false), posteriorStatsKL(false),
<<<<<<< HEAD
  posteriorStatsMutual(false),  posteriorStatsKDE(false),
  preSolveMethod(SUBMETHOD_DEFAULT), proposalCovUpdates(0),
  fitnessMetricType("predicted_variance"), batchSelectionType("naive"),
  lipschitzType("local"), calibrateErrorMode(CALIBRATE_NONE),
  burnInSamples(0), subSamplingPeriod(1), calModelDiscrepancy(false),
=======
  posteriorStatsMutual(false),  preSolveMethod(SUBMETHOD_DEFAULT),
  proposalCovUpdatePeriod(std::numeric_limits<int>::max()),
  fitnessMetricType("predicted_variance"),
  batchSelectionType("naive"), lipschitzType("local"), 
  calibrateErrorMode(CALIBRATE_NONE), burnInSamples(0), subSamplingPeriod(1),
  calModelDiscrepancy(false),
>>>>>>> ad97ab4d
  // numPredConfigs (BMA TODO this is not initialized...)
  importPredConfigFormat(TABULAR_ANNOTATED),
  modelDiscrepancyType("global_kriging"),
  approxCorrectionOrder(2), exportCorrModelFormat(TABULAR_ANNOTATED),
  exportCorrVarFormat(TABULAR_ANNOTATED),
  exportDiscrepFormat(TABULAR_ANNOTATED), adaptExpDesign(false), 
  mutualInfoKSG2(false),
  importCandFormat(TABULAR_ANNOTATED), numCandidates(0), maxHifiEvals(-1.),  
  batchSize(1),
  // DREAM
  numChains(3), numCR(3), crossoverChainPairs(3), grThreshold(1.2),
  jumpStep(5),
  generatePosteriorSamples(false), evaluatePosteriorDensity(false),
  // Wasabi
  numPushforwardSamples(10000),
  // Parameter Study
  numSteps(0), pstudyFileFormat(TABULAR_ANNOTATED), pstudyFileActive(false),
  // Verification
  refinementRate(2.),
  // Point import/export files
  importBuildFormat(TABULAR_ANNOTATED),   importBuildActive(false),
  importApproxFormat(TABULAR_ANNOTATED),  importApproxActive(false),
  exportApproxFormat(TABULAR_ANNOTATED),
  exportSampleSeqFlag(false), exportSamplesFormat(TABULAR_ANNOTATED),
  referenceCount(1)
{ }


void DataMethodRep::write(MPIPackBuffer& s) const
{
  s << idMethod << modelPointer << lowFidModelPointer << methodOutput
    << maxIterations << maxRefineIterations << maxSolverIterations
    << maxFunctionEvaluations << speculativeFlag << methodUseDerivsFlag
    << convergenceTolerance << constraintTolerance << methodScaling
    << numFinalSolutions << methodName << subMethod << subMethodName
    << subModelPointer << subMethodPointer;

  // Meta-iterators
  s << iteratorServers << procsPerIterator << iteratorScheduling
    << hybridMethodNames << hybridModelPointers << hybridMethodPointers
  //<< hybridProgThresh
    << hybridGlobalMethodName << hybridGlobalModelPointer
    << hybridGlobalMethodPointer << hybridLocalMethodName
    << hybridLocalModelPointer << hybridLocalMethodPointer << hybridLSProb
  //<< branchBndNumSamplesRoot << branchBndNumSamplesNode
    << concurrentRandomJobs << concurrentParameterSets;

  // Surrogate-based
  s << softConvLimit << surrBasedLocalLayerBypass
    << trustRegionInitSize << trustRegionMinSize
    << trustRegionContractTrigger << trustRegionExpandTrigger
    << trustRegionContract << trustRegionExpand
    << surrBasedLocalSubProbObj << surrBasedLocalSubProbCon
    << surrBasedLocalMeritFn << surrBasedLocalAcceptLogic
    << surrBasedLocalConstrRelax << surrBasedGlobalReplacePts;

  // DL_SOLVER
  s << dlDetails;

  // NPSOL
  s << verifyLevel << functionPrecision << lineSearchTolerance;

  // NL2SOL
  s << absConvTol << xConvTol << singConvTol << singRadius << falseConvTol
    << initTRRadius << covarianceType << regressDiag;

  // OPT++
  s << searchMethod << gradientTolerance << maxStep << meritFn
    << stepLenToBoundary << centeringParam << searchSchemeSize;

  // APPSPACK
  s << initStepLength << contractStepLength << threshStepLength << meritFunction
    << constrPenalty << smoothFactor;

  // COLINY
  s << constraintPenalty << constantPenalty << globalBalanceParam
    << localBalanceParam << maxBoxSize << minBoxSize << boxDivision
    << mutationAdaptive << showMiscOptions << miscOptions << solnTarget
    << crossoverRate << mutationRate << mutationScale << mutationMinScale
    << initDelta << threshDelta << contractFactor << newSolnsGenerated
    << numberRetained << expansionFlag << expandAfterSuccess
    << contractAfterFail << mutationRange << totalPatternSize
    << randomizeOrderFlag << selectionPressure << replacementType
    << crossoverType << mutationType << exploratoryMoves << patternBasis
    << betaSolverName;

  // COLINY + APPSPACK
  s << evalSynchronize;

  // JEGA
  s << numCrossPoints << numParents << numOffspring << fitnessType
    << convergenceType << percentChange << numGenerations << fitnessLimit
    << shrinkagePercent << nichingType << nicheVector << numDesigns
    << postProcessorType << distanceVector;

  // JEGA/COLINY
  s << initializationType << flatFile << logFile << populationSize
    << printPopFlag;

  // NCSU 
  s << volBoxSize;

  // DDACE
  s << numSymbols << mainEffectsFlag;

  // FSUDace 
  s << latinizeFlag << volQualityFlag << sequenceStart << sequenceLeap
    << primeBase << numTrials << trialType;

  // COLINY, NonD, DACE, & JEGA
  s << randomSeed;

  // MADS
  s << initMeshSize << minMeshSize << historyFile << displayFormat << vns
    << neighborOrder << showAllEval << useSurrogate;

  // NonD & DACE
  s << numSamples << fixedSeedFlag << fixedSequenceFlag
    << vbdFlag << vbdDropTolerance << backfillFlag << pcaFlag
    << percentVarianceExplained << wilksFlag << wilksOrder
    << wilksConfidenceLevel << wilksSidedInterval;

  // NonD
  s << vbdOrder << covarianceControl << rngName << refinementType
    << refinementControl << nestingOverride << growthOverride << expansionType
    << piecewiseBasis << expansionBasisType << quadratureOrderSeq
    << sparseGridLevelSeq << expansionOrderSeq << collocationPointsSeq
    << expansionSamplesSeq << quadratureOrder << sparseGridLevel
    << expansionOrder << collocationPoints << expansionSamples
    << expansionSampleType << anisoDimPref << cubIntOrder << collocationRatio
    << collocRatioTermsOrder << regressionType << lsRegressionType
    << regressionNoiseTol << regressionL2Penalty << crossValidation
    << crossValidNoiseOnly //<< adaptedBasisInitLevel
    << adaptedBasisAdvancements << normalizedCoeffs << pointReuse
    << tensorGridFlag << tensorGridOrder << multilevDiscrepEmulation
    << importExpansionFile << exportExpansionFile << sampleType << dOptimal
    << numCandidateDesigns << reliabilitySearchType << reliabilityIntegration
    << integrationRefine << refineSamples << pilotSamples
    << multilevEstimatorRate << finalMomentsType << distributionType
    << responseLevelTarget << responseLevelTargetReduce << responseLevels
    << probabilityLevels << reliabilityLevels << genReliabilityLevels
    << chainSamples << buildSamples << samplesOnEmulator << emulatorOrder
    << emulatorType << mcmcType << standardizedSpace
    << adaptPosteriorRefine << logitTransform << gpmsaNormalize
<<<<<<< HEAD
    << posteriorStatsKL << posteriorStatsMutual << posteriorStatsKDE
    << preSolveMethod << proposalCovType << proposalCovUpdates
    << proposalCovInputType << proposalCovData << proposalCovFile
    << quesoOptionsFilename << fitnessMetricType << batchSelectionType
    << lipschitzType << calibrateErrorMode << hyperPriorAlphas
    << hyperPriorBetas << burnInSamples << subSamplingPeriod
    << calModelDiscrepancy << numPredConfigs << predictionConfigList
    << importPredConfigs << importPredConfigFormat << modelDiscrepancyType
    << approxCorrectionOrder << exportCorrModelFile << exportCorrModelFormat
    << exportCorrVarFile << exportCorrVarFormat << exportDiscrepFile
    << exportDiscrepFormat << adaptExpDesign << importCandPtsFile
    << importCandFormat << numCandidates << maxHifiEvals << batchSize
    << mutualInfoKSG2 << numChains << numCR << crossoverChainPairs
    << grThreshold << jumpStep << numPushforwardSamples
    << dataDistType << dataDistCovInputType << dataDistMeans
=======
    << posteriorStatsKL << posteriorStatsMutual << preSolveMethod
    << proposalCovType << proposalCovUpdatePeriod << proposalCovInputType
    << proposalCovData << proposalCovFile << quesoOptionsFilename
    << fitnessMetricType << batchSelectionType << lipschitzType
    << calibrateErrorMode << hyperPriorAlphas << hyperPriorBetas
    << burnInSamples << subSamplingPeriod << calModelDiscrepancy
    << numPredConfigs << predictionConfigList << importPredConfigs
    << importPredConfigFormat << modelDiscrepancyType << approxCorrectionOrder
    << exportCorrModelFile << exportCorrModelFormat << exportCorrVarFile
    << exportCorrVarFormat << exportDiscrepFile << exportDiscrepFormat
    << adaptExpDesign << importCandPtsFile << importCandFormat
    << numCandidates << maxHifiEvals << batchSize << mutualInfoKSG2 << numChains
    << numCR << crossoverChainPairs << grThreshold << jumpStep
    << numPushforwardSamples 
    << dataDistType << dataDistCovInputType << dataDistMeans 
>>>>>>> ad97ab4d
    << dataDistCovariance << dataDistFile << posteriorDensityExportFilename
    << posteriorSamplesExportFilename << posteriorSamplesImportFilename
    << generatePosteriorSamples << evaluatePosteriorDensity;

  // Parameter Study
  s << finalPoint << stepVector << numSteps << stepsPerVariable << listOfPoints
    << pstudyFilename << pstudyFileFormat << pstudyFileActive
    << varPartitions;

  // Verification
  s << refinementRate;

  // Point import/export files
  s << importBuildPtsFile  << importBuildFormat  << importBuildActive
    << importApproxPtsFile << importApproxFormat << importApproxActive
    << exportApproxPtsFile << exportApproxFormat << exportMCMCPtsFile
    << exportSampleSeqFlag << exportSamplesFormat;
}


void DataMethodRep::read(MPIUnpackBuffer& s)
{
  s >> idMethod >> modelPointer >> lowFidModelPointer >> methodOutput
    >> maxIterations >> maxRefineIterations >> maxSolverIterations
    >> maxFunctionEvaluations >> speculativeFlag >> methodUseDerivsFlag
    >> convergenceTolerance >> constraintTolerance >> methodScaling
    >> numFinalSolutions >> methodName >> subMethod >> subMethodName
    >> subModelPointer >> subMethodPointer;

  // Meta-iterators
  s >> iteratorServers >> procsPerIterator >> iteratorScheduling
    >> hybridMethodNames >> hybridModelPointers >> hybridMethodPointers
  //>> hybridProgThresh
    >> hybridGlobalMethodName >> hybridGlobalModelPointer
    >> hybridGlobalMethodPointer >> hybridLocalMethodName
    >> hybridLocalModelPointer >> hybridLocalMethodPointer >> hybridLSProb
  //>> branchBndNumSamplesRoot >> branchBndNumSamplesNode
    >> concurrentRandomJobs >> concurrentParameterSets;

  // Surrogate-based
  s >> softConvLimit >> surrBasedLocalLayerBypass
    >> trustRegionInitSize >> trustRegionMinSize
    >> trustRegionContractTrigger >> trustRegionExpandTrigger
    >> trustRegionContract >> trustRegionExpand
    >> surrBasedLocalSubProbObj >> surrBasedLocalSubProbCon
    >> surrBasedLocalMeritFn >> surrBasedLocalAcceptLogic
    >> surrBasedLocalConstrRelax >> surrBasedGlobalReplacePts;

  // DL_SOLVER
  s >> dlDetails;

  // NPSOL
  s >> verifyLevel >> functionPrecision >> lineSearchTolerance;

  // NL2SOL
  s >> absConvTol >> xConvTol >> singConvTol >> singRadius >> falseConvTol
    >> initTRRadius >> covarianceType >> regressDiag;

  // OPT++
  s >> searchMethod >> gradientTolerance >> maxStep >> meritFn
    >> stepLenToBoundary >> centeringParam >> searchSchemeSize;

  // APPSPACK
  s >> initStepLength >> contractStepLength >> threshStepLength >> meritFunction
    >> constrPenalty >> smoothFactor;

  // COLINY
  s >> constraintPenalty >> constantPenalty >> globalBalanceParam
    >> localBalanceParam >> maxBoxSize >> minBoxSize >> boxDivision
    >> mutationAdaptive >> showMiscOptions >> miscOptions >> solnTarget
    >> crossoverRate >> mutationRate >> mutationScale >> mutationMinScale
    >> initDelta >> threshDelta >> contractFactor >> newSolnsGenerated
    >> numberRetained >> expansionFlag >> expandAfterSuccess
    >> contractAfterFail >> mutationRange >> totalPatternSize
    >> randomizeOrderFlag >> selectionPressure >> replacementType
    >> crossoverType >> mutationType >> exploratoryMoves >> patternBasis
    >> betaSolverName;

  // COLINY + APPSPACK
  s >> evalSynchronize;

  // JEGA
  s >> numCrossPoints >> numParents >> numOffspring >> fitnessType
    >> convergenceType >> percentChange >> numGenerations >> fitnessLimit
    >> shrinkagePercent >> nichingType >> nicheVector >> numDesigns
    >> postProcessorType >> distanceVector;

  // JEGA/COLINY
  s >> initializationType >> flatFile >> logFile >> populationSize
    >> printPopFlag;

  // NCSU 
  s >> volBoxSize;

  // DDACE
  s >> numSymbols >> mainEffectsFlag;

  // FSUDace 
  s >> latinizeFlag >> volQualityFlag >> sequenceStart >> sequenceLeap
    >> primeBase >> numTrials >> trialType;

  // COLINY, NonD, DACE, & JEGA
  s >> randomSeed;

  // MADS
  s >> initMeshSize >> minMeshSize >> historyFile >> displayFormat >> vns
    >> neighborOrder >> showAllEval >> useSurrogate;

  // NonD & DACE
  s >> numSamples >> fixedSeedFlag >> fixedSequenceFlag
    >> vbdFlag >> vbdDropTolerance >> backfillFlag >> pcaFlag
    >> percentVarianceExplained >> wilksFlag >> wilksOrder
    >> wilksConfidenceLevel >> wilksSidedInterval;

  // NonD
  s >> vbdOrder >> covarianceControl >> rngName >> refinementType
    >> refinementControl >> nestingOverride >> growthOverride >> expansionType
    >> piecewiseBasis >> expansionBasisType >> quadratureOrderSeq
    >> sparseGridLevelSeq >> expansionOrderSeq >> collocationPointsSeq
    >> expansionSamplesSeq >> quadratureOrder >> sparseGridLevel
    >> expansionOrder >> collocationPoints >> expansionSamples
    >> expansionSampleType >> anisoDimPref >> cubIntOrder >> collocationRatio
    >> collocRatioTermsOrder >> regressionType >> lsRegressionType
    >> regressionNoiseTol >> regressionL2Penalty >> crossValidation
    >> crossValidNoiseOnly //>> adaptedBasisInitLevel
    >> adaptedBasisAdvancements >> normalizedCoeffs >> pointReuse
    >> tensorGridFlag >> tensorGridOrder >> multilevDiscrepEmulation
    >> importExpansionFile >> exportExpansionFile >> sampleType >> dOptimal
    >> numCandidateDesigns >> reliabilitySearchType >> reliabilityIntegration
    >> integrationRefine >> refineSamples >> pilotSamples
    >> multilevEstimatorRate >> finalMomentsType >> distributionType
    >> responseLevelTarget >> responseLevelTargetReduce >> responseLevels
    >> probabilityLevels >> reliabilityLevels >> genReliabilityLevels
    >> chainSamples >> buildSamples >> samplesOnEmulator >> emulatorOrder
    >> emulatorType >> mcmcType >> standardizedSpace
    >> adaptPosteriorRefine >> logitTransform >> gpmsaNormalize
<<<<<<< HEAD
    >> posteriorStatsKL >> posteriorStatsMutual >> posteriorStatsKDE
    >> preSolveMethod >> proposalCovType >> proposalCovUpdates
    >> proposalCovInputType >> proposalCovData >> proposalCovFile
    >> quesoOptionsFilename >> fitnessMetricType >> batchSelectionType
    >> lipschitzType >> calibrateErrorMode >> hyperPriorAlphas
    >> hyperPriorBetas >> burnInSamples >> subSamplingPeriod
    >> calModelDiscrepancy >> numPredConfigs >> predictionConfigList
    >> importPredConfigs >> importPredConfigFormat >> modelDiscrepancyType
    >> approxCorrectionOrder >> exportCorrModelFile >> exportCorrModelFormat
    >> exportCorrVarFile >> exportCorrVarFormat >> exportDiscrepFile
    >> exportDiscrepFormat >> adaptExpDesign >> importCandPtsFile
    >> importCandFormat >> numCandidates >> maxHifiEvals >> batchSize
    >> mutualInfoKSG2 >> numChains >> numCR >> crossoverChainPairs
    >> grThreshold >> jumpStep >> numPushforwardSamples
    >> dataDistType >> dataDistCovInputType >> dataDistMeans
=======
    >> posteriorStatsKL >> posteriorStatsMutual >> preSolveMethod
    >> proposalCovType >> proposalCovUpdatePeriod >> proposalCovInputType
    >> proposalCovData >> proposalCovFile >> quesoOptionsFilename
    >> fitnessMetricType >> batchSelectionType >> lipschitzType
    >> calibrateErrorMode >> hyperPriorAlphas >> hyperPriorBetas
    >> burnInSamples >> subSamplingPeriod >> calModelDiscrepancy
    >> numPredConfigs >> predictionConfigList >> importPredConfigs
    >> importPredConfigFormat >> modelDiscrepancyType >> approxCorrectionOrder
    >> exportCorrModelFile >> exportCorrModelFormat >> exportCorrVarFile
    >> exportCorrVarFormat >> exportDiscrepFile >> exportDiscrepFormat
    >> adaptExpDesign >> importCandPtsFile >> importCandFormat
    >> numCandidates >> maxHifiEvals >> batchSize >> mutualInfoKSG2 >> numChains
    >> numCR >> crossoverChainPairs >> grThreshold >> jumpStep
    >> numPushforwardSamples 
    >> dataDistType >> dataDistCovInputType >> dataDistMeans 
>>>>>>> ad97ab4d
    >> dataDistCovariance >> dataDistFile >> posteriorDensityExportFilename
    >> posteriorSamplesExportFilename >> posteriorSamplesImportFilename
    >> generatePosteriorSamples >> evaluatePosteriorDensity;

  // Parameter Study
  s >> finalPoint >> stepVector >> numSteps >> stepsPerVariable >> listOfPoints
    >> pstudyFilename >> pstudyFileFormat >> pstudyFileActive
    >> varPartitions;

  // Verification
  s >> refinementRate;

  // Point import/export files
  s >> importBuildPtsFile  >> importBuildFormat  >> importBuildActive
    >> importApproxPtsFile >> importApproxFormat >> importApproxActive
    >> exportApproxPtsFile >> exportApproxFormat >> exportMCMCPtsFile
    >> exportSampleSeqFlag >> exportSamplesFormat;
}


void DataMethodRep::write(std::ostream& s) const
{
  s << idMethod << modelPointer << lowFidModelPointer << methodOutput
    << maxIterations << maxRefineIterations << maxSolverIterations
    << maxFunctionEvaluations << speculativeFlag << methodUseDerivsFlag
    << convergenceTolerance << constraintTolerance << methodScaling
    << numFinalSolutions << methodName << subMethod << subMethodName
    << subModelPointer << subMethodPointer;

  // Meta-iterators
  s << iteratorServers << procsPerIterator << iteratorScheduling
    << hybridMethodNames << hybridModelPointers << hybridMethodPointers
  //<< hybridProgThresh
    << hybridGlobalMethodName << hybridGlobalModelPointer
    << hybridGlobalMethodPointer << hybridLocalMethodName
    << hybridLocalModelPointer << hybridLocalMethodPointer << hybridLSProb
  //<< branchBndNumSamplesRoot << branchBndNumSamplesNode
    << concurrentRandomJobs << concurrentParameterSets;

  // Surrogate-based
  s << softConvLimit << surrBasedLocalLayerBypass
    << trustRegionInitSize << trustRegionMinSize
    << trustRegionContractTrigger << trustRegionExpandTrigger
    << trustRegionContract << trustRegionExpand
    << surrBasedLocalSubProbObj << surrBasedLocalSubProbCon
    << surrBasedLocalMeritFn << surrBasedLocalAcceptLogic
    << surrBasedLocalConstrRelax << surrBasedGlobalReplacePts;

  // DL_SOLVER
  s << dlDetails;

  // NPSOL
  s << verifyLevel << functionPrecision << lineSearchTolerance;

  // NL2SOL
  s << absConvTol << xConvTol << singConvTol << singRadius << falseConvTol
    << initTRRadius << covarianceType << regressDiag;

  // OPT++
  s << searchMethod << gradientTolerance << maxStep << meritFn
    << stepLenToBoundary << centeringParam << searchSchemeSize;

  // APPSPACK
  s << initStepLength << contractStepLength << threshStepLength << meritFunction
    << constrPenalty << smoothFactor;

  // COLINY
  s << constraintPenalty << constantPenalty << globalBalanceParam
    << localBalanceParam << maxBoxSize << minBoxSize << boxDivision
    << mutationAdaptive << showMiscOptions << miscOptions << solnTarget
    << crossoverRate << mutationRate << mutationScale << mutationMinScale
    << initDelta << threshDelta << contractFactor << newSolnsGenerated
    << numberRetained << expansionFlag << expandAfterSuccess
    << contractAfterFail << mutationRange << totalPatternSize
    << randomizeOrderFlag << selectionPressure << replacementType
    << crossoverType << mutationType << exploratoryMoves << patternBasis
    << betaSolverName;

  // COLINY + APPSPACK
  s << evalSynchronize;

  // JEGA
  s << numCrossPoints << numParents << numOffspring << fitnessType
    << convergenceType << percentChange << numGenerations << fitnessLimit
    << shrinkagePercent << nichingType << nicheVector << numDesigns
    << postProcessorType << distanceVector;

  // JEGA/COLINY
  s << initializationType << flatFile << logFile << populationSize
    << printPopFlag;

  // NCSU 
  s << volBoxSize;

  // DDACE
  s << numSymbols << mainEffectsFlag;

  // FSUDace 
  s << latinizeFlag << volQualityFlag << sequenceStart << sequenceLeap
    << primeBase << numTrials << trialType;

  // COLINY, NonD, DACE, & JEGA
  s << randomSeed;

  // MADS
  s << initMeshSize << minMeshSize << historyFile << displayFormat << vns
    << neighborOrder << showAllEval << useSurrogate;

  // NonD & DACE
  s << numSamples << fixedSeedFlag << fixedSequenceFlag
    << vbdFlag << vbdDropTolerance << backfillFlag << pcaFlag
    << percentVarianceExplained << wilksFlag << wilksOrder
    << wilksConfidenceLevel << wilksSidedInterval;

  // NonD
  s << vbdOrder << covarianceControl << rngName << refinementType
    << refinementControl << nestingOverride << growthOverride << expansionType
    << piecewiseBasis << expansionBasisType << quadratureOrderSeq
    << sparseGridLevelSeq << expansionOrderSeq << collocationPointsSeq
    << expansionSamplesSeq << quadratureOrder << sparseGridLevel
    << expansionOrder << collocationPoints << expansionSamples
    << expansionSampleType << anisoDimPref << cubIntOrder << collocationRatio
    << collocRatioTermsOrder << regressionType << lsRegressionType
    << regressionNoiseTol << regressionL2Penalty << crossValidation
    << crossValidNoiseOnly //<< adaptedBasisInitLevel
    << adaptedBasisAdvancements << normalizedCoeffs << pointReuse
    << tensorGridFlag << tensorGridOrder << multilevDiscrepEmulation
    << importExpansionFile << exportExpansionFile << sampleType << dOptimal
    << numCandidateDesigns << reliabilitySearchType << reliabilityIntegration
    << integrationRefine << refineSamples << pilotSamples
    << multilevEstimatorRate << finalMomentsType << distributionType
    << responseLevelTarget << responseLevelTargetReduce << responseLevels
    << probabilityLevels << reliabilityLevels << genReliabilityLevels
    << chainSamples << buildSamples << samplesOnEmulator << emulatorOrder
    << emulatorType << mcmcType << standardizedSpace
    << adaptPosteriorRefine << logitTransform << gpmsaNormalize
<<<<<<< HEAD
    << posteriorStatsKL << posteriorStatsMutual << posteriorStatsKDE
    << preSolveMethod << proposalCovType << proposalCovUpdates
    << proposalCovInputType << proposalCovData << proposalCovFile
    << quesoOptionsFilename << fitnessMetricType << batchSelectionType
    << lipschitzType << calibrateErrorMode << hyperPriorAlphas
    << hyperPriorBetas << burnInSamples << subSamplingPeriod
    << calModelDiscrepancy << numPredConfigs << predictionConfigList
    << importPredConfigs << importPredConfigFormat << modelDiscrepancyType
    << approxCorrectionOrder << exportCorrModelFile << exportCorrModelFormat
    << exportCorrVarFile << exportCorrVarFormat << exportDiscrepFile
    << exportDiscrepFormat << adaptExpDesign << importCandPtsFile
    << importCandFormat << numCandidates << maxHifiEvals << batchSize
    << mutualInfoKSG2 << numChains << numCR << crossoverChainPairs
    << grThreshold << jumpStep << numPushforwardSamples
    << dataDistType << dataDistCovInputType << dataDistMeans
=======
    << posteriorStatsKL << posteriorStatsMutual << preSolveMethod
    << proposalCovType << proposalCovUpdatePeriod << proposalCovInputType
    << proposalCovData << proposalCovFile << quesoOptionsFilename
    << fitnessMetricType << batchSelectionType << lipschitzType
    << calibrateErrorMode << hyperPriorAlphas << hyperPriorBetas
    << burnInSamples << subSamplingPeriod << calModelDiscrepancy
    << numPredConfigs << predictionConfigList << importPredConfigs
    << importPredConfigFormat << modelDiscrepancyType << approxCorrectionOrder
    << exportCorrModelFile << exportCorrModelFormat << exportCorrVarFile
    << exportCorrVarFormat << exportDiscrepFile << exportDiscrepFormat
    << adaptExpDesign << importCandPtsFile << importCandFormat
    << numCandidates << maxHifiEvals << batchSize << mutualInfoKSG2 << numChains
    << numCR << crossoverChainPairs << grThreshold << jumpStep
    << numPushforwardSamples 
    << dataDistType << dataDistCovInputType << dataDistMeans 
>>>>>>> ad97ab4d
    << dataDistCovariance << dataDistFile << posteriorDensityExportFilename
    << posteriorSamplesExportFilename << posteriorSamplesImportFilename
    << generatePosteriorSamples << evaluatePosteriorDensity;

  // Parameter Study
  s << finalPoint << stepVector << numSteps << stepsPerVariable << listOfPoints
    << pstudyFilename << pstudyFileFormat << pstudyFileActive
    << varPartitions;

  // Verification
  s << refinementRate;

  // Point import/export files
  s << importBuildPtsFile  << importBuildFormat  << importBuildActive
    << importApproxPtsFile << importApproxFormat << importApproxActive
    << exportApproxPtsFile << exportApproxFormat << exportMCMCPtsFile
    << exportSampleSeqFlag << exportSamplesFormat;
}


DataMethod::DataMethod(): dataMethodRep(new DataMethodRep())
{
#ifdef REFCOUNT_DEBUG
  Cout << "DataMethod::DataMethod(), dataMethodRep referenceCount = "
       << dataMethodRep->referenceCount << std::endl;
#endif
}


DataMethod::DataMethod(const DataMethod& data_method)
{
  // Increment new (no old to decrement)
  dataMethodRep = data_method.dataMethodRep;
  if (dataMethodRep) // Check for an assignment of NULL
    ++dataMethodRep->referenceCount;

#ifdef REFCOUNT_DEBUG
  Cout << "DataMethod::DataMethod(DataMethod&)" << std::endl;
  if (dataMethodRep)
    Cout << "dataMethodRep referenceCount = " << dataMethodRep->referenceCount
	 << std::endl;
#endif
}


DataMethod& DataMethod::operator=(const DataMethod& data_method)
{
  if (dataMethodRep != data_method.dataMethodRep) { // normal case: old != new
    // Decrement old
    if (dataMethodRep) // Check for NULL
      if ( --dataMethodRep->referenceCount == 0 ) 
	delete dataMethodRep;
    // Assign and increment new
    dataMethodRep = data_method.dataMethodRep;
    if (dataMethodRep) // Check for NULL
      ++dataMethodRep->referenceCount;
  }
  // else if assigning same rep, then do nothing since referenceCount
  // should already be correct

#ifdef REFCOUNT_DEBUG
  Cout << "DataMethod::operator=(DataMethod&)" << std::endl;
  if (dataMethodRep)
    Cout << "dataMethodRep referenceCount = " << dataMethodRep->referenceCount
	 << std::endl;
#endif

  return *this;
}


DataMethod::~DataMethod()
{
  if (dataMethodRep) { // Check for NULL
    --dataMethodRep->referenceCount; // decrement
#ifdef REFCOUNT_DEBUG
    Cout << "dataMethodRep referenceCount decremented to "
         << dataMethodRep->referenceCount << std::endl;
#endif
    if (dataMethodRep->referenceCount == 0) {
#ifdef REFCOUNT_DEBUG
      Cout << "deleting dataMethodRep" << std::endl;
#endif
      delete dataMethodRep;
    }
  }
}

} // namespace Dakota<|MERGE_RESOLUTION|>--- conflicted
+++ resolved
@@ -145,20 +145,12 @@
   samplesOnEmulator(0), emulatorOrder(0), emulatorType(NO_EMULATOR),
   mcmcType("dram"), standardizedSpace(false), adaptPosteriorRefine(false),
   logitTransform(false), gpmsaNormalize(false), posteriorStatsKL(false),
-<<<<<<< HEAD
   posteriorStatsMutual(false),  posteriorStatsKDE(false),
-  preSolveMethod(SUBMETHOD_DEFAULT), proposalCovUpdates(0),
+  preSolveMethod(SUBMETHOD_DEFAULT),
+  proposalCovUpdatePeriod(std::numeric_limits<int>::max()),
   fitnessMetricType("predicted_variance"), batchSelectionType("naive"),
   lipschitzType("local"), calibrateErrorMode(CALIBRATE_NONE),
   burnInSamples(0), subSamplingPeriod(1), calModelDiscrepancy(false),
-=======
-  posteriorStatsMutual(false),  preSolveMethod(SUBMETHOD_DEFAULT),
-  proposalCovUpdatePeriod(std::numeric_limits<int>::max()),
-  fitnessMetricType("predicted_variance"),
-  batchSelectionType("naive"), lipschitzType("local"), 
-  calibrateErrorMode(CALIBRATE_NONE), burnInSamples(0), subSamplingPeriod(1),
-  calModelDiscrepancy(false),
->>>>>>> ad97ab4d
   // numPredConfigs (BMA TODO this is not initialized...)
   importPredConfigFormat(TABULAR_ANNOTATED),
   modelDiscrepancyType("global_kriging"),
@@ -303,9 +295,8 @@
     << chainSamples << buildSamples << samplesOnEmulator << emulatorOrder
     << emulatorType << mcmcType << standardizedSpace
     << adaptPosteriorRefine << logitTransform << gpmsaNormalize
-<<<<<<< HEAD
     << posteriorStatsKL << posteriorStatsMutual << posteriorStatsKDE
-    << preSolveMethod << proposalCovType << proposalCovUpdates
+    << preSolveMethod << proposalCovType << proposalCovUpdatePeriod
     << proposalCovInputType << proposalCovData << proposalCovFile
     << quesoOptionsFilename << fitnessMetricType << batchSelectionType
     << lipschitzType << calibrateErrorMode << hyperPriorAlphas
@@ -319,23 +310,6 @@
     << mutualInfoKSG2 << numChains << numCR << crossoverChainPairs
     << grThreshold << jumpStep << numPushforwardSamples
     << dataDistType << dataDistCovInputType << dataDistMeans
-=======
-    << posteriorStatsKL << posteriorStatsMutual << preSolveMethod
-    << proposalCovType << proposalCovUpdatePeriod << proposalCovInputType
-    << proposalCovData << proposalCovFile << quesoOptionsFilename
-    << fitnessMetricType << batchSelectionType << lipschitzType
-    << calibrateErrorMode << hyperPriorAlphas << hyperPriorBetas
-    << burnInSamples << subSamplingPeriod << calModelDiscrepancy
-    << numPredConfigs << predictionConfigList << importPredConfigs
-    << importPredConfigFormat << modelDiscrepancyType << approxCorrectionOrder
-    << exportCorrModelFile << exportCorrModelFormat << exportCorrVarFile
-    << exportCorrVarFormat << exportDiscrepFile << exportDiscrepFormat
-    << adaptExpDesign << importCandPtsFile << importCandFormat
-    << numCandidates << maxHifiEvals << batchSize << mutualInfoKSG2 << numChains
-    << numCR << crossoverChainPairs << grThreshold << jumpStep
-    << numPushforwardSamples 
-    << dataDistType << dataDistCovInputType << dataDistMeans 
->>>>>>> ad97ab4d
     << dataDistCovariance << dataDistFile << posteriorDensityExportFilename
     << posteriorSamplesExportFilename << posteriorSamplesImportFilename
     << generatePosteriorSamples << evaluatePosteriorDensity;
@@ -472,9 +446,8 @@
     >> chainSamples >> buildSamples >> samplesOnEmulator >> emulatorOrder
     >> emulatorType >> mcmcType >> standardizedSpace
     >> adaptPosteriorRefine >> logitTransform >> gpmsaNormalize
-<<<<<<< HEAD
     >> posteriorStatsKL >> posteriorStatsMutual >> posteriorStatsKDE
-    >> preSolveMethod >> proposalCovType >> proposalCovUpdates
+    >> preSolveMethod >> proposalCovType >> proposalCovUpdatePeriod
     >> proposalCovInputType >> proposalCovData >> proposalCovFile
     >> quesoOptionsFilename >> fitnessMetricType >> batchSelectionType
     >> lipschitzType >> calibrateErrorMode >> hyperPriorAlphas
@@ -488,23 +461,6 @@
     >> mutualInfoKSG2 >> numChains >> numCR >> crossoverChainPairs
     >> grThreshold >> jumpStep >> numPushforwardSamples
     >> dataDistType >> dataDistCovInputType >> dataDistMeans
-=======
-    >> posteriorStatsKL >> posteriorStatsMutual >> preSolveMethod
-    >> proposalCovType >> proposalCovUpdatePeriod >> proposalCovInputType
-    >> proposalCovData >> proposalCovFile >> quesoOptionsFilename
-    >> fitnessMetricType >> batchSelectionType >> lipschitzType
-    >> calibrateErrorMode >> hyperPriorAlphas >> hyperPriorBetas
-    >> burnInSamples >> subSamplingPeriod >> calModelDiscrepancy
-    >> numPredConfigs >> predictionConfigList >> importPredConfigs
-    >> importPredConfigFormat >> modelDiscrepancyType >> approxCorrectionOrder
-    >> exportCorrModelFile >> exportCorrModelFormat >> exportCorrVarFile
-    >> exportCorrVarFormat >> exportDiscrepFile >> exportDiscrepFormat
-    >> adaptExpDesign >> importCandPtsFile >> importCandFormat
-    >> numCandidates >> maxHifiEvals >> batchSize >> mutualInfoKSG2 >> numChains
-    >> numCR >> crossoverChainPairs >> grThreshold >> jumpStep
-    >> numPushforwardSamples 
-    >> dataDistType >> dataDistCovInputType >> dataDistMeans 
->>>>>>> ad97ab4d
     >> dataDistCovariance >> dataDistFile >> posteriorDensityExportFilename
     >> posteriorSamplesExportFilename >> posteriorSamplesImportFilename
     >> generatePosteriorSamples >> evaluatePosteriorDensity;
@@ -641,9 +597,8 @@
     << chainSamples << buildSamples << samplesOnEmulator << emulatorOrder
     << emulatorType << mcmcType << standardizedSpace
     << adaptPosteriorRefine << logitTransform << gpmsaNormalize
-<<<<<<< HEAD
     << posteriorStatsKL << posteriorStatsMutual << posteriorStatsKDE
-    << preSolveMethod << proposalCovType << proposalCovUpdates
+    << preSolveMethod << proposalCovType << proposalCovUpdatePeriod
     << proposalCovInputType << proposalCovData << proposalCovFile
     << quesoOptionsFilename << fitnessMetricType << batchSelectionType
     << lipschitzType << calibrateErrorMode << hyperPriorAlphas
@@ -657,23 +612,6 @@
     << mutualInfoKSG2 << numChains << numCR << crossoverChainPairs
     << grThreshold << jumpStep << numPushforwardSamples
     << dataDistType << dataDistCovInputType << dataDistMeans
-=======
-    << posteriorStatsKL << posteriorStatsMutual << preSolveMethod
-    << proposalCovType << proposalCovUpdatePeriod << proposalCovInputType
-    << proposalCovData << proposalCovFile << quesoOptionsFilename
-    << fitnessMetricType << batchSelectionType << lipschitzType
-    << calibrateErrorMode << hyperPriorAlphas << hyperPriorBetas
-    << burnInSamples << subSamplingPeriod << calModelDiscrepancy
-    << numPredConfigs << predictionConfigList << importPredConfigs
-    << importPredConfigFormat << modelDiscrepancyType << approxCorrectionOrder
-    << exportCorrModelFile << exportCorrModelFormat << exportCorrVarFile
-    << exportCorrVarFormat << exportDiscrepFile << exportDiscrepFormat
-    << adaptExpDesign << importCandPtsFile << importCandFormat
-    << numCandidates << maxHifiEvals << batchSize << mutualInfoKSG2 << numChains
-    << numCR << crossoverChainPairs << grThreshold << jumpStep
-    << numPushforwardSamples 
-    << dataDistType << dataDistCovInputType << dataDistMeans 
->>>>>>> ad97ab4d
     << dataDistCovariance << dataDistFile << posteriorDensityExportFilename
     << posteriorSamplesExportFilename << posteriorSamplesImportFilename
     << generatePosteriorSamples << evaluatePosteriorDensity;
