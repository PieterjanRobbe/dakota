--- conflicted
+++ resolved
@@ -307,13 +307,14 @@
     else if (emulatorType == PCE_EMULATOR) {
       const String& exp_import_file
 	= probDescDB.get_string("method.nond.import_expansion_file");
+      const String& exp_import_file
+        = probDescDB.get_string("method.nond.export_expansion_file");
       unsigned short ssg_level
 	= probDescDB.get_ushort("method.nond.sparse_grid_level");
       unsigned short tpq_order
 	= probDescDB.get_ushort("method.nond.quadrature_order");
       unsigned short cub_int
 	= probDescDB.get_ushort("method.nond.cubature_integrand");
-<<<<<<< HEAD
       if (!exp_import_file.empty()) {
 	// While upstream update allows NonD ctor chain to use updated number
 	// of active CV, we should avoid modifying the original calibration
@@ -333,35 +334,19 @@
 	  Pecos::INCREMENTAL_SPARSE_GRID : Pecos::COMBINED_SPARSE_GRID;
 	se_rep = std::make_shared<NonDPolynomialChaos>(inbound_model,
 	  exp_coeff_approach, ssg_level, dim_pref, u_space_type, refine_type,
-	  refine_cntl, cov_cntl, rule_nest, rule_growth, pw_basis, use_derivs);
+	  refine_cntl, cov_cntl, rule_nest, rule_growth, pw_basis, use_derivs,
+	  exp_import_file);
       }
       else if (tpq_order != USHRT_MAX)
 	se_rep = std::make_shared<NonDPolynomialChaos>(inbound_model,
 	  Pecos::QUADRATURE, tpq_order, dim_pref, u_space_type, refine_type,
-	  refine_cntl, cov_cntl, rule_nest, rule_growth, pw_basis, use_derivs);
+	  refine_cntl, cov_cntl, rule_nest, rule_growth, pw_basis, use_derivs,
+	  exp_import_file);
       else if (cub_int != USHRT_MAX)
 	se_rep = std::make_shared<NonDPolynomialChaos>(inbound_model,
 	  Pecos::CUBATURE, cub_int, dim_pref, u_space_type, refine_type,
-	  refine_cntl, cov_cntl, rule_nest, rule_growth, pw_basis, use_derivs);
-=======
-      const String & exp_expansion_file
-        = probDescDB.get_string("method.nond.export_expansion_file");
-      if (ssg_level != USHRT_MAX) { // PCE sparse grid
-	short exp_coeff_approach = (refine_cntl) ?
-	  Pecos::INCREMENTAL_SPARSE_GRID : Pecos::COMBINED_SPARSE_GRID;
-	se_rep = std::make_shared<NonDPolynomialChaos>(inbound_model, exp_coeff_approach,
-	  ssg_level, dim_pref, u_space_type, refine_type, refine_cntl,
-	  cov_cntl, rule_nest, rule_growth, pw_basis, use_derivs, exp_expansion_file);
-      }
-      else if (tpq_order != USHRT_MAX)
-	se_rep = std::make_shared<NonDPolynomialChaos>(inbound_model, Pecos::QUADRATURE,
-	  tpq_order, dim_pref, u_space_type, refine_type, refine_cntl,
-	  cov_cntl, rule_nest, rule_growth, pw_basis, use_derivs, exp_expansion_file);
-      else if (cub_int != USHRT_MAX)
-	se_rep = std::make_shared<NonDPolynomialChaos>(inbound_model, Pecos::CUBATURE,
-	  cub_int, dim_pref, u_space_type, refine_type, refine_cntl,
-	  cov_cntl, rule_nest, rule_growth, pw_basis, use_derivs, exp_expansion_file);
->>>>>>> 74b6a546
+	  refine_cntl, cov_cntl, rule_nest, rule_growth, pw_basis, use_derivs,
+	  exp_import_file);
       else { // regression PCE: LeastSq/CS, OLI
 	se_rep = std::make_shared<NonDPolynomialChaos>(inbound_model,
 	  probDescDB.get_short("method.nond.regression_type"), 
@@ -373,7 +358,8 @@
 	  probDescDB.get_bool("method.nond.cross_validation"),
 	  probDescDB.get_string("method.import_build_points_file"),
 	  probDescDB.get_ushort("method.import_build_format"),
-	  probDescDB.get_bool("method.import_build_active_only"), exp_expansion_file);
+	  probDescDB.get_bool("method.import_build_active_only"),
+	  exp_import_file);
       }
       mcmcDerivOrder = 7; // Hessian computations implemented for PCE
     }
