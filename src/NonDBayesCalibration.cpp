--- conflicted
+++ resolved
@@ -121,11 +121,7 @@
     chainCycles = 1; 
   }
 
-<<<<<<< HEAD
-  if (randomSeed != 0) {
-=======
   if (randomSeed != 0)
->>>>>>> c9a8183d
     Cout << " NonDBayes Seed (user-specified) = " << randomSeed << std::endl;
   else {
     // Use NonD convenience function for system seed
