/*  _______________________________________________________________________

    DAKOTA: Design Analysis Kit for Optimization and Terascale Applications
    Copyright 2014 Sandia Corporation.
    This software is distributed under the GNU Lesser General Public License.
    For more information, see the README file in the top Dakota directory.
    _______________________________________________________________________ */

//- Class:	 NonDBayesCalibration
//- Description: Base class for generic Bayesian inference
//- Owner:       Laura Swiler
//- Checked by:
//- Version:

#include "NonDBayesCalibration.hpp"
#include "ProblemDescDB.hpp"
#include "DataFitSurrModel.hpp"
#include "RecastModel.hpp"
#include "DataTransformModel.hpp"
#include "ScalingModel.hpp"
#include "WeightingModel.hpp"
#include "NonDMultilevelPolynomialChaos.hpp"
#include "NonDMultilevelStochCollocation.hpp"
#include "NonDLHSSampling.hpp"
#include "NPSOLOptimizer.hpp"
#include "SNLLOptimizer.hpp"
#include "Teuchos_SerialDenseHelpers.hpp"
#include "LHSDriver.hpp"
#include "boost/random/mersenne_twister.hpp"
#include "boost/random.hpp"
#include "boost/random/normal_distribution.hpp"
#include "boost/random/variate_generator.hpp"
#include "boost/generator_iterator.hpp"
#include "boost/math/special_functions/digamma.hpp"
// BMA: May need to better manage DLL export / import from ANN in the future
// #ifdef DLL_EXPORTS
// #undef DLL_EXPORTS
// #endif
#include "ANN/ANN.h"
//#include "ANN/ANNperf.h"
//#include "ANN/ANNx.h"
#include "dakota_data_util.hpp"
//#include "dakota_tabular_io.hpp"
#include "DiscrepancyCorrection.hpp"
#include "bayes_calibration_utils.hpp"

static const char rcsId[]="@(#) $Id$";

namespace Dakota {

enum miAlg : unsigned short {MI_ALG_KSG1 = 0, MI_ALG_KSG2 = 1};

// initialization of statics
NonDBayesCalibration* NonDBayesCalibration::nonDBayesInstance(NULL);

/** This constructor is called for a standard letter-envelope iterator 
    instantiation.  In this case, set_db_list_nodes has been called and 
    probDescDB can be queried for settings from the method specification. */
NonDBayesCalibration::
NonDBayesCalibration(ProblemDescDB& problem_db, Model& model):
  NonDCalibration(problem_db, model),
  emulatorType(probDescDB.get_short("method.nond.emulator")),
  mcmcModelHasSurrogate(false),
  mapOptAlgOverride(probDescDB.get_ushort("method.nond.pre_solve_method")),
  chainSamples(probDescDB.get_int("method.nond.chain_samples")),
  randomSeed(probDescDB.get_int("method.random_seed")),
  mcmcDerivOrder(7),
  adaptExpDesign(probDescDB.get_bool("method.nond.adapt_exp_design")),
  initHifiSamples (probDescDB.get_int("method.samples")),
  scalarDataFilename(probDescDB.get_string("responses.scalar_data_filename")),
  importCandPtsFile(
    probDescDB.get_string("method.import_candidate_points_file")),
  importCandFormat(
    probDescDB.get_ushort("method.import_candidate_format")),
  numCandidates(probDescDB.get_sizet("method.num_candidates")),
  maxHifiEvals(probDescDB.get_int("method.max_hifi_evaluations")),
  batchEvals(probDescDB.get_int("method.batch_size")),
  mutualInfoAlg(probDescDB.get_bool("method.nond.mutual_info_ksg2") ?
		MI_ALG_KSG2 : MI_ALG_KSG1),
  readFieldCoords(probDescDB.get_bool("responses.read_field_coordinates")),
  calModelDiscrepancy(probDescDB.get_bool("method.nond.model_discrepancy")),
  discrepancyType(probDescDB.get_string("method.nond.discrepancy_type")),
  numPredConfigs(probDescDB.get_sizet("method.num_prediction_configs")),
  predictionConfigList(probDescDB.get_rv("method.nond.prediction_configs")),
  importPredConfigs(probDescDB.get_string("method.import_prediction_configs")),
  importPredConfigFormat(
    probDescDB.get_ushort("method.import_prediction_configs_format")),
  exportCorrModelFile(
    probDescDB.get_string("method.nond.export_corrected_model_file")),
  exportCorrModelFormat(
    probDescDB.get_ushort("method.nond.export_corrected_model_format")),
  exportDiscrepFile(
    probDescDB.get_string("method.nond.export_discrepancy_file")),
  exportDiscrepFormat(
    probDescDB.get_ushort("method.nond.export_discrep_format")),
  exportCorrVarFile(
    probDescDB.get_string("method.nond.export_corrected_variance_file")),
  exportCorrVarFormat(
    probDescDB.get_ushort("method.nond.export_corrected_variance_format")),
  approxCorrectionOrder(probDescDB.get_short("method.nond.correction_order")),
// BMA: This is probably wrong as config vars need not be continuous!
  configLowerBnds(probDescDB.get_rv("variables.continuous_state.lower_bounds")),
  configUpperBnds(probDescDB.get_rv("variables.continuous_state.upper_bounds")),
  obsErrorMultiplierMode(
    probDescDB.get_ushort("method.nond.calibrate_error_mode")),
  numHyperparams(0),
  invGammaAlphas(probDescDB.get_rv("method.nond.hyperprior_alphas")),
  invGammaBetas(probDescDB.get_rv("method.nond.hyperprior_betas")),
  adaptPosteriorRefine(
    probDescDB.get_bool("method.nond.adaptive_posterior_refinement")),
  proposalCovarType(
    probDescDB.get_string("method.nond.proposal_covariance_type")),
  proposalCovarData(probDescDB.get_rv("method.nond.proposal_covariance_data")),
  proposalCovarFilename(
    probDescDB.get_string("method.nond.proposal_covariance_filename")),
  proposalCovarInputType(
    probDescDB.get_string("method.nond.proposal_covariance_input_type")),
  burnInSamples(probDescDB.get_int("method.burn_in_samples")),
  posteriorStatsKL(probDescDB.get_bool("method.posterior_stats.kl_divergence")),
  posteriorStatsMutual(
    probDescDB.get_bool("method.posterior_stats.mutual_info")),
  posteriorStatsKDE(probDescDB.get_bool("method.posterior_stats.kde")),
  chainDiagnostics(probDescDB.get_bool("method.chain_diagnostics")),
  chainDiagnosticsCI(probDescDB.get_bool("method.chain_diagnostics.confidence_intervals")),
  calModelEvidence(probDescDB.get_bool("method.model_evidence")),
  calModelEvidMC(probDescDB.get_bool("method.mc_approx")),
  calModelEvidLaplace(probDescDB.get_bool("method.laplace_approx")),
  evidenceSamples(probDescDB.get_int("method.evidence_samples")),
  subSamplingPeriod(probDescDB.get_int("method.sub_sampling_period")),
  exportMCMCFilename(
    probDescDB.get_string("method.nond.export_mcmc_points_file")),
  exportMCMCFormat(probDescDB.get_ushort("method.nond.export_samples_format")),
  scaleFlag(probDescDB.get_bool("method.scaling")),
  weightFlag(!iteratedModel.primary_response_fn_weights().empty())
{
  if (randomSeed != 0)
    Cout << " NonDBayes Seed (user-specified) = " << randomSeed << std::endl;
  else {
    // Use NonD convenience function for system seed
    randomSeed = generate_system_seed();
    Cout << " NonDBayes Seed (system-generated) = " << randomSeed << std::endl;
  }

  // NOTE: Burn-in defaults to 0 and sub-sampling to 1. We want to
  // allow chain_samples == 0 to perform map pre-solve only, so
  // account for that case here.
  if (burnInSamples > 0 && burnInSamples >= chainSamples) {
    Cerr << "\nError: burn_in_samples must be less than chain_samples.\n";
    abort_handler(PARSE_ERROR);
  }
  int num_filtered = 1 + (chainSamples - burnInSamples - 1)/subSamplingPeriod;
  Cout << "\nA chain of length " << chainSamples << " has been specified. "
       << burnInSamples << " burn in samples will be \ndiscarded and every "
       << subSamplingPeriod << "-th sample will be kept in the final chain. "
       << "The \nfinal chain will have length " << num_filtered << ".\n";

  if (adaptExpDesign) {
    // TODO: instead of pulling these models out, change modes on the
    // iteratedModel
    if (iteratedModel.model_type() != "surrogate") {
      Cerr << "\nError: Adaptive Bayesian experiment design requires " 
	   << "hierarchical surrogate\n       model.\n";
      abort_handler(PARSE_ERROR);
    }
    hifiModel = iteratedModel.truth_model();

    int num_exp = expData.num_experiments();
    int num_lhs_samples = std::max(initHifiSamples - num_exp, 0);
    // construct a hi-fi LHS sampler only if needed
    if (num_lhs_samples > 0) {
      unsigned short sample_type = SUBMETHOD_LHS;
      bool vary_pattern = true;
      String rng("mt19937");
      NonDLHSSampling* lhs_sampler_rep;
      lhs_sampler_rep =
        new NonDLHSSampling(hifiModel, sample_type, num_lhs_samples, randomSeed,
                            rng, vary_pattern, ACTIVE_UNIFORM);
      hifiSampler.assign_rep(lhs_sampler_rep, false);
    }
  }

  switch (emulatorType) {
  case PCE_EMULATOR: case SC_EMULATOR:
  case ML_PCE_EMULATOR: case MF_PCE_EMULATOR: case MF_SC_EMULATOR:
    standardizedSpace = true; break; // natafTransform defined w/i NonDExpansion
  default:
    standardizedSpace = probDescDB.get_bool("method.nond.standardized_space");

    // define local natafTransform, whether standardized space or not,
    // since we utilize x-space bounds, moments, density routines
    initialize_random_variable_transformation();
    initialize_random_variable_types(ASKEY_U); // need ranVarTypesX below
    // initialize_random_variable_parameters() is performed at run time
    initialize_random_variable_correlations();
    //initialize_final_statistics(); // statistics set is not default

    // only needed if Nataf transform will actually be performed
    if (standardizedSpace)
      verify_correlation_support(ASKEY_U);
    break;
  }

  // should be independent of data resizes
  construct_mcmc_model();

  init_hyper_parameters();

  // Now the underlying simulation model mcmcModel is setup; wrap it
  // in a data transformation, making sure to allocate gradient/Hessian space
  if (calibrationData) {
    residualModel.assign_rep
      (new DataTransformModel(mcmcModel, expData, numHyperparams, 
                              obsErrorMultiplierMode, mcmcDerivOrder), false);
    // update bounds for hyper-parameters
    Real dbl_inf = std::numeric_limits<Real>::infinity();
    for (size_t i=0; i<numHyperparams; ++i) {
      residualModel.continuous_lower_bound(0.0,     numContinuousVars + i);
      residualModel.continuous_upper_bound(dbl_inf, numContinuousVars + i);
    }
  }
  else
    residualModel = mcmcModel;  // shallow copy

  // TODO: will need to be resized when data changes
  construct_map_optimizer();

  int mcmc_concurrency = 1; // prior to concurrent chains
  maxEvalConcurrency *= mcmc_concurrency;

  if (scaleFlag)
    scale_model();
  if (weightFlag)
    weight_model();
}


void NonDBayesCalibration::construct_mcmc_model()
{
  // for adaptive experiment design, the surrogate model is the low-fi
  // model which should be calibrated
  // TODO: could avoid this lightweight copy entirely, but less clean
  Model inbound_model = 
    adaptExpDesign ? iteratedModel.surrogate_model() : iteratedModel;

  switch (emulatorType) {

  case PCE_EMULATOR: case SC_EMULATOR:
  case ML_PCE_EMULATOR: case MF_PCE_EMULATOR: case MF_SC_EMULATOR: {
    mcmcModelHasSurrogate = true;
    short u_space_type = probDescDB.get_short("method.nond.expansion_type");
    const RealVector& dim_pref
      = probDescDB.get_rv("method.nond.dimension_preference");
    NonDExpansion* se_rep;

    if (emulatorType == SC_EMULATOR) { // SC sparse grid interpolation
      unsigned short ssg_level
	= probDescDB.get_ushort("method.nond.sparse_grid_level");
      unsigned short tpq_order
	= probDescDB.get_ushort("method.nond.quadrature_order");
      if (ssg_level != USHRT_MAX)
	se_rep = new NonDStochCollocation(inbound_model,
	  Pecos::COMBINED_SPARSE_GRID, ssg_level, dim_pref, u_space_type,
	  probDescDB.get_bool("method.nond.piecewise_basis"),
	  probDescDB.get_bool("method.derivative_usage"));
      else if (tpq_order != USHRT_MAX)
	se_rep = new NonDStochCollocation(inbound_model, Pecos::QUADRATURE,
	  tpq_order, dim_pref, u_space_type,
	  probDescDB.get_bool("method.nond.piecewise_basis"),
	  probDescDB.get_bool("method.derivative_usage"));
      mcmcDerivOrder = 3; // Hessian computations not yet implemented for SC
    }

    else if (emulatorType == PCE_EMULATOR) {
      unsigned short ssg_level
	= probDescDB.get_ushort("method.nond.sparse_grid_level");
      unsigned short tpq_order
	= probDescDB.get_ushort("method.nond.quadrature_order");
      unsigned short cub_int
	= probDescDB.get_ushort("method.nond.cubature_integrand");
      if (ssg_level != USHRT_MAX) // PCE w/ spectral projection via sparse grid
	se_rep = new NonDPolynomialChaos(inbound_model,
	  Pecos::COMBINED_SPARSE_GRID, ssg_level, dim_pref, u_space_type,
	  false, false);
      else if (tpq_order != USHRT_MAX)
	se_rep = new NonDPolynomialChaos(inbound_model, Pecos::QUADRATURE,
	  tpq_order, dim_pref, u_space_type, false, false);
      else if (cub_int != USHRT_MAX)
	se_rep = new NonDPolynomialChaos(inbound_model, Pecos::CUBATURE,
	  cub_int, dim_pref, u_space_type, false, false);
      else { // regression PCE: LeastSq/CS, OLI
	se_rep = new NonDPolynomialChaos(inbound_model,
	  probDescDB.get_short("method.nond.regression_type"), 
	  probDescDB.get_ushort("method.nond.expansion_order"), dim_pref,
	  probDescDB.get_sizet("method.nond.collocation_points"),
	  probDescDB.get_real("method.nond.collocation_ratio"), // single scalar
	  randomSeed, u_space_type, false,
	  probDescDB.get_bool("method.derivative_usage"),	
	  probDescDB.get_bool("method.nond.cross_validation"),
	  probDescDB.get_string("method.import_build_points_file"),
	  probDescDB.get_ushort("method.import_build_format"),
	  probDescDB.get_bool("method.import_build_active_only"));
      }
      mcmcDerivOrder = 7; // Hessian computations implemented for PCE
    }

    else if (emulatorType == MF_SC_EMULATOR) {
      const UShortArray& ssg_level_seq
	= probDescDB.get_usa("method.nond.sparse_grid_level");
      const UShortArray& tpq_order_seq
	= probDescDB.get_usa("method.nond.quadrature_order");
      bool derivs = probDescDB.get_bool("method.derivative_usage");
      if (!ssg_level_seq.empty())
	se_rep = new NonDMultilevelStochCollocation(inbound_model,
	  Pecos::COMBINED_SPARSE_GRID, ssg_level_seq, dim_pref, u_space_type,
	  probDescDB.get_bool("method.nond.piecewise_basis"),
	  probDescDB.get_bool("method.derivative_usage"));
      else if (!tpq_order_seq.empty())
	se_rep = new NonDMultilevelStochCollocation(inbound_model,
	  Pecos::QUADRATURE, tpq_order_seq, dim_pref, u_space_type,
	  probDescDB.get_bool("method.nond.piecewise_basis"),
	  probDescDB.get_bool("method.derivative_usage"));
      mcmcDerivOrder = 3; // Hessian computations not yet implemented for SC
    }

    else if (emulatorType == MF_PCE_EMULATOR) {
      const UShortArray& ssg_level_seq
	= probDescDB.get_usa("method.nond.sparse_grid_level");
      const UShortArray& tpq_order_seq
	= probDescDB.get_usa("method.nond.quadrature_order");
      if (!ssg_level_seq.empty())
	se_rep = new NonDMultilevelPolynomialChaos(inbound_model,
	  Pecos::COMBINED_SPARSE_GRID, ssg_level_seq, dim_pref, u_space_type,
	  false, false);
      else if (!tpq_order_seq.empty())
	se_rep = new NonDMultilevelPolynomialChaos(inbound_model,
	  Pecos::QUADRATURE, tpq_order_seq, dim_pref, u_space_type,false,false);
      else { // regression PCE: LeastSq/CS, OLI
	SizetArray pilot; // empty for MF PCE
	se_rep = new NonDMultilevelPolynomialChaos(
	  MULTIFIDELITY_POLYNOMIAL_CHAOS, inbound_model,
	  probDescDB.get_short("method.nond.regression_type"), 
	  probDescDB.get_usa("method.nond.expansion_order"), dim_pref,
	  probDescDB.get_sza("method.nond.collocation_points"), // pts sequence
	  probDescDB.get_real("method.nond.collocation_ratio"), // single scalar
	  pilot, randomSeed, u_space_type, false,
	  probDescDB.get_bool("method.derivative_usage"),	
	  probDescDB.get_bool("method.nond.cross_validation"),
	  probDescDB.get_string("method.import_build_points_file"),
	  probDescDB.get_ushort("method.import_build_format"),
	  probDescDB.get_bool("method.import_build_active_only"));
      }
      mcmcDerivOrder = 7; // Hessian computations implemented for PCE
    }

    else if (emulatorType == ML_PCE_EMULATOR) {
      se_rep = new NonDMultilevelPolynomialChaos(MULTILEVEL_POLYNOMIAL_CHAOS,
	inbound_model, probDescDB.get_short("method.nond.regression_type"),
	probDescDB.get_usa("method.nond.expansion_order"), dim_pref,
	probDescDB.get_sza("method.nond.collocation_points"), // pts sequence
	probDescDB.get_real("method.nond.collocation_ratio"), // single scalar
	probDescDB.get_sza("method.nond.pilot_samples"), randomSeed,
	u_space_type, false, probDescDB.get_bool("method.derivative_usage"),
	probDescDB.get_bool("method.nond.cross_validation"),
	probDescDB.get_string("method.import_build_points_file"),
	probDescDB.get_ushort("method.import_build_format"),
	probDescDB.get_bool("method.import_build_active_only"));
      mcmcDerivOrder = 7; // Hessian computations implemented for PCE
      // ML PCE includes iteration, so propagate controls from Bayes spec:
      se_rep->maximum_iterations(maxIterations);
      se_rep->convergence_tolerance(convergenceTol);
    }

    stochExpIterator.assign_rep(se_rep, false);
    // no CDF or PDF level mappings
    RealVectorArray empty_rv_array; // empty
    se_rep->requested_levels(empty_rv_array, empty_rv_array, empty_rv_array,
      empty_rv_array, respLevelTarget, respLevelTargetReduce, cdfFlag, false);
    // extract NonDExpansion's uSpaceModel for use in likelihood evals
    mcmcModel = stochExpIterator.algorithm_space_model(); // shared rep
    natafTransform = se_rep->variable_transformation();   // shared rep
    break;
  }

  case GP_EMULATOR: case KRIGING_EMULATOR: {
    mcmcModelHasSurrogate = true;
    String sample_reuse; String approx_type;
    if (emulatorType == GP_EMULATOR)
      { approx_type = "global_gaussian"; mcmcDerivOrder = 3; } // grad support
    else
      { approx_type = "global_kriging";  mcmcDerivOrder = 7; } // grad,Hess
    UShortArray approx_order; // not used by GP/kriging
    short corr_order = -1, data_order = 1, corr_type = NO_CORRECTION;
    if (probDescDB.get_bool("method.derivative_usage")) {
      // derivatives for emulator construction (not emulator evaluation)
      if (inbound_model.gradient_type() != "none") data_order |= 2;
      if (inbound_model.hessian_type()  != "none") data_order |= 4;
    }
    unsigned short sample_type = SUBMETHOD_DEFAULT;
    int samples = probDescDB.get_int("method.build_samples");
    // get point samples file
    const String& import_pts_file
      = probDescDB.get_string("method.import_build_points_file");
    if (!import_pts_file.empty())
      { samples = 0; sample_reuse = "all"; }
     
    // Consider elevating lhsSampler from NonDGPMSABayesCalibration:
    Iterator lhs_iterator; Model lhs_model;
    // NKM requires finite bounds for scaling and init of correlation lengths.
    // Default truncation is +/-10 sigma, which may be overly conservative for
    // these purposes, but +/-3 sigma has little to no effect in current tests.
    bool truncate_bnds = (emulatorType == KRIGING_EMULATOR);
    if (standardizedSpace)
      transform_model(inbound_model, lhs_model, truncate_bnds);//, 3.);
    else
      lhs_model = inbound_model; // shared rep
    // Unlike EGO-based approaches, use ACTIVE sampling mode to concentrate
    // samples in regions of higher prior density
    NonDLHSSampling* lhs_rep = new
      NonDLHSSampling(lhs_model, sample_type, samples, randomSeed,
        probDescDB.get_string("method.random_number_generator"));
    lhs_iterator.assign_rep(lhs_rep, false);

    // natafTransform is not fully updated at this point, but using
    // a shallow copy allows run time updates to propagate
    if (standardizedSpace)
      lhs_rep->initialize_random_variables(natafTransform); // shallow copy

    ActiveSet gp_set = lhs_model.current_response().active_set(); // copy
    gp_set.request_values(mcmcDerivOrder); // for misfit Hessian
    mcmcModel.assign_rep(new DataFitSurrModel(lhs_iterator, lhs_model,
      gp_set, approx_type, approx_order, corr_type, corr_order, data_order,
      outputLevel, sample_reuse, import_pts_file,
      probDescDB.get_ushort("method.import_build_format"),
      probDescDB.get_bool("method.import_build_active_only")), false);
    break;
  }

  case NO_EMULATOR:
    mcmcModelHasSurrogate = (inbound_model.model_type() == "surrogate");
    standardizedSpace = probDescDB.get_bool("method.nond.standardized_space");
    if (standardizedSpace) transform_model(inbound_model, mcmcModel);//dist bnds
    else                   mcmcModel = inbound_model; // shared rep

    if (mcmcModel.gradient_type() != "none") mcmcDerivOrder |= 2;
    if (mcmcModel.hessian_type()  != "none") mcmcDerivOrder |= 4;
    break;
  }

}


void NonDBayesCalibration::init_hyper_parameters()
{
  // Initialize sizing for hyperparameters (observation error), not
  // currently part of a RecastModel
  size_t num_resp_groups = 
    mcmcModel.current_response().shared_data().num_response_groups(); 
  if (obsErrorMultiplierMode == CALIBRATE_ONE)
    numHyperparams = 1;
  else if (obsErrorMultiplierMode == CALIBRATE_PER_EXPER)
    numHyperparams = expData.num_experiments();
  else if (obsErrorMultiplierMode == CALIBRATE_PER_RESP)
    numHyperparams = num_resp_groups;
  else if (obsErrorMultiplierMode == CALIBRATE_BOTH)
    numHyperparams = expData.num_experiments() * num_resp_groups;

  // Setup priors distributions on hyper-parameters
  if ( (invGammaAlphas.length()  > 1 &&
	invGammaAlphas.length() != numHyperparams) ||
       (invGammaAlphas.length() != invGammaBetas.length()) ) {
    Cerr << "\nError: hyperprior_alphas and hyperprior_betas must both have "
         << "length 1 or number of calibrated\n       error multipliers.\n";
    abort_handler(PARSE_ERROR);
  }
  invGammaDists.resize(numHyperparams);
  for (size_t i=0; i<numHyperparams; ++i) {
    // alpha = (mean/std_dev)^2 + 2
    // beta = mean*(alpha-1)
    // default:
    Real alpha = 102.0, beta = 103.0;  
    // however chosen to have mode = beta/(alpha+1) = 1.0 (initial point)
    //   mean = beta/(alpha-1) ~ 1.0
    //   s.d. ~ 0.1
    if (invGammaAlphas.length() == 1)
      { alpha = invGammaAlphas[0]; beta = invGammaBetas[0]; }
    else if (invGammaAlphas.length() == numHyperparams)
      { alpha = invGammaAlphas[i]; beta = invGammaBetas[i]; }
    // BMA TODO: could store only one inverse gamma if all parameters the same
    invGammaDists[i] = Pecos::RandomVariable(Pecos::INV_GAMMA);
    Pecos::InvGammaRandomVariable* rv_rep = 
      (Pecos::InvGammaRandomVariable*)(invGammaDists[i].random_variable_rep());
    rv_rep->update(alpha, beta);
  }
}


/** Construct optimizer for MAP pre-solve
    Emulator:     on by default; can be overridden with "pre_solve none"
    No emulator: off by default; can be activated  with "pre_solve {sqp,nip}"
                 relies on mapOptimizer ctor to enforce min derivative support
    Calculation of model evidence using Laplace approximation: 
		 this requires a MAP solve. 
*/
void NonDBayesCalibration::construct_map_optimizer() 
{
  if ( mapOptAlgOverride == SUBMETHOD_SQP || 
       mapOptAlgOverride == SUBMETHOD_NIP ||
       ( emulatorType && mapOptAlgOverride != SUBMETHOD_NONE ) ||
       ( calModelEvidLaplace ) ) {

    size_t num_total_calib_terms = residualModel.num_primary_fns();
    Sizet2DArray vars_map_indices, primary_resp_map_indices(1),
      secondary_resp_map_indices;
    primary_resp_map_indices[0].resize(num_total_calib_terms);
    for (size_t i=0; i<num_total_calib_terms; ++i)
      primary_resp_map_indices[0][i] = i;
    bool nonlinear_vars_map = false; BoolDequeArray nonlinear_resp_map(1);
    nonlinear_resp_map[0] = BoolDeque(num_total_calib_terms, true);
    SizetArray recast_vc_totals;  // empty: no change in size
    BitArray all_relax_di, all_relax_dr; // empty: no discrete relaxation

    switch (mapOptAlgOverride) {
    case SUBMETHOD_SQP:
#ifndef HAVE_NPSOL
      Cerr << "\nWarning: this executable not configured with NPSOL SQP."
	   << "\n         MAP pre-solve not available." << std::endl;
      mapOptAlgOverride = SUBMETHOD_DEFAULT; // model,optimizer not constructed
#endif
      break;
    case SUBMETHOD_NIP:
#ifndef HAVE_OPTPP
      Cerr << "\nWarning: this executable not configured with OPT++ NIP."
	   << "\n         MAP pre-solve not available." << std::endl;
      mapOptAlgOverride = SUBMETHOD_DEFAULT; // model,optimizer not constructed
#endif
      break;
    case SUBMETHOD_DEFAULT: // use full Newton, if available
#ifdef HAVE_OPTPP
      mapOptAlgOverride = SUBMETHOD_NIP;
#elif HAVE_NPSOL
      mapOptAlgOverride = SUBMETHOD_SQP;
#else
      Cerr << "\nWarning: this executable not configured with NPSOL or OPT++."
	   << "\n         MAP pre-solve not available." << std::endl;
#endif
      break;
    }

    // recast ActiveSet requests if full-Newton NIP with gauss-Newton misfit
    // (avoids error in unsupported Hessian requests in Model::manage_asv())
    short nlp_resp_order = 3; // quasi-Newton optimization
    void (*set_recast) (const Variables&, const ActiveSet&, ActiveSet&) = NULL;
    if (mapOptAlgOverride == SUBMETHOD_NIP) {
      nlp_resp_order = 7; // size RecastModel response for full Newton Hessian
      if (mcmcDerivOrder == 3) // map asrv for Gauss-Newton approx
        set_recast = gnewton_set_recast;
    }

    // RecastModel for bound-constrained argmin(misfit - log prior)
    if (mapOptAlgOverride)
      negLogPostModel.assign_rep(new 
	RecastModel(residualModel, vars_map_indices, recast_vc_totals, 
		    all_relax_di, all_relax_dr, nonlinear_vars_map, NULL,
		    set_recast, primary_resp_map_indices, 
		    secondary_resp_map_indices, 0, nlp_resp_order, 
		    nonlinear_resp_map, neg_log_post_resp_mapping, NULL),false);

    switch (mapOptAlgOverride) {
#ifdef HAVE_NPSOL
    case SUBMETHOD_SQP: {
      // SQP with BFGS Hessians
      int npsol_deriv_level = 3;
      mapOptimizer.assign_rep(new
	NPSOLOptimizer(negLogPostModel, npsol_deriv_level, convergenceTol),
	false);
      break;
    }
#endif
#ifdef HAVE_OPTPP
    case SUBMETHOD_NIP:
      // full Newton (OPTPP::OptBCNewton)
      mapOptimizer.assign_rep(new 
	SNLLOptimizer("optpp_newton", negLogPostModel), false);
      break;
#endif
    }
  }
}

NonDBayesCalibration::~NonDBayesCalibration()
{ }





void NonDBayesCalibration::core_run()
{
  nonDBayesInstance = this;

  if (adaptExpDesign)
    // use meta-iteration in this class
    calibrate_to_hifi();
  else
    // delegate to base class calibration
    calibrate();
  if (calModelDiscrepancy)
    // calibrate a model discrepancy function
    build_model_discrepancy();
    //print_discrepancy_results();
}


void NonDBayesCalibration::derived_init_communicators(ParLevLIter pl_iter)
{
  //iteratedModel.init_communicators(maxEvalConcurrency);

  // stochExpIterator and mcmcModel use NoDBBaseConstructor,
  // so no need to manage DB list nodes at this level
  switch (emulatorType) {
  case PCE_EMULATOR: case SC_EMULATOR:
  case ML_PCE_EMULATOR: case MF_PCE_EMULATOR: case MF_SC_EMULATOR:
    stochExpIterator.init_communicators(pl_iter);              break;
  default:
    mcmcModel.init_communicators(pl_iter, maxEvalConcurrency); break;
  }

  if (!hifiSampler.is_null())
    hifiSampler.init_communicators(pl_iter);
}


void NonDBayesCalibration::derived_set_communicators(ParLevLIter pl_iter)
{
  miPLIndex = methodPCIter->mi_parallel_level_index(pl_iter);
  //iteratedModel.set_communicators(maxEvalConcurrency);

  // stochExpIterator and mcmcModel use NoDBBaseConstructor,
  // so no need to manage DB list nodes at this level
  switch (emulatorType) {
  case PCE_EMULATOR: case SC_EMULATOR:
  case ML_PCE_EMULATOR: case MF_PCE_EMULATOR: case MF_SC_EMULATOR:
    stochExpIterator.set_communicators(pl_iter);              break;
  default:
    mcmcModel.set_communicators(pl_iter, maxEvalConcurrency); break;
  }

  if (!hifiSampler.is_null())
    hifiSampler.set_communicators(pl_iter);
}


void NonDBayesCalibration::derived_free_communicators(ParLevLIter pl_iter)
{
  switch (emulatorType) {
  case PCE_EMULATOR: case SC_EMULATOR:
  case ML_PCE_EMULATOR: case MF_PCE_EMULATOR: case MF_SC_EMULATOR:
    stochExpIterator.free_communicators(pl_iter);              break;
  default:
    mcmcModel.free_communicators(pl_iter, maxEvalConcurrency); break;
  }

  //iteratedModel.free_communicators(maxEvalConcurrency);

  if (!hifiSampler.is_null())
    hifiSampler.free_communicators(pl_iter);
}


void NonDBayesCalibration::initialize_model()
{
  switch (emulatorType) {
  case PCE_EMULATOR: case SC_EMULATOR:
  case ML_PCE_EMULATOR: case MF_PCE_EMULATOR: case MF_SC_EMULATOR: {
    ParLevLIter pl_iter = methodPCIter->mi_parallel_level_iterator(miPLIndex);
    stochExpIterator.run(pl_iter); break;
  }
  default: // GPs and NO_EMULATOR
    initialize_random_variable_parameters(); // standardizedSpace or not
    //resize_final_statistics_gradients(); // not required
    if (standardizedSpace) transform_correlations();
    if (emulatorType)      mcmcModel.build_approximation();
    break;
  }
  if(posteriorStatsMutual)
    Cout << "Mutual Information estimation not yet implemented\n";
}


void NonDBayesCalibration::calibrate_to_hifi()
{
  const RealVector initial_point(Teuchos::Copy, 
      				 mcmcModel.continuous_variables().values(), 
				 mcmcModel.continuous_variables().length());
  
  /* TODO:
     - Handling of hyperparameters
     - More efficient resizing/reconstruction
     - Use hierarhical surrogate eval modes
  */
  int num_exp = expData.num_experiments();
  int num_lhs_samples = std::max(initHifiSamples - num_exp, 0);
  if (num_lhs_samples > 0) 
    add_lhs_hifi_data();
  num_exp = expData.num_experiments();
  int random_seed = randomSeed; 
  
  // Apply hifi error
  const RealVector& hifi_sim_error = hifiModel.current_response().
                                       shared_data().simulation_error();
  if (hifi_sim_error.length() > 0)  
    for (int i = 0; i < num_exp; i++) 
      apply_error_vec(hifi_sim_error, random_seed, i);

  if (outputLevel >= DEBUG_OUTPUT)
    for (size_t i=0; i<initHifiSamples; i++)
      Cout << "Exp Data  i " << i << " value = " << expData.all_data(i);

  // Build matrix of candidate designs
  int num_candidates = numCandidates;
  RealMatrix design_matrix;
  build_designs(design_matrix);

  bool stop_metric = false;
  size_t optimal_ind;
  double max_MI;
  double prev_MI;
  int max_hifi = (maxHifiEvals > -1.) ? maxHifiEvals : numCandidates;
  int num_hifi = 0;
  int num_it = 1;
  std::ofstream out_file("experimental_design_output.txt");

  if (outputLevel >= DEBUG_OUTPUT) {
    Cout << "Design Matrix   " << design_matrix << '\n';
    Cout << "Max high-fidelity model runs = " << max_hifi << "\n\n";
  }

  while (!stop_metric) {
    
    // EVALUATE STOPPING CRITERIA
    stop_metric = eval_hi2lo_stop(stop_metric, prev_MI, max_MI, num_it, 
	                          num_hifi, max_hifi, num_candidates);

    // If the experiment data changed, need to update a number of
    // models that wrap it.  TODO: make this more lightweight instead
    // of reconstructing

    // BMA TODO: this doesn't permit use of hyperparameters (see main ctor)
    mcmcModel.continuous_variables(initial_point);
    residualModel.assign_rep
      (new DataTransformModel(mcmcModel, expData, numHyperparams, 
			      obsErrorMultiplierMode, mcmcDerivOrder), false);
    construct_map_optimizer();

    // Run the underlying calibration solver (MCMC)
    calibrate();

    if (outputLevel >= DEBUG_OUTPUT) {
      // Print chain moments
      StringArray combined_labels;
      copy_data(residualModel.continuous_variable_labels(), 
  	combined_labels);
      NonDSampling::print_moments(Cout, chainStats, RealMatrix(), 
	  "posterior variable", STANDARD_MOMENTS, combined_labels, false); 
      // Print response moments
      StringArray resp_labels = mcmcModel.current_response().function_labels();
      NonDSampling::print_moments(Cout, fnStats, RealMatrix(), 
          "response function", STANDARD_MOMENTS, resp_labels, false); 
    }

    if (!stop_metric || max_hifi == 0) {

      if (outputLevel >= NORMAL_OUTPUT) 
	print_hi2lo_begin(num_it);

      // After QUESO is run, get the posterior values of the samples; go
      // through all the designs and pick the one with maximum mutual
      // information
  
      RealMatrix mi_chain;
      filter_chain(acceptanceChain, mi_chain, 5000);
      int num_filtered = mi_chain.numCols();

      int batch_size = batchEvals;
      if (max_hifi != 0)  
        if (num_candidates < batchEvals || max_hifi - num_hifi < batchEvals) 
	  batchEvals = min(num_candidates, max_hifi - num_hifi);
      // Build optimal observations matrix, contains obsverations from
      // previously selected optimal designs
      RealMatrix optimal_obs;  
      RealVector optimal_config(design_matrix.numRows());
      RealMatrix optimal_config_matrix(design_matrix.numRows(), batchEvals);
      RealVector MI_vec(batchEvals);

      RealMatrix Xmatrix;
      // For loop for batch MI 
      for (int batch_n = 1; batch_n < batchEvals+1; batch_n ++) {
        Xmatrix.reshape(numContinuousVars + batch_n * numFunctions,
	    		num_filtered);
	
        // Build simulation error matrix
        RealMatrix sim_error_matrix;
        const RealVector& sim_error_vec = mcmcModel.current_response().
                                          shared_data().simulation_error();
        if (sim_error_vec.length() > 0) {
          sim_error_matrix.reshape(numFunctions, num_filtered);
          build_error_matrix(sim_error_vec, sim_error_matrix, random_seed);
        }

        for (size_t i=0; i<num_candidates; i++) {
          RealVector xi_i = Teuchos::getCol(Teuchos::View, design_matrix, 
	      				    int(i));
          Model::inactive_variables(xi_i, mcmcModel); 
	  
	  build_hi2lo_xmatrix(Xmatrix, batch_n, mi_chain, sim_error_matrix);

          // calculate the mutual information b/w post theta and lofi responses
          Real MI = knn_mutual_info(Xmatrix, numContinuousVars,
				    batch_n * numFunctions, mutualInfoAlg);
	  if (outputLevel >= NORMAL_OUTPUT) 
	    print_hi2lo_status(num_it, i, xi_i, MI);
    
          // Now track max MI:
          if (i == 0) {
	    max_MI = MI;
	    optimal_ind = i;
          }
          else 
            if ( MI > max_MI) {
              max_MI = MI;
	      optimal_ind = i;
            }
        } // end for over the number of candidates
    
        MI_vec[batch_n-1] = max_MI;
        optimal_config = Teuchos::getCol(Teuchos::Copy, design_matrix,
    					           int(optimal_ind));
	Teuchos::setCol(optimal_config, batch_n-1, optimal_config_matrix);
        // Update optimal_obs matrix
        if (batchEvals > 1) {
	  // Evaluate lofi model at optimal design, update Xmatrix
	  RealMatrix lofi_resp_matrix;
          Model::inactive_variables(optimal_config, mcmcModel);
	  Model::evaluate(mi_chain, mcmcModel, lofi_resp_matrix);
          if (sim_error_matrix.numRows() > 0)
	    lofi_resp_matrix += sim_error_matrix;

	  RealMatrix optimal_obs
	    (Teuchos::View, Xmatrix, numFunctions, num_filtered,
	     numContinuousVars + (batch_n-1)*numFunctions, 0);
	  optimal_obs.assign(lofi_resp_matrix);
        }

        // update list of candidates
        remove_column(design_matrix, optimal_ind);
        --num_candidates;
	if (batch_size > 1) 
          if (outputLevel >= NORMAL_OUTPUT) 
	    print_hi2lo_batch_status(num_it, batch_n, batchEvals, 
				     optimal_config, max_MI);
      } // end batch_n loop

      // RUN HIFI MODEL WITH NEW POINT(S)
      RealMatrix resp_matrix;
      if (max_hifi > 0) {
	run_hifi(optimal_config_matrix, resp_matrix);
        if (hifi_sim_error.length() > 0) // apply sim error to new point
          for (int i = 0; i < optimal_config_matrix.numCols(); i++) 
            apply_error_vec(hifi_sim_error, random_seed, num_exp+num_hifi+i);
	num_hifi += optimal_config_matrix.numCols();;
      }
      num_it++;

      // Print results to screen and to file
      if (outputLevel >= NORMAL_OUTPUT) 
	print_hi2lo_selected(num_it, batchEvals, optimal_config_matrix, 
	    		     optimal_config, max_MI);
      print_hi2lo_file(out_file, num_it, batchEvals, optimal_config_matrix, 
	    	MI_vec, max_hifi, resp_matrix, optimal_config, max_MI);
    } // end MI loop
  } // end while loop
}

bool NonDBayesCalibration::eval_hi2lo_stop(bool stop_metric, double prev_MI,
    			   double max_MI, int num_it, int num_hifi, int 
			   max_hifi, int num_candidates)
{
  // check relative MI change
  if (num_it == 1)
    prev_MI = max_MI;
  else if (num_it > 1) {
    double MIdiff = prev_MI - max_MI;
    double MIrel = fabs(MIdiff/prev_MI);
    if (MIrel < 0.05) {
      stop_metric = true;
      Cout << "Experimental Design Stop Criteria met: "
           << "Relative change in mutual information is \n"
           << "sufficiently small \n" 
           << '\n';
    }
    else
      prev_MI = max_MI;
  }
  
  // check remaining number of candidates
  if (num_candidates == 0) {
    stop_metric = true;
    Cout << "Experimental Design Stop Criteria met: "
         << "Design candidates have been exhausted \n" 
         << '\n';
  }

  // check number of hifi evaluations
  if (num_hifi == max_hifi) {
    stop_metric = true;
    Cout << "Experimental Design Stop Criteria met: "
         << "Maximum number of hifi evaluations has \n"
         << "been reached \n" 
         << '\n';
  }
  return stop_metric;
}

void NonDBayesCalibration::print_hi2lo_begin(int num_it)
{
  Cout << "\n----------------------------------------------\n";
  Cout << "Begin Experimental Design Iteration " << num_it;
  Cout << "\n----------------------------------------------\n";
}
	    
void NonDBayesCalibration::print_hi2lo_status(int num_it, int i, 
    			   const RealVector& xi_i, double MI)
{
  Cout << "\n----------------------------------------------\n";
  Cout << "Experimental Design Iteration "<< num_it <<" Progress";
  Cout << "\n----------------------------------------------\n";
  Cout << "Design candidate " << i << " :\n" << xi_i;
  Cout << "Mutual Information = " << MI << '\n'; 
}
	    
void NonDBayesCalibration::print_hi2lo_batch_status(int num_it, int batch_n, 
    			   int batchEvals, const RealVector& optimal_config, 
			   double max_MI)
{
  Cout << "\n----------------------------------------------\n";
  Cout << "Experimental Design Iteration "<< num_it <<" Progress";
  Cout << "\n----------------------------------------------\n";
  Cout << "Point " << batch_n << " of " << batchEvals 
       << " selected\n";
  Cout << "Optimal design:\n" << optimal_config;
  Cout << "Mutual information = " << max_MI << '\n';
  Cout << "\n";
}
 
void NonDBayesCalibration::print_hi2lo_selected(int num_it, int batchEvals, 
    			   RealMatrix& optimal_config_matrix, const RealVector&
      		           optimal_config, double max_MI)
{
  Cout << "\n----------------------------------------------\n";
  Cout << "Experimental Design Iteration " << num_it-1 << " Complete";
  Cout << "\n----------------------------------------------\n";
  if (batchEvals > 1) {
    Cout << batchEvals << " optimal designs selected\n";
    for (int batch_n = 0; batch_n < batchEvals; batch_n++) {
      RealVector col = Teuchos::getCol(Teuchos::View, 
			       optimal_config_matrix, batch_n);
      Cout << col;
    }
  } 
  else 
    Cout << "Optimal design:\n" << optimal_config;
  Cout << "Mutual information = " << max_MI << '\n';
  Cout << "\n";
}

void NonDBayesCalibration::print_hi2lo_file(std::ostream& out_file, int num_it, 
    			   int batchEvals, RealMatrix& optimal_config_matrix, 
			   const RealVector& MI_vec, int max_hifi, RealMatrix& 
			   resp_matrix, const RealVector& optimal_config, 
			   double max_MI)
{  

  out_file << "ITERATION " << num_it -1 << "\n";
  if (batchEvals > 1) {
    out_file << batchEvals << " optimal designs selected\n\n";
    for (int batch_n = 0; batch_n < batchEvals; batch_n++) {
      RealVector col = Teuchos::getCol(Teuchos::View, 
                                optimal_config_matrix, batch_n);
      out_file << "Design point " << col;
      out_file << "Mutual Information = " << MI_vec[batch_n] << '\n';
      if (max_hifi > 0) { 
        RealVector col = Teuchos::getCol(Teuchos::View, resp_matrix, 
   	                                 batch_n);
        out_file << "Hifi Response = " << col << '\n';
      }
    }
  } 
  else { 
    out_file << "Optimal Design: " << optimal_config;
    out_file << "Mutual Information = " << max_MI << '\n';
    if (max_hifi > 0) { 
      RealVector col = Teuchos::getCol(Teuchos::View, resp_matrix, 0);
      out_file << "Hifi Response = " << col << '\n';
    }
  }
}

void NonDBayesCalibration::add_lhs_hifi_data()
{
  hifiSampler.run();

  int num_exp = expData.num_experiments();
  const RealMatrix& all_samples = hifiSampler.all_samples();
  const IntResponseMap& all_responses = hifiSampler.all_responses();

  if (num_exp == 0) {
    // No file data; all initial hifi calibration data points come from LHS
    // BMA TODO: Once ExperimentData can be updated, post this into
    // expData directly
    ExperimentData exp_data(initHifiSamples, 
                            mcmcModel.current_response().shared_data(), 
                            all_samples, all_responses, outputLevel);
    expData = exp_data;
  }
  else {
    // If number of num_experiments is less than the number of desired initial
    // samples, run LHS to supplement
    IntRespMCIter responses_it = all_responses.begin();
    IntRespMCIter responses_end = all_responses.end();
    for (int i=0 ; responses_it != responses_end; ++responses_it, ++i) {
      RealVector col_vec = 
        Teuchos::getCol(Teuchos::Copy, const_cast<RealMatrix&>(all_samples),
                        i);
      expData.add_data(col_vec, responses_it->second.copy());
    }
  }
}
    
void NonDBayesCalibration::apply_error_vec(const RealVector& sim_error_vec,
    			   int &stoch_seed, int experiment)
{ 
  int num_exp = expData.num_experiments();
  RealVector error_vec(numFunctions);
  Real stdev;
  boost::mt19937 rnumGenerator;
  if (sim_error_vec.length() == 1) {
    rnumGenerator.seed(stoch_seed);
    stdev = std::sqrt(sim_error_vec[0]);
    boost::normal_distribution<> err_dist(0.0, stdev);
    boost::variate_generator<boost::mt19937,
           boost::normal_distribution<> > err_gen(rnumGenerator, err_dist);
      for (size_t j = 0; j < numFunctions; j++)
        error_vec[j] = err_gen();
      expData.apply_simulation_error(error_vec, experiment);
  }
  else {
      for (size_t j = 0; j < numFunctions; j++) {
        ++stoch_seed;
        stdev = std::sqrt(sim_error_vec[j]);
        rnumGenerator.seed(stoch_seed);
        boost::normal_distribution<> err_dist(0.0, stdev);
        boost::variate_generator<boost::mt19937,
               boost::normal_distribution<> > err_gen(rnumGenerator, err_dist);
        error_vec[j] = err_gen();
      }
      expData.apply_simulation_error(error_vec, experiment);
  }
  ++stoch_seed;
}

void NonDBayesCalibration::build_error_matrix(const RealVector& sim_error_vec,
                           RealMatrix& sim_error_matrix, int &stoch_seed)
{
  Real stdev;
  RealVector col_vec(numFunctions);
  boost::mt19937 rnumGenerator;
  int num_filtered = sim_error_matrix.numCols();
  ++stoch_seed;
  if (sim_error_vec.length() == 1) {
    rnumGenerator.seed(stoch_seed);
    stdev = std::sqrt(sim_error_vec[0]);
    boost::normal_distribution<> err_dist(0.0, stdev);
    boost::variate_generator<boost::mt19937, 
                             boost::normal_distribution<> >
           err_gen(rnumGenerator, err_dist);
    for (int j = 0; j < num_filtered; j++) {
      for (size_t k = 0; k < numFunctions; k++) {
        col_vec[k] = err_gen();
      }
      Teuchos::setCol(col_vec, j, sim_error_matrix);
    }
  }
  else {
    for (int j = 0; j < num_filtered; j++) {
      for (size_t k = 0; k < numFunctions; k++) {
        ++stoch_seed;
        rnumGenerator.seed(stoch_seed);
        stdev = std::sqrt(sim_error_vec[k]);
        boost::normal_distribution<> err_dist(0.0, stdev);
        boost::variate_generator<boost::mt19937,
                   boost::normal_distribution<> >
               err_gen(rnumGenerator, err_dist);
        col_vec[k] = err_gen();
      }
      Teuchos::setCol(col_vec, j, sim_error_matrix);
    }
  }
}

void NonDBayesCalibration::build_designs(RealMatrix& design_matrix)
{
  // We assume the hifiModel's active variables are the config vars
  size_t num_candidates_in = 0, num_design_vars =
    hifiModel.cv() + hifiModel.div() + hifiModel.dsv() + hifiModel.drv();
  design_matrix.shape(num_design_vars, numCandidates);

  // If available, import data first
  if (!importCandPtsFile.empty()) {
    RealMatrix design_matrix_in;
    TabularIO::read_data_tabular(importCandPtsFile,
				 "user-provided candidate points",
				 design_matrix_in, num_design_vars,
				 importCandFormat, false);
    num_candidates_in = design_matrix_in.numCols();
    if (num_candidates_in > numCandidates) {
      // truncate the imported data
      num_candidates_in = numCandidates;
      design_matrix_in.reshape(num_design_vars, num_candidates_in);
      if (outputLevel >= VERBOSE_OUTPUT) {
	Cout << "\nWarning: Bayesian design of experiments only using the "
	     << "first " << numCandidates << " candidates in " 
	     << importCandPtsFile << '\n';
      }
    }
    // populate the sub-matrix (possibly full matrix) of imported candidates
    RealMatrix des_mat_imported(Teuchos::View, design_matrix,
				num_design_vars, num_candidates_in, 0, 0);
    des_mat_imported.assign(design_matrix_in);
  }

  // If needed, supplement with LHS-generated designs
  if (num_candidates_in < numCandidates) {
    size_t new_candidates = numCandidates - num_candidates_in;

    Iterator lhs_iterator2;
    unsigned short sample_type = SUBMETHOD_LHS;
    bool vary_pattern = true;
    String rng("mt19937");
    int random_seed_1 = randomSeed+1;
    NonDLHSSampling* lhs_sampler_rep2 =
      new NonDLHSSampling(hifiModel, sample_type, new_candidates, random_seed_1,
			  rng, vary_pattern, ACTIVE_UNIFORM);
    lhs_iterator2.assign_rep(lhs_sampler_rep2, false);
    lhs_iterator2.pre_run();

    // populate the sub-matrix (possibly full matrix) of generated candidates
    RealMatrix des_mat_generated(Teuchos::View, design_matrix,
				 num_design_vars, new_candidates,
				 0, num_candidates_in);
    des_mat_generated.assign(lhs_iterator2.all_samples());
  }
}

	  
void NonDBayesCalibration::build_hi2lo_xmatrix(RealMatrix& Xmatrix, int i, 
    			   const RealMatrix& mi_chain, RealMatrix& 
			   sim_error_matrix)
{
  // run the model at each posterior sample, with option to batch
  // evaluate the lo-fi model
 
  // receive the evals in a separate matrix for safety
  RealMatrix lofi_resp_matrix;
  Model::evaluate(mi_chain, mcmcModel, lofi_resp_matrix);
 
  //concatenate posterior_theta and lofi_resp_mat into Xmatrix
  RealMatrix xmatrix_theta(Teuchos::View, Xmatrix,
 		   numContinuousVars, Xmatrix.numCols());
  xmatrix_theta.assign(mi_chain);
 
  RealMatrix xmatrix_curr_responses
    (Teuchos::View, Xmatrix, numFunctions, Xmatrix.numCols(),
     numContinuousVars + (i-1)*numFunctions, 0);
  xmatrix_curr_responses.assign(lofi_resp_matrix);
  
  if (sim_error_matrix.numRows() > 0)
    xmatrix_curr_responses += sim_error_matrix;
}

void NonDBayesCalibration::run_hifi(RealMatrix& optimal_config_matrix, 
    			   RealMatrix& resp_matrix)
{
  // batch evaluate hifiModel, populating resp_matrix
  Model::evaluate(optimal_config_matrix, hifiModel, resp_matrix);
  // update hifi experiment data
  RealMatrix::ordinalType col_ind;
  RealMatrix::ordinalType num_evals = optimal_config_matrix.numCols();
  for (col_ind = 0; col_ind < num_evals; ++col_ind) {
    RealVector config_vars =
      Teuchos::getCol(Teuchos::Copy, optimal_config_matrix, col_ind);
    // ExperimentData requires a new Response for each insertion
    RealVector hifi_fn_vals =
      Teuchos::getCol(Teuchos::Copy, resp_matrix, col_ind);
    Response hifi_resp = hifiModel.current_response().copy();
    hifi_resp.function_values(hifi_fn_vals);
    expData.add_data(config_vars, hifi_resp);
  }
}
    
void NonDBayesCalibration::build_model_discrepancy()
{
  size_t num_field_groups = expData.num_fields();
  if (num_field_groups == 0)
    build_scalar_discrepancy();
  else {
    if (readFieldCoords)
      build_field_discrepancy();
    else {
      Cout << "You must specify read_field_coodinates in input file in order "
           << "to calculate model discrepancy\n";
      abort_handler(METHOD_ERROR);
    }
  }
}

void NonDBayesCalibration::build_scalar_discrepancy()
{
  // For now, use average params (unfiltered)
  RealMatrix acc_chain_transpose(acceptanceChain, Teuchos::TRANS);
  int num_cols = acc_chain_transpose.numCols();
  RealVector ave_params(num_cols);
  compute_col_means(acc_chain_transpose, ave_params); 
  mcmcModel.continuous_variables(ave_params);
  
  int num_exp = expData.num_experiments();
  size_t num_configvars = expData.config_vars()[0].length();
  RealMatrix allConfigInputs(num_configvars,num_exp);
  for (int i = 0; i < num_exp; i++) {
    RealVector config_vec = expData.config_vars()[i];
    Teuchos::setCol(config_vec, i, allConfigInputs);
  } 

  // Initialize DiscrepancyCorrection class
  IntSet fn_indices;
  // Hardcode for now, call id_surrogates eventually? See SurrogateModel.cpp 
  for (int i = 0; i < numFunctions; ++i)
    fn_indices.insert(i);
  DiscrepancyCorrection modelDisc;
  short corr_type = ADDITIVE_CORRECTION; 
  modelDisc.initialize(fn_indices, numFunctions, num_configvars, corr_type, 
       		       approxCorrectionOrder, discrepancyType);

  // Construct config var information
  Variables vars_copy = mcmcModel.current_variables().copy();
  std::pair<short, short> view(MIXED_STATE, EMPTY_VIEW);
  SizetArray vars_comps_totals(NUM_VC_TOTALS, 0);
  vars_comps_totals = mcmcModel.current_variables().shared_data().
    		      inactive_components_totals();
  SharedVariablesData svd(view, vars_comps_totals);
  Variables configvars(svd);
  VariablesArray configvar_array(num_exp);
  for (int i=0; i<num_exp; i++) {
    const RealVector& config_i = Teuchos::getCol(Teuchos::View, 
				 allConfigInputs, i);
    Model::inactive_variables(config_i, mcmcModel, vars_copy);
    configvars.continuous_variables(vars_copy.inactive_continuous_variables());
    configvars.discrete_int_variables(vars_copy.
				      inactive_discrete_int_variables());
    configvars.discrete_real_variables(vars_copy.
				       inactive_discrete_real_variables());
    configvar_array[i] = configvars.copy();
  }

  // Construct response information from expData and model 
  ResponseArray simresponse_array(num_exp);
  ResponseArray expresponse_array(num_exp);
  for (int i = 0; i<num_exp; i++){
    RealVector config_vec = Teuchos::getCol(Teuchos::View, allConfigInputs, 
		 	    i);
    Model::inactive_variables(config_vec, mcmcModel);
    mcmcModel.evaluate();
    simresponse_array[i] = mcmcModel.current_response().copy();
    expresponse_array[i] = expData.response(i);
  }
  //Cout << "sim response array = " << simresponse_array << '\n';
  //Cout << "exp response array = " << expresponse_array << '\n';
  bool quiet_flag = (outputLevel < NORMAL_OUTPUT);
  modelDisc.compute(configvar_array, expresponse_array, simresponse_array, 
      		    quiet_flag);
  
  // Construct config var information for prediction configs   
  int num_pred;
  RealMatrix configpred_mat; 
  RealVector config(1); //KAM: currently assume only one config var
  VariablesArray configpred_array;
  if (!importPredConfigs.empty()) {
    TabularIO::read_data_tabular(importPredConfigs,
				 "user-provided prediction configurations",
				 configpred_mat, num_configvars, 
				 importPredConfigFormat, false);
    num_pred = configpred_mat.numCols();
    configpred_array.resize(num_pred);
    for (int i = 0; i < num_pred; i++) {
      config = Teuchos::getCol(Teuchos::View, configpred_mat, i);
      configvars.continuous_variables(config);
      configpred_array[i] = configvars.copy();
    } 

  }
  else if (!predictionConfigList.empty()) {
    num_pred = predictionConfigList.length(); 
    configpred_array.resize(num_pred);
    configpred_mat.shapeUninitialized(num_configvars, num_pred);
    for (int i = 0; i < num_pred; i++) {
      config = predictionConfigList[i];
      configvars.continuous_variables(config);
      configpred_array[i] = configvars.copy();
      Teuchos::setCol(config, i, configpred_mat);
    } 
  }
  else {
    num_pred = ( numPredConfigs > 0) ? numPredConfigs : 10;
    configpred_array.resize(num_pred);
    configpred_mat.shapeUninitialized(num_configvars, num_pred);
    double config_step;
    if (numPredConfigs == 1)
      config_step = (configUpperBnds[0] - configLowerBnds[0])/2;
    else
      config_step = (configUpperBnds[0]-configLowerBnds[0])/(num_pred-1);
    for (int i = 0; i < num_pred; i++){
      config = configLowerBnds[0] + config_step*i;
      configvars.continuous_variables(config);
      configpred_array[i] = configvars.copy();
      Teuchos::setCol(config, i, configpred_mat);
    }
  }

  // Compute dsicrepancy approx and corrected response
  correctedResponses.resize(num_pred);
  discrepancyResponses.resize(num_pred);
  Response zero_response = mcmcModel.current_response().copy();
  for (int i = 0; i < num_pred; i++) {
    for (size_t j = 0; j < numFunctions; j++) 
      zero_response.function_value(0,j);
    RealVector config_vec = Teuchos::getCol(Teuchos::View, configpred_mat, i);
    Model::inactive_variables(config_vec, mcmcModel);
    mcmcModel.continuous_variables(ave_params); //KAM -delete later
    mcmcModel.evaluate();
    Variables configpred = configpred_array[i];
    Response simresponse_pred = mcmcModel.current_response();
    Cout << "Calculating model discrepancy";
    modelDisc.apply(configpred, zero_response, quiet_flag);
    discrepancyResponses[i] = zero_response.copy();
    Cout << "Correcting model response";
    modelDisc.apply(configpred, simresponse_pred, quiet_flag);
    correctedResponses[i] = simresponse_pred.copy();
  } 
  
  // Compute correction variance 
  RealMatrix discrep_var(num_pred, numFunctions);
  correctedVariances.shapeUninitialized(num_pred, numFunctions);
  modelDisc.compute_variance(configpred_array, discrep_var, quiet_flag);
  if (expData.variance_active()) {
    RealVectorArray exp_stddevs(num_exp*numFunctions);
    expData.cov_std_deviation(exp_stddevs); // one vector per experiment
    RealVector col_vec(num_pred);
    for (int i = 0; i < numFunctions; i++) {
      Real& max_var = exp_stddevs[0][i];
      for (int j = 0; j < num_exp; j++) 
       if (exp_stddevs[j][i] > max_var)
	 max_var = exp_stddevs[j][i];
      RealVector discrep_varvec = Teuchos::getCol(Teuchos::View, discrep_var,i);
      for (int j = 0; j < num_pred; j++) {
    	col_vec[j] = discrep_varvec[j] + pow(max_var, 2);
      }
      Teuchos::setCol(col_vec, i, correctedVariances);
    }
  }
  else {
    correctedVariances = discrep_var;
    Cout << "\nWarning: No variance information was provided in " 
         << scalarDataFilename << ".\n         Prediction variance computed "
	 << "contains only variance information\n         from the " 
	 << "discrepancy model.\n";
  }
  
  export_discrepancy(configpred_mat);
}

void NonDBayesCalibration::build_field_discrepancy()
{
  // For now, use average params (unfiltered)
  RealMatrix acc_chain_transpose(acceptanceChain, Teuchos::TRANS);
  int num_cols = acc_chain_transpose.numCols();
  RealVector ave_params(num_cols);
  compute_col_means(acc_chain_transpose, ave_params); 
  mcmcModel.continuous_variables(ave_params);
  //mcmcModel.evaluate();
 
  int num_exp = expData.num_experiments();
  size_t num_configvars = expData.config_vars()[0].length();
  // KAM TODO: add catch when num_config_vars == 0. Trying to retrieve
  // this length will seg fault

  size_t num_field_groups = expData.num_fields();
  // KAM TODO: Throw error if num_field_groups > 1 (either need separate
  // discrepancy for each or only allow one field group)
  // Read independent coordinates

  // Read variables for discrepancy build points
  RealMatrix allvars_mat;
  RealVector col_vec;
  for (int i = 0; i < num_field_groups; i++) { 
    for (int j = 0; j < num_exp; j++) {
      RealMatrix vars_mat = expData.field_coords_view(i,j);
      int num_indepvars = vars_mat.numRows();
      int dim_indepvars = vars_mat.numCols();
      vars_mat.reshape(num_indepvars, dim_indepvars + num_configvars);
      RealVector config_vec = expData.config_vars()[j];
      col_vec.resize(num_indepvars);
      for (int k = 0; k < num_configvars; k++) {
        col_vec.putScalar(config_vec[k]);
        Teuchos::setCol(col_vec, dim_indepvars+k, vars_mat);
      }
      // add to total matrix
      RealMatrix varsmat_trans(vars_mat, Teuchos::TRANS);
      int col = allvars_mat.numCols();
      allvars_mat.reshape(vars_mat.numCols(), 
                          allvars_mat.numCols() + num_indepvars);
      for (int k = 0; k < varsmat_trans.numCols(); k ++) {
        col_vec = Teuchos::getCol(Teuchos::Copy, varsmat_trans, k);
        Teuchos::setCol(col_vec, col+k, allvars_mat);
      }
    }
  }

  /*
  ShortArray my_asv(3);
  my_asv[0]=1;
  my_asv[1]=0;
  my_asv[2]=0;
  */
  ShortArray exp_asv(num_exp);
  for (int i = 0; i < num_exp; i++) {
    exp_asv[i] = 1;
  }

  // Build concatenated vector for discrepancy
  //for (int i = 0; i < num_field_groups; i++) {
  int ind = 0;
  RealVector concat_disc;
  for (int i = 0; i < num_exp; i++) {
    const IntVector field_lengths = expData.field_lengths(i);
    RealVector config_vec = expData.config_vars()[i];
    Model::inactive_variables(config_vec, mcmcModel);
    mcmcModel.evaluate();
    for (int j = 0; j < field_lengths.length(); j++) {
      concat_disc.resize(ind + field_lengths[j]);
      if (expData.interpolate_flag()) {
        const Response model_resp = mcmcModel.current_response().copy();
        Response interpolated_resp = expData.response(i).copy();
        expData.interpolate_simulation_data(model_resp, i, exp_asv, 0, 
                                            interpolated_resp);
        for (int k=0; k<field_lengths[j]; k++)
          concat_disc[ind + k] = expData.all_data(i)[k] - 
                                 interpolated_resp.function_values()[k];
      }
      else {
        for (int k=0; k<field_lengths[j]; k++)
          concat_disc[ind + k] = expData.all_data(i)[k] - 
                              mcmcModel.current_response().function_values()[k];
      }
      ind += field_lengths[j];
    }
  }
  //Cout << "disc_build_points " <<concat_disc;

  // Build matrix containing prediction points for discrepancy
  RealMatrix discrepvars_pred;
  RealMatrix configpred_mat;
  int num_pred;
  // Read in prediction config vars
  if (!importPredConfigs.empty()) {
    TabularIO::read_data_tabular(importPredConfigs,
                                 "user-provided prediction configurations",
                                 configpred_mat, num_configvars,
                                 importPredConfigFormat, false);
    num_pred = configpred_mat.numCols();
  }
  else if (!predictionConfigList.empty()) {
    //KAM TODO: check length % num_config vars
    num_pred = predictionConfigList.length()/num_configvars;
    configpred_mat.shapeUninitialized(num_configvars, num_pred);
    RealVector config(num_configvars);
    for (int j = 0; j < num_pred; j++) {
      for (int k = 0; k < num_configvars; k++) 
        config[k] = predictionConfigList[j*num_configvars + k];
      Teuchos::setCol(config, j, configpred_mat);
    }
  }
  else if (numPredConfigs > 1) {
    num_pred = numPredConfigs;
    configpred_mat.shapeUninitialized(num_configvars, numPredConfigs);
    RealVector config_step(num_configvars);
    RealVector config(num_configvars);
    for (int i = 0; i < num_configvars; i++)
      config_step[i] = (configUpperBnds[i] -
                              configLowerBnds[i])/(numPredConfigs - 1);
    for (int i = 0; i < numPredConfigs; i++) {
      for (int j = 0; j < num_configvars; j++)
        config[j] = configLowerBnds[j] + config_step[j]*i;
      Teuchos::setCol(config, i, configpred_mat);
    }
  }
  else {
    for (int j = 0; j < num_exp; j++) {
      num_pred = num_exp;
      configpred_mat.shapeUninitialized(num_configvars, num_exp);
      RealVector config_vec = expData.config_vars()[j];
      Teuchos::setCol(config_vec, j, configpred_mat);
    }
  }
  //Cout << "pred config mat = " << configpred_mat << '\n';
  // Combine with simulation indep vars
  for (int i = 0; i < num_field_groups; i ++) {
    for (int j = 0; j < num_pred; j++) {
      RealMatrix vars_mat = mcmcModel.current_response().field_coords_view(i);
      int num_indepvars = vars_mat.numRows();
      int dim_indepvars = vars_mat.numCols();
      vars_mat.reshape(num_indepvars, dim_indepvars + num_configvars);
      const RealVector& config_vec = Teuchos::getCol(Teuchos::Copy,
                                              configpred_mat, j);
      col_vec.resize(num_indepvars);
      for (int k = 0; k < num_configvars; k++) {
        col_vec.putScalar(config_vec[k]);
        Teuchos::setCol(col_vec, dim_indepvars+k, vars_mat);
      }
      RealMatrix varsmat_trans(vars_mat, Teuchos::TRANS);
      int col = discrepvars_pred.numCols();
      discrepvars_pred.reshape(vars_mat.numCols(), 
                          discrepvars_pred.numCols() + num_indepvars);
      for (int k = 0; k < varsmat_trans.numCols(); k ++) {
        col_vec = Teuchos::getCol(Teuchos::Copy, varsmat_trans, k);
        Teuchos::setCol(col_vec, col+k, discrepvars_pred);
      }
    }
  }

  //Cout << "All vars matrix " << allvars_mat << '\n';
  //Cout << "Pred vars matrix " << discrepvars_pred << '\n';
  discrepancyFieldResponses.resize(discrepvars_pred.numCols());
  correctedFieldVariances.resize(discrepvars_pred.numCols());
  build_GP_field(allvars_mat, discrepvars_pred, concat_disc, 
                 discrepancyFieldResponses, correctedFieldVariances);
  //Cout << "disc_pred " << discrepancyFieldResponses;
  //Cout << "disc_var = " << correctedFieldVariances << '\n';
  //TODO: Currently, correctedFieldVariances contains only variance from
  //the discrepancy approx. This needs to be combined with the experimental
  //variance 

  // Compute corrected response
  ind = 0;
  correctedFieldResponses.resize(discrepvars_pred.numCols());
  for (int i = 0; i < num_pred; i++) {
    const RealVector& config_vec = Teuchos::getCol(Teuchos::Copy,
                                            configpred_mat, i);
    Model::inactive_variables(config_vec, mcmcModel);
    mcmcModel.evaluate();
    const RealVector sim_resp = mcmcModel.current_response().function_values();
    for (int j = 0; j < sim_resp.length(); j ++) { 
      correctedFieldResponses[ind + j] = sim_resp[j] 
                              + discrepancyFieldResponses[ind+j];
    }
    ind += sim_resp.length();
  }

    //allExperiments[exp_ind].function_value(i);
    //Response residual_response;
    //expData.form_residuals(mcmcModel.current_response(), j, my_asv, 0, residual_response);
    //expData.form_residuals(mcmcModel.current_response(), j, residual_response);
    //build_GP_field(vector view(indep_coordinates, t_new_coord, concat_disc, disc_pred);
    //Cout << residual_response.function_values();
  //}

  // We are getting coordinates for the experiment and ultimately we need to handle the simulation coordinates
  // if interpolation.
  //
  // Initialize newFnDiscClass
  // newFnDiscClass.initialize(x, theta, t) 
  // newFnDiscClass.build(vector t, vector responses, correction_term) 
  // newFnDiscClass.apply(vector t_new, vector responses, corrected_responses) 
  // One possibility is to use the GP construction from NonDLHSSampling, line 794
  // Another is to use the DiscrepancyCorrection class 
  
  export_field_discrepancy(discrepvars_pred);
}

void NonDBayesCalibration::build_GP_field(const RealMatrix& discrep_vars_mat, 
                           RealMatrix& discrep_vars_pred,
			   const RealVector& concat_disc, RealVector& disc_pred,
                           RealVector& disc_var)
{
  String approx_type;
  approx_type = "global_kriging";  // Surfpack GP
  UShortArray approx_order;
  short data_order = 1;  // assume only function values
  short output_level = NORMAL_OUTPUT;
  SharedApproxData sharedData;
  // if multiple independent coordinates and config vars, need to 
  // change 1 to number of input parameters for GP
  int num_GP_inputs = discrep_vars_mat.numRows();
  sharedData = SharedApproxData(approx_type, approx_order, num_GP_inputs,
                                data_order, output_level);
  Approximation gpApproximation(sharedData);

  // build the GP for the discrepancy
  gpApproximation.add_array(discrep_vars_mat,concat_disc);
  gpApproximation.build();
  //gpApproximations.export_model(GPstring, GPPrefix, ALGEBRAIC_FILE);
  int pred_length = discrep_vars_pred.numCols();
  for (int i=0; i<pred_length; i++) {
    RealVector new_sample = Teuchos::getCol(Teuchos::View,discrep_vars_pred,i);
    disc_pred(i)=gpApproximation.value(new_sample);
    disc_var(i) = gpApproximation.prediction_variance(new_sample);
  }
}

void NonDBayesCalibration::export_discrepancy(RealMatrix& 
    			   pred_config_mat)
{

  // Calculate number of predictions
  int num_pred = pred_config_mat.numCols();
  Variables output_vars = mcmcModel.current_variables().copy(); 
  const StringArray& resp_labels = 
    		     mcmcModel.current_response().function_labels();
  size_t wpp4 = write_precision+4;

  // Discrepancy responses file output
  unsigned short discrep_format = exportDiscrepFormat;
  String discrep_filename = 
    exportDiscrepFile.empty() ? "dakota_discrepancy_tabular.dat" : 
    exportDiscrepFile;
  std::ofstream discrep_stream;
  TabularIO::open_file(discrep_stream, discrep_filename, 
      		       "NonDBayesCalibration discrepancy response export");

  TabularIO::write_header_tabular(discrep_stream, output_vars, resp_labels, 
      				  "config_id", discrep_format);
  discrep_stream << std::setprecision(write_precision)
    		 << std::resetiosflags(std::ios::floatfield);
  for (int i = 0; i < num_pred; ++i) {
    TabularIO::write_leading_columns(discrep_stream, i+1, 
				     mcmcModel.interface_id(), 
				     discrep_format);
    const RealVector& config_vec = Teuchos::getCol(Teuchos::View, 
						   pred_config_mat, i);
    Model::inactive_variables(config_vec, mcmcModel);
    output_vars = mcmcModel.current_variables().copy();
    output_vars.write_tabular(discrep_stream);
    const RealVector& resp_vec = discrepancyResponses[i].function_values();
    for (size_t j = 0; j < numFunctions; ++j) 
      discrep_stream << std::setw(wpp4) << resp_vec[j] << ' ';
    discrep_stream << '\n';
  }
  TabularIO::close_file(discrep_stream, discrep_filename, 
      	 		"NonDBayesCalibration discrepancy response export");

  // Corrected model (model+discrep) file output
  unsigned short corrmodel_format = exportCorrModelFormat;
  String corrmodel_filename = 
    exportCorrModelFile.empty() ? "dakota_corrected_model_tabular.dat" : 
    exportCorrModelFile;
  std::ofstream corrmodel_stream;
  TabularIO::open_file(corrmodel_stream, corrmodel_filename, 
      		       "NonDBayesCalibration corrected model response export");

  TabularIO::write_header_tabular(corrmodel_stream, output_vars, resp_labels, 
      				  "config_id", corrmodel_format);
  corrmodel_stream << std::setprecision(write_precision)
    		 << std::resetiosflags(std::ios::floatfield);
  for (int i = 0; i < num_pred; ++i) {
    TabularIO::write_leading_columns(corrmodel_stream, i+1, 
				     mcmcModel.interface_id(), 
				     corrmodel_format);
    const RealVector& config_vec = Teuchos::getCol(Teuchos::View, 
						   pred_config_mat, i);
    Model::inactive_variables(config_vec, mcmcModel);
    output_vars = mcmcModel.current_variables().copy();
    output_vars.write_tabular(corrmodel_stream);
    const RealVector& resp_vec = correctedResponses[i].function_values();
    for (size_t j = 0; j < numFunctions; ++j) 
      corrmodel_stream << std::setw(wpp4) << resp_vec[j] << ' ';
    corrmodel_stream << '\n';
  }
  TabularIO::close_file(corrmodel_stream, corrmodel_filename, 
      	 		"NonDBayesCalibration corrected model response export");

  // Corrected model variances file output
  unsigned short discrepvar_format = exportCorrVarFormat;
  String var_filename = exportCorrVarFile.empty() ? 
    		 "dakota_discrepancy_variance_tabular.dat" : exportCorrVarFile;
  //discrep_filename = "dakota_corrected_variances.dat";
  std::ofstream discrepvar_stream;
  TabularIO::open_file(discrepvar_stream, var_filename, 
      		       "NonDBayesCalibration corrected model variance export");

  RealMatrix corrected_var_transpose(correctedVariances, Teuchos::TRANS);
  StringArray var_labels(numFunctions);
  for (int i = 0; i < numFunctions; i++) {
    std::stringstream s;
    s << resp_labels[i] << "_var";
    var_labels[i] = s.str();
  }
  TabularIO::write_header_tabular(discrepvar_stream, output_vars, var_labels, 
      				  "pred_config", discrepvar_format);
  discrepvar_stream << std::setprecision(write_precision)
    		 << std::resetiosflags(std::ios::floatfield);
  for (int i = 0; i < num_pred; ++i) {
    TabularIO::write_leading_columns(discrepvar_stream, i+1, 
				     mcmcModel.interface_id(), 
				     discrepvar_format);
    const RealVector& config_vec = Teuchos::getCol(Teuchos::View, 
						   pred_config_mat, i);
    Model::inactive_variables(config_vec, mcmcModel);
    output_vars = mcmcModel.current_variables().copy();
    output_vars.write_tabular(discrepvar_stream);
    const RealVector& var_vec = Teuchos::getCol(Teuchos::View, 
						corrected_var_transpose, i);
    for (size_t j = 0; j < numFunctions; ++j) 
      discrepvar_stream << std::setw(wpp4) << var_vec[j] << ' ';
    discrepvar_stream << '\n';
  }
  TabularIO::close_file(discrepvar_stream, var_filename, 
      	 		"NonDBayesCalibration corrected model variance export");
}

void NonDBayesCalibration::export_field_discrepancy(RealMatrix& pred_vars_mat)
{
  // Calculate number of predictions
  int num_pred = pred_vars_mat.numCols()/numFunctions;
  size_t num_field_groups = expData.num_fields();
  Variables output_vars = mcmcModel.current_variables().copy();
  const StringArray& resp_labels = 
    		     mcmcModel.current_response().function_labels();
  size_t wpp4 = write_precision+4;

  // Discrepancy responses file output
  unsigned short discrep_format = exportDiscrepFormat;
  String discrep_filename = 
    exportDiscrepFile.empty() ? "dakota_discrepancy_tabular.dat" : 
    exportDiscrepFile;
  std::ofstream discrep_stream;
  TabularIO::open_file(discrep_stream, discrep_filename, 
      		       "NonDBayesCalibration discrepancy response export");

  TabularIO::write_header_tabular(discrep_stream, output_vars, resp_labels, 
      				  "config_id", discrep_format);
  discrep_stream << std::setprecision(write_precision)
    		 << std::resetiosflags(std::ios::floatfield);
  int ind = 0;
  for (int i = 0; i < num_pred; ++i) {
    TabularIO::write_leading_columns(discrep_stream, i+1, 
				     mcmcModel.interface_id(), 
				     discrep_format);
    const RealVector& pred_vec = Teuchos::getCol(Teuchos::View, 
					  pred_vars_mat, int(numFunctions)*i);
    for (int j = 0; j < num_field_groups; j++) {
      RealMatrix vars_mat = mcmcModel.current_response().field_coords_view(j);
      int field_length = vars_mat.numRows();
      int indepvars_dim = vars_mat.numCols();
      int config_length = pred_vec.length() - indepvars_dim;
      RealVector config_vec(config_length);
      for (int k = 0; k < config_length; k ++)
        config_vec[k] = pred_vec[indepvars_dim + k];
      Model::inactive_variables(config_vec, mcmcModel);
      output_vars = mcmcModel.current_variables().copy();
      output_vars.write_tabular(discrep_stream);
      for (int k = 0; k < field_length; k++) 
        discrep_stream << std::setw(wpp4) << discrepancyFieldResponses[ind + k] 
                       << ' ';
      ind += field_length;
    }
    discrep_stream << '\n';
  }
  TabularIO::close_file(discrep_stream, discrep_filename, 
      	 		"NonDBayesCalibration discrepancy response export");

  // Corrected model (model+discrep) file output
  unsigned short corrmodel_format = exportCorrModelFormat;
  String corrmodel_filename = 
    exportCorrModelFile.empty() ? "dakota_corrected_model_tabular.dat" : 
    exportCorrModelFile;
  std::ofstream corrmodel_stream;
  TabularIO::open_file(corrmodel_stream, corrmodel_filename, 
      		       "NonDBayesCalibration corrected model response export");

  TabularIO::write_header_tabular(corrmodel_stream, output_vars, resp_labels, 
      				  "config_id", corrmodel_format);
  corrmodel_stream << std::setprecision(write_precision)
    		 << std::resetiosflags(std::ios::floatfield);
  ind = 0;
  for (int i = 0; i < num_pred; ++i) {
    TabularIO::write_leading_columns(corrmodel_stream, i+1, 
				     mcmcModel.interface_id(), 
				     corrmodel_format);
    const RealVector& pred_vec = Teuchos::getCol(Teuchos::View, 
					  pred_vars_mat, int(numFunctions)*i);
    for (int j = 0; j < num_field_groups; j++) {
      RealMatrix vars_mat = mcmcModel.current_response().field_coords_view(j);
      int field_length = vars_mat.numRows();
      int indepvars_dim = vars_mat.numCols();
      int config_length = pred_vec.length() - indepvars_dim;
      RealVector config_vec(config_length);
      for (int k = 0; k < config_length; k ++)
        config_vec[k] = pred_vec[indepvars_dim + k];
      Model::inactive_variables(config_vec, mcmcModel);
      output_vars = mcmcModel.current_variables().copy();
      output_vars.write_tabular(corrmodel_stream);
      for (int k = 0; k < field_length; k++) 
        corrmodel_stream << std::setw(wpp4) << correctedFieldResponses[ind + k] 
                       << ' ';
      ind += field_length;
    }
    corrmodel_stream << '\n';
  }
  TabularIO::close_file(corrmodel_stream, corrmodel_filename, 
      	 		"NonDBayesCalibration corrected model response export");

  // Discrepancy variances file output 
  // TODO: Corrected model variances file output
  unsigned short discrepvar_format = exportCorrVarFormat;
  String var_filename = exportCorrVarFile.empty() ? 
    		 "dakota_discrepancy_variance_tabular.dat" : exportCorrVarFile;
  //discrep_filename = "dakota_corrected_variances.dat";
  std::ofstream discrepvar_stream;
  TabularIO::open_file(discrepvar_stream, var_filename, 
      		       "NonDBayesCalibration corrected model variance export");

  //RealMatrix corrected_var_transpose(correctedVariances, Teuchos::TRANS);
  StringArray var_labels(numFunctions);
  for (int i = 0; i < numFunctions; i++) {
    std::stringstream s;
    s << resp_labels[i] << "_var";
    var_labels[i] = s.str();
  }
  TabularIO::write_header_tabular(discrepvar_stream, output_vars, var_labels, 
      				  "pred_config", discrepvar_format);
  discrepvar_stream << std::setprecision(write_precision)
    		 << std::resetiosflags(std::ios::floatfield);
  ind = 0;
  for (int i = 0; i < num_pred; ++i) {
    TabularIO::write_leading_columns(discrepvar_stream, i+1, 
				     mcmcModel.interface_id(), 
				     discrepvar_format);
    const RealVector& pred_vec = Teuchos::getCol(Teuchos::View, 
					  pred_vars_mat, int(numFunctions)*i);
    for (int j = 0; j < num_field_groups; j++) {
      RealMatrix vars_mat = mcmcModel.current_response().field_coords_view(j);
      int field_length = vars_mat.numRows();
      int indepvars_dim = vars_mat.numCols();
      int config_length = pred_vec.length() - indepvars_dim;
      RealVector config_vec(config_length);
      for (int k = 0; k < config_length; k ++)
        config_vec[k] = pred_vec[indepvars_dim + k];
      Model::inactive_variables(config_vec, mcmcModel);
      output_vars = mcmcModel.current_variables().copy();
      output_vars.write_tabular(discrepvar_stream);
      for (int k = 0; k < field_length; k++) 
        discrepvar_stream << std::setw(wpp4) << correctedFieldVariances[ind + k] 
                       << ' ';
      ind += field_length;
    }
    discrepvar_stream << '\n';
  }
  TabularIO::close_file(discrepvar_stream, var_filename, 
      	 		"NonDBayesCalibration corrected model variance export");
}

void NonDBayesCalibration::
extract_selected_posterior_samples(const std::vector<int> &points_to_keep,
				   const RealMatrix &samples_for_posterior_eval,
				   const RealVector &posterior_density,
				   RealMatrix &posterior_data ) const 
{
}

void NonDBayesCalibration::
export_posterior_samples_to_file( const std::string filename,
				  const RealMatrix &posterior_data ) const
{
}




/** Calculate the log-likelihood, accounting for contributions from
    covariance and hyperparameters, as well as constant term:

      log(L) = -1/2*Nr*log(2*pi) - 1/2*log(det(Cov)) - 1/2*r'(Cov^{-1})*r

    The passed residuals must already be size-adjusted, differenced
    with any data, if present, and scaled by covariance^{-1/2}. */
Real NonDBayesCalibration::
log_likelihood(const RealVector& residuals, const RealVector& all_params)
{
  // if needed, extract the trailing hyper-parameters
  RealVector hyper_params;
  if (numHyperparams > 0)
    hyper_params = RealVector(Teuchos::View, 
                              all_params.values() + numContinuousVars, 
                              numHyperparams);

  size_t num_total_calib_terms = residuals.length();
  Real half_nr_log2pi = num_total_calib_terms * HALF_LOG_2PI;
  Real half_log_det = 
    expData.half_log_cov_determinant(hyper_params, obsErrorMultiplierMode);

  // misfit defined as 1/2 r^T (mult^2*Gamma_d)^{-1} r
  Real misfit = residuals.dot( residuals ) / 2.0;

  Real log_like = -half_nr_log2pi - half_log_det - misfit;

  return log_like;
}


void NonDBayesCalibration::prior_cholesky_factorization()
{
  // factorization to be performed offline (init time) and used online
  int i, j, num_params = numContinuousVars + numHyperparams;
  priorCovCholFactor.shape(num_params, num_params); // init to 0

  if (!standardizedSpace && natafTransform.x_correlation()) {
    Teuchos::SerialSpdDenseSolver<int, Real> corr_solver;
    RealSymMatrix prior_cov_matrix;//= ();

    Cerr << "prior_cholesky_factorization() not yet implmented for this case."
	 << std::endl;
    abort_handler(-1);

    corr_solver.setMatrix( Teuchos::rcp(&prior_cov_matrix, false) );
    corr_solver.factor(); // Cholesky factorization (LL^T) in place
    // assign lower triangle
    for (i=0; i<num_params; ++i)
      for (j=0; j<=i; ++j)
	priorCovCholFactor(i, j) = prior_cov_matrix(i, j);
  }
  else {
    RealRealPairArray dist_moments = (standardizedSpace) ?
      natafTransform.u_moments() : natafTransform.x_moments();
    for (i=0; i<numContinuousVars; ++i)
      priorCovCholFactor(i,i) = dist_moments[i].second;
    // for now we assume a variance when the inv gamma has infinite moments
    for (i=0; i<numHyperparams; ++i)
      if (invGammaDists[i].parameter(Pecos::IGA_ALPHA) > 2.0)
        priorCovCholFactor(numContinuousVars + i, numContinuousVars + i) = 
          invGammaDists[i].standard_deviation();
      else
        priorCovCholFactor(numContinuousVars + i, numContinuousVars + i) =
          0.05*(invGammaDists[i].mode());
  }
}


void NonDBayesCalibration::
get_positive_definite_covariance_from_hessian(const RealSymMatrix &hessian,
					      const RealMatrix& prior_chol_fact,
					      RealSymMatrix &covariance,
					      short output_lev)
{
  // precondition H_misfit by computing L^T H_misfit L where L is the Cholesky
  // factor of the prior covariance.  Important notes:
  // > in other contexts, we compute the Hessian of the negative log posterior
  //   from the Hessian of the misfit minus the Hessian of log prior density.
  // > In the context of defining a MVN covariance, we use the fact that the
  //   Hessian of the negative log of a normal density is 1 / variance, such
  //   that the inverse Hessian is simply the prior covariance.
  //   >> Thus, we justify use of the prior covariance, even for cases (e.g.,
  //      uniform, exp) where the Hessian of the log prior density is zero.
  // > For uncorrelated priors, L is simply diag[sigma_i].

  // Option 1: if augmenting with Hessian of negative log prior
  //           Hess of neg log posterior = Hess of misfit - Hess of log prior
  //const RealVector& c_vars = mcmcModel.continuous_variables();
  //augment_hessian_with_log_prior(log_hess, c_vars);

  // Option 2: if preconditioning with prior covariance using L^T H L
  // can use incoming Hessian as both input and output since an internal
  // temporary is created for H L prior to creating symmetric L^T H L
  int num_rows = hessian.numRows();
  RealSymMatrix LT_H_L(num_rows, false); // copy
  Teuchos::symMatTripleProduct(Teuchos::TRANS, 1., hessian,
			       prior_chol_fact, LT_H_L);

  // Compute eigenvalue decomposition of matrix A=QDQ'
  // In general, the eigenvalue decomposition of a matrix is A=QDinv(Q).
  // For real symmetric matrices A = QDQ', i.e. inv(Q) = Q'
  RealVector eigenvalues; RealMatrix eigenvectors;
  symmetric_eigenvalue_decomposition( LT_H_L, eigenvalues, eigenvectors );

  // Find smallest positive eigenvalue
  //Real min_eigval = std::numeric_limits<double>::max();
  //for ( int i=0; i<num_rows; i++)
  //  if ( eigenvalues[i] > 0. )
  //    min_eigval = std::min( eigenvalues[i], min_eigval );

#ifdef DEBUG
  Cout << "eigenvalues from symmetric_eigenvalue_decomposition:\n"
       << eigenvalues;
#endif

  /*
  // Ensure hessian is positive definite by setting all negative eigenvalues 
  // to be positive.
  Real eigenval_tol = 1.e-4; // TO DO: tie to prior bounds?
  int i, j, num_neglect = 0;
  for (i=0; i<num_rows; ++i)
    if ( eigenvalues[i] < eigenval_tol )
      { eigenvalues[i] = eigenval_tol; ++num_neglect; }
    else
      break;

  // The covariance matrix is the inverse of the hessian so scale eigenvectors
  // by Q*inv(D)
  RealMatrix scaled_eigenvectors(num_rows, num_rows, false); // don't init to 0
  for ( i=0; i<num_rows; ++i ) {
    for ( j=0; j<num_neglect; ++j )
      scaled_eigenvectors(i,j) = 0.;
    for ( j=num_neglect; j<num_rows; ++j )
      scaled_eigenvectors(i,j) = eigenvectors(i,j) / eigenvalues[j];
  }
  covariance.shapeUninitialized( num_rows );
  covariance.multiply( Teuchos::NO_TRANS, Teuchos::TRANS, 
		       1., scaled_eigenvectors, eigenvectors, 0. );
  */

  // Form V and D
  Real eigenval_tol = 0.; //1.e-4; // Petra2014 suggests tol=1 in Fig 5.2
  int n, r, num_neglect = 0;
  for (n=0; n<num_rows; ++n)
    if ( eigenvalues[n] <= eigenval_tol ) ++num_neglect;
    else                                  break;
  int num_low_rank = num_rows - num_neglect, offset_r;
  RealSymMatrix D(num_low_rank); // init to 0;    r x r diagonal matrix
  RealMatrix V(num_rows, num_low_rank, false); // n x r matrix for r retained
  for (r=0; r<num_low_rank; ++r) {
    offset_r = r + num_neglect;
    Real lambda = eigenvalues[offset_r];
    D(r,r) = lambda / (lambda + 1.); // Sherman-Morrison-Woodbury
    for (n=0; n<num_rows; ++n)
      V(n,r) = eigenvectors(n,offset_r); // copy column
  }

  // Form I - V D V^T
  covariance.shapeUninitialized(num_rows);
  Teuchos::symMatTripleProduct(Teuchos::NO_TRANS, -1., D, V, covariance);
  for (n=0; n<num_rows; ++n)
    covariance(n,n) += 1.;

  // form inv(hessian) = L (I - V D V^T) L^T
  // can use covariance as both input and output (see above)
  Teuchos::symMatTripleProduct(Teuchos::NO_TRANS, 1., covariance,
			       prior_chol_fact, covariance);

  if (output_lev > NORMAL_OUTPUT) {
    Cout << "Hessian of negative log-likelihood (from misfit):\n" << hessian;
    //Cout << "2x2 determinant = " << hessian(0,0) * hessian(1,1) -
    //  hessian(0,1) * hessian(1,0) << '\n';

    //Cout << "Cholesky factor of prior covariance:\n" << prior_chol_fact;

    Cout << "Prior-preconditioned misfit Hessian:\n" << LT_H_L;
    //Cout << "2x2 determinant = " << LT_H_L(0,0) * LT_H_L(1,1) -
    //  LT_H_L(0,1) * LT_H_L(1,0) << '\n';
    if (num_neglect)
      Cout << "Hessian decomposition neglects " << num_neglect
           << " eigenvalues based on " << eigenval_tol << " tolerance.\n";
  }
  if (output_lev > NORMAL_OUTPUT) {
    Cout << "Positive definite covariance from inverse of Hessian:\n"
	 << covariance;
    //Cout << "2x2 determinant = " << covariance(0,0) * covariance(1,1) -
    //  covariance(0,1) * covariance(1,0) << '\n';
  }

  //return num_neglect;
}


/** Response mapping callback used within RecastModel for MAP
    pre-solve. Computes 

      -log(post) = -log(like) - log(prior); where
      -log(like) = 1/2*Nr*log(2*pi) + 1/2*log(det(Cov)) + 1/2*r'(Cov^{-1})*r
                 = 1/2*Nr*log(2*pi) + 1/2*log(det(Cov)) + misfit

    (misfit defined as 1/2 r^T (mult^2*Gamma_d)^{-1} r) The passed
    residual_resp has been differenced, interpolated, and
    covariance-scaled */
void NonDBayesCalibration::
neg_log_post_resp_mapping(const Variables& residual_vars,
                          const Variables& nlpost_vars,
                          const Response& residual_resp,
                          Response& nlpost_resp)
{
  const RealVector& c_vars = nlpost_vars.continuous_variables();
  short nlpost_req = nlpost_resp.active_set_request_vector()[0];
  bool output_flag = (nonDBayesInstance->outputLevel >= DEBUG_OUTPUT);
  // if needed, extract the trailing hyper-parameters
  RealVector hyper_params;
  if (nonDBayesInstance->numHyperparams > 0)
    hyper_params = 
      RealVector(Teuchos::View, 
		 c_vars.values() + nonDBayesInstance->numContinuousVars, 
		 nonDBayesInstance->numHyperparams);

  if (nlpost_req & 1) {
    const RealVector& residuals = residual_resp.function_values();
    Real nlp = -nonDBayesInstance->log_likelihood(residuals, c_vars) - 
      nonDBayesInstance->log_prior_density(c_vars);
    nlpost_resp.function_value(nlp, 0);
    if (output_flag)
      Cout << "MAP pre-solve: negative log posterior = " << nlp << std::endl;
  }

  if (nlpost_req & 2) {
    // avoid copy by updating gradient vector in place
    RealVector log_grad = nlpost_resp.function_gradient_view(0);
    // Gradient contribution from misfit
    nonDBayesInstance->
      expData.build_gradient_of_sum_square_residuals(residual_resp, log_grad);
    // Add the contribution from 1/2*log(det(Cov))
    nonDBayesInstance->expData.half_log_cov_det_gradient
      (hyper_params, nonDBayesInstance->obsErrorMultiplierMode, 
       nonDBayesInstance->numContinuousVars, log_grad);
    // Add the contribution from -log(prior)
    nonDBayesInstance->augment_gradient_with_log_prior(log_grad, c_vars);
    if (output_flag)
      Cout << "MAP pre-solve: negative log posterior gradient:\n" << log_grad;
  }

  if (nlpost_req & 4) {
    // avoid copy by updating Hessian matrix in place
    RealSymMatrix log_hess = nlpost_resp.function_hessian_view(0);
    // Hessian contribution from misfit
    nonDBayesInstance->
      expData.build_hessian_of_sum_square_residuals(residual_resp, log_hess);
    // Add the contribution from 1/2*log(det(Cov))
    nonDBayesInstance->expData.half_log_cov_det_hessian
      (hyper_params, nonDBayesInstance->obsErrorMultiplierMode, 
       nonDBayesInstance->numContinuousVars, log_hess);
    // Add the contribution from -log(prior)
    nonDBayesInstance->augment_hessian_with_log_prior(log_hess, c_vars);
    if (output_flag)
      Cout << "MAP pre-solve: negative log posterior Hessian:\n" << log_hess;
  }

  //Cout << "nlpost_resp:\n" << nlpost_resp;
}

void NonDBayesCalibration::compute_statistics()
{
  // mcmcchain is either acceptanceChain or filtered_chain
  // mcmcfnvals is either acceptedFnVals or filteredFnVals
  int num_skip = (subSamplingPeriod > 0) ? subSamplingPeriod : 1;
  int burnin = (burnInSamples > 0) ? burnInSamples : 0;
  int num_samples = acceptanceChain.numCols();
  int num_filtered = int((num_samples-burnin)/num_skip);

  RealMatrix filtered_chain;
  if (burnInSamples > 0 || num_skip > 1) {
    filter_chain(acceptanceChain, filtered_chain);
    filter_fnvals(acceptedFnVals, filteredFnVals);
  }
  else {

    filtered_chain = 
      RealMatrix(Teuchos::View, acceptanceChain.values(), 
		 acceptanceChain.stride(), 
		 acceptanceChain.numRows(), acceptanceChain.numCols());

    filteredFnVals = 
      RealMatrix(Teuchos::View, acceptedFnVals.values(), acceptedFnVals.stride(),
		 acceptedFnVals.numRows(), acceptedFnVals.numCols());

  }

  NonDSampling::compute_moments(filtered_chain, chainStats, STANDARD_MOMENTS);
  NonDSampling::compute_moments(filteredFnVals,    fnStats, STANDARD_MOMENTS);
  if (!requestedProbLevels[0].empty())
    compute_intervals();

  // Print tabular file for the filtered chain
  if (!exportMCMCFilename.empty() || outputLevel >= NORMAL_OUTPUT)
    export_chain(filtered_chain, filteredFnVals);

  if (posteriorStatsKL)
    kl_post_prior(acceptanceChain);
  if (posteriorStatsMutual)
    mutual_info_buildX();
  if (posteriorStatsKDE) 
    calculate_kde();
  if (calModelEvidence)
    calculate_evidence();
}


void NonDBayesCalibration::
filter_chain(const RealMatrix& acceptance_chain, RealMatrix& filtered_chain,
	     int target_length)
{
  // Default behavior: burn in 20% of samples, take only every third point in
  // chain
  int num_mcmc_samples = acceptance_chain.numCols();
  int burn_in_post = int(0.2*num_mcmc_samples);
  int burned_in_post = num_mcmc_samples - burn_in_post;
  int num_skip;
  int mcmc_threshhold = target_length*3;
  if (burned_in_post < mcmc_threshhold) {
    num_skip = 3;
  }
  else {
    // maximally skip to achieve the target length: floor( (count-1)/(len-1) )
    num_skip = (burned_in_post-1)/(target_length-1);
  }
  filter_matrix_cols(acceptance_chain, burn_in_post, num_skip, filtered_chain);
}

void NonDBayesCalibration::filter_chain(const RealMatrix& acceptance_chain,
					RealMatrix& filtered_chain)
{
  int burnin = (burnInSamples > 0) ? burnInSamples : 0;
  int num_skip = (subSamplingPeriod > 0) ? subSamplingPeriod : 1;
  filter_matrix_cols(acceptance_chain, burnin, num_skip, filtered_chain);
}

void NonDBayesCalibration::filter_fnvals(const RealMatrix& accepted_fn_vals,
    					 RealMatrix& filtered_fn_vals)
{
  int burnin = (burnInSamples > 0) ? burnInSamples : 0;
  int num_skip = (subSamplingPeriod > 0) ? subSamplingPeriod : 1;
  filter_matrix_cols(accepted_fn_vals, burnin, num_skip, filtered_fn_vals);
}


void NonDBayesCalibration::
filter_matrix_cols(const RealMatrix& orig_matrix, int start_index,
		   int stride, RealMatrix& filtered_matrix)
{
  // Alternately, could return a view using the stride to skip ahead
  int num_orig = orig_matrix.numCols();
  if (num_orig <= start_index || stride <= 0) {
    Cerr << "\nError: Invalid arguments to NonDBayesCalibraion::"
	 << "filter_matrix_cols()\n";
    abort_handler(METHOD_ERROR);
  }

  // ceil(num_orig/stride), using integer arithmetic since we have ints
  // instead of converting to double (1 + remaining cols divided equally)
  int num_filtered =  1 + (num_orig-start_index-1)/stride;
  filtered_matrix.shape(orig_matrix.numRows(), num_filtered);
  for (int i=start_index, j=0; i<num_orig; i+=stride, ++j) {
      RealVector col_vec =
	Teuchos::getCol(Teuchos::View, const_cast<RealMatrix&>(orig_matrix), i);
      Teuchos::setCol(col_vec, j, filtered_matrix);
  }
}


void NonDBayesCalibration::compute_intervals()
{
  std::ofstream interval_stream("dakota_mcmc_CredPredIntervals.dat");
  std::ostream& screen_stream = Cout;

  // Make accepted function values the rows instead of the columns
  RealMatrix filtered_fn_vals_transpose(filteredFnVals, Teuchos::TRANS);
  // Augment function values with experimental uncertainty for prediction ints
  int num_filtered = filteredFnVals.numCols();
  size_t num_exp = expData.num_experiments();
  size_t num_concatenated = num_exp*num_filtered;

  const StringArray& resp = mcmcModel.current_response().function_labels(); 
  size_t width = write_precision+7;
  
  // Calculate +/- 2sigma credibility intervals
  RealVector Fn_ave(numFunctions), Fn_stdevs(numFunctions),
	     Cred_interval_minima(numFunctions), 
	     Cred_interval_maxima(numFunctions);
  compute_col_means(filtered_fn_vals_transpose, Fn_ave); 
  compute_col_stdevs(filtered_fn_vals_transpose, Fn_ave, Fn_stdevs);
  interval_stream << "Function aves = " <<Fn_ave << '\n';
  interval_stream << "Function st devs = " <<Fn_stdevs << '\n';
  interval_stream << "2 sigma Credibility Intervals\n";
  for(size_t i=0; i<numFunctions; ++i){
    Cred_interval_minima[i] = Fn_ave[i] - 2*Fn_stdevs[i];
    Cred_interval_maxima[i] = Fn_ave[i] + 2*Fn_stdevs[i];
    interval_stream << std::setw(width) << resp[i] << " ";
    interval_stream << Cred_interval_minima[i] << ", " << Cred_interval_maxima[i] 
               << '\n';
  }    
  interval_stream << "\n";
  
  // Calculate +/- 2sigma prediction intervals
  predVals.shapeUninitialized(numFunctions, num_concatenated);
  if (expData.variance_active()) {
    compute_prediction_vals(filteredFnVals, predVals, 
    			    num_filtered, num_exp, num_concatenated);
    RealVector Pred_ave(numFunctions), Pred_stdevs(numFunctions),
	       Pred_interval_minima(numFunctions), 
	       Pred_interval_maxima(numFunctions);
    RealMatrix predVals_transpose(predVals, Teuchos::TRANS);
    compute_col_means(predVals_transpose, Pred_ave);
    compute_col_stdevs(predVals_transpose, Pred_ave, Pred_stdevs);
    interval_stream << "2 sigma Prediction Intervals\n";
    for(size_t i=0; i<numFunctions; ++i){
      Pred_interval_minima[i] = Pred_ave[i] - 2*Pred_stdevs[i];
      Pred_interval_maxima[i] = Pred_ave[i] + 2*Pred_stdevs[i];
      interval_stream << std::setw(width) << resp[i] << " ";
      interval_stream << Pred_interval_minima[i] << ", "
		      << Pred_interval_maxima[i] << '\n';
    }
  }
  interval_stream << "\n";
  // Calculate intervals with sorting - print to screen and interval file
  size_t num_levels = 0;
  for(int i = 0; i < numFunctions; ++i)
    num_levels += requestedProbLevels[i].length();
  if (num_levels > 0)
    print_intervals_file(interval_stream, filtered_fn_vals_transpose, 
      			   predVals, num_filtered, num_concatenated);

  interval_stream << "acceptedVals = " << acceptedFnVals << '\n';
  interval_stream << "predVals = " << predVals << '\n';
}

void NonDBayesCalibration::compute_prediction_vals
(RealMatrix& filtered_fn_vals, RealMatrix& predVals, 
int num_filtered, size_t num_exp, size_t num_concatenated)
{
  // Read std_dev and correl matrices if specified for experiments
  RealVectorArray std_deviations;
  RealSymMatrixArray correl_matrices;
  //if (calibrationData && expData.variance_active()){
  expData.cov_std_deviation(std_deviations);
  expData.cov_as_correlation(correl_matrices);
  //}
  
  // Augment function values with experimental uncertainty for prediction ints
  // Generate normal errors using LHS
  /*int num_res = residualModel.response_size();
    RealVector means_vec(num_res), lower_bnds(num_res), upper_bnds(num_res);
    */
  RealVector means_vec(numFunctions), lower_bnds(numFunctions), 
	     upper_bnds(numFunctions);
  means_vec.putScalar(0.0);
  lower_bnds.putScalar(-DBL_MAX);
  upper_bnds.putScalar(DBL_MAX);
  RealMatrix lhs_normal_samples;
  unsigned short sample_type = SUBMETHOD_LHS;
  short sample_ranks_mode = 0; //IGNORE RANKS
  Pecos::LHSDriver lhsDriver; // the C++ wrapper for the F90 LHS library
  size_t e, s, r, cntr = 0;
  lhsDriver.seed(randomSeed);
  lhsDriver.initialize("lhs", sample_ranks_mode, true);
  for (e=0; e<num_exp; ++e) {
    //int lhs_seed = (randomSeed > 0) ? randomSeed : generate_system_seed();
    lhsDriver.generate_normal_samples(means_vec, std_deviations[e], lower_bnds,
              upper_bnds, num_filtered, correl_matrices[e],lhs_normal_samples);
    for (s=0; s<num_filtered; ++s, ++cntr)
      for (r=0; r<numFunctions; ++r)
	predVals(r,cntr) = filtered_fn_vals(r,s) + lhs_normal_samples(r,s);
  }
}

/** Print tabular file with filtered chain, function values, and pred values */
void NonDBayesCalibration::
export_chain(RealMatrix& filtered_chain, RealMatrix& filtered_fn_vals)
{
  String mcmc_filename = 
    exportMCMCFilename.empty() ? "dakota_mcmc_tabular.dat" : exportMCMCFilename;
  std::ofstream export_mcmc_stream;
  TabularIO::open_file(export_mcmc_stream, mcmc_filename,
		       "NonDBayesCalibration chain export");

  // Use a Variables object for proper tabular formatting.
  // The residual model includes hyper-parameters, if present
  Variables output_vars = residualModel.current_variables().copy();

  // When outputting only chain responses
  const StringArray& resp_labels = 
    mcmcModel.current_response().function_labels();
  // When outputting experimental responses
  /*
  size_t num_exp = expData.num_experiments();
  StringArray resp_labels;
  const StringArray& resp = mcmcModel.current_response().function_labels(); 
  for (size_t i=0; i<num_exp+1; ++i){
    for (size_t k=0; k<numFunctions; ++k){
      resp_labels.push_back(resp[k]);
    }
  }
  */

  TabularIO::
    write_header_tabular(export_mcmc_stream, output_vars, 
			 resp_labels, "mcmc_id", exportMCMCFormat);

  size_t wpp4 = write_precision+4;
  export_mcmc_stream << std::setprecision(write_precision) 
		     << std::resetiosflags(std::ios::floatfield);

  int num_filtered = filtered_chain.numCols();
  for (int i=0; i<num_filtered; ++i) {
    TabularIO::write_leading_columns(export_mcmc_stream, i+1,
				     mcmcModel.interface_id(),
				     exportMCMCFormat);
    RealVector accept_pt = Teuchos::getCol(Teuchos::View, filtered_chain, i);
    output_vars.continuous_variables(accept_pt);
    output_vars.write_tabular(export_mcmc_stream);
    // Write function values to filtered_tabular
    RealVector col_vec = Teuchos::getCol(Teuchos::View, filtered_fn_vals, i);
    for (size_t j=0; j<numFunctions; ++j){
      export_mcmc_stream << std::setw(wpp4) << col_vec[j] << ' ';
    }      
    // Write predicted values to filtered_tabular
    // When outputting experimental responses 
    /*
    for (size_t j =0; j<num_exp; ++j){
      for (size_t k = 0; k<numFunctions; ++k){
	int col_index = j*num_filtered+i;
        const RealVector& col_vec = Teuchos::getCol(Teuchos::View, 
      				    predVals, col_index);
  	export_mcmc_stream << std::setw(wpp4) << col_vec[k] << ' ';
      }
    }
    */
    export_mcmc_stream << '\n';
  }

  TabularIO::close_file(export_mcmc_stream, mcmc_filename,
			"NonDQUESOBayesCalibration chain export");
}

void NonDBayesCalibration::
calculate_kde()
{
  RealVector pdf_results;
  Pecos::GaussianKDE kde;
  //Cout << "Accepted Chain in KDE " << acceptanceChain <<  '\n';
  //Cout << "Accepted Fn Values in KDE " << acceptedFnVals <<  '\n';
  std::ofstream export_kde;
  size_t wpp4 = write_precision+4;
  StringArray var_labels;
        copy_data(residualModel.continuous_variable_labels(),var_labels);
  const StringArray& resp_labels = 
    		     mcmcModel.current_response().function_labels();
  TabularIO::open_file(export_kde, "kde_posterior.dat",
			"NonDBayesCalibration kde posterior export");
  
  int num_rows = acceptanceChain.numCols();
  int num_vars = acceptanceChain.numRows();
  RealMatrix current_var;
  current_var.shapeUninitialized(1,num_rows);
  for (int i=0; i<num_vars; ++i){
    for (int j=0; j<num_rows; j++) 
      current_var(0,j)=acceptanceChain(i,j);
    //Cout << current_var;
    kde.initialize(current_var,Teuchos::TRANS);
    kde.pdf(current_var, pdf_results,Teuchos::TRANS);
    //Cout << pdf_results;
    export_kde << var_labels[i] << "  KDE PDF estimate  " << '\n';
    //TabularIO::
    //  write_header_tabular(export_kde, output_vars(i), "KDE PDF estimate");
    for (int j=0; j<num_rows; j++) 
      export_kde <<  current_var(0,j) << "    " << pdf_results(j) << '\n';
    export_kde << '\n';
  }
  int num_responses = acceptedFnVals.numRows();
  RealMatrix current_resp;
  current_resp.shapeUninitialized(1,num_rows);
  for (int i=0; i<num_responses; ++i){
    for (int j=0; j<num_rows; j++) 
      current_resp(0,j)=acceptedFnVals(i,j);
    //Cout << current_resp;
    //RealMatrix& col_resp = Teuchos::getCol(Teuchos::View, acceptedFnVals, i);
    //kde.initialize(current_resp, Teuchos::TRANS);
    kde.initialize(current_resp,Teuchos::TRANS);
    kde.pdf(current_resp, pdf_results,Teuchos::TRANS);
    //Cout << pdf_results;
    export_kde << resp_labels[i] << "  KDE PDF estimate  " << '\n';
    //TabularIO::
    //  write_header_tabular(export_kde, resp_labels(i), "KDE PDF estimate");
    for (int j=0; j<num_rows; j++) 
      export_kde <<  current_resp(0,j) << "    " << pdf_results(j) << '\n';
    export_kde << '\n';
  }
  TabularIO::close_file(export_kde, "kde_posterior.dat",
			"NonDBayesCalibration kde posterior export");
  
}

void NonDBayesCalibration::calculate_evidence()
{
  // set default to MC approximation if neither method specified
  if (!calModelEvidMC && !calModelEvidLaplace)
    calModelEvidMC = true;
  if (calModelEvidMC) {
    //int num_prior_samples = chainSamples; //KAM: replace later
    int num_prior_samples = (evidenceSamples>0) ? evidenceSamples : chainSamples;
    int num_params = numContinuousVars + numHyperparams;
    // Draw samples from prior distribution 
    RealMatrix prior_dist_samples(num_params, num_prior_samples);
    prior_sample_matrix(prior_dist_samples);
    // Calculate likelihood for each sample
    double sum_like = 0.;
    for (int i = 0; i < num_prior_samples; i++) {
      RealVector params = Teuchos::getCol(Teuchos::View, prior_dist_samples, i);
      RealVector cont_params = params;
      cont_params.resize(numContinuousVars);  
      residualModel.continuous_variables(cont_params);
      residualModel.evaluate();
      RealVector residual = residualModel.current_response().function_values();
      double log_like = log_likelihood(residual, params);
      sum_like += std::exp(log_like);
    }
    double evidence = sum_like/num_prior_samples;
    Cout << "Model evidence (Monte Carlo) = " << evidence << '\n';
    //Cout << "num samples = " << num_prior_samples << '\n';
  }
  if (calModelEvidLaplace) {
    if (obsErrorMultiplierMode > CALIBRATE_NONE) {
      Cout << "The Laplace approximation of model evidence currently " 
           << "does not work when error multipliers are specified." << '\n';
      abort_handler(METHOD_ERROR);
    } 
    if (mapOptAlgOverride == SUBMETHOD_NONE) {
      Cout << "You must specify a pre-solve method for the Laplace approximation" 
           << " of model evidence. "  << '\n'; 
      abort_handler(METHOD_ERROR);
    } 
    Cout << "Starting Laplace approximation of model evidence, first " 
         << "\nobtain MAP point from pre-solve.\n";
    const RealVector& map_c_vars
      = mapOptimizer.variables_results().continuous_variables();
    //estimate likelihood at MAP point: 
    residualModel.continuous_variables(map_c_vars);
    ActiveSet resAS = residualModel.current_response().active_set();
    resAS.request_values(7);
    residualModel.evaluate(resAS);
    RealVector residual = residualModel.current_response().function_values();
    Real laplace_like = log_likelihood(residual, map_c_vars);
    //obtain prior density at MAP point: 
    Real laplace_prior =  nonDBayesInstance->log_prior_density(map_c_vars);
    if (outputLevel >= DEBUG_OUTPUT) {
      Cout << "Residual at MAP point" << residualModel.current_response() << '\n';
      Cout << "Log_likelihood at MAP Point" << laplace_like << '\n';
      Cout << "Laplace_prior " << laplace_prior << "\n";
    }
    Response nlpost_resp = negLogPostModel.current_response().copy();
    ActiveSet as2 = nlpost_resp.active_set();
    as2.request_values(7);
    nlpost_resp.active_set(as2);
    neg_log_post_resp_mapping(mapOptimizer.variables_results(), mapOptimizer.variables_results(), 
      residualModel.current_response(), nlpost_resp);
    if (outputLevel >= DEBUG_OUTPUT) {
      Cout << "Negative log posterior function values " << nlpost_resp.function_values() << '\n';
      Cout << "Negative log posterior Hessian " << nlpost_resp.function_hessian_view(0) << '\n';
      //Cout << nlpost_resp << '\n';
    }
    RealSymMatrix log_hess;
    nonDBayesInstance->
      expData.build_hessian_of_sum_square_residuals(residualModel.current_response(), log_hess);
    // Add the contribution from 1/2*log(det(Cov))
    nonDBayesInstance->expData.half_log_cov_det_hessian
      (0, nonDBayesInstance->obsErrorMultiplierMode, 
      nonDBayesInstance->numContinuousVars, log_hess);
    // Add the contribution from -log(prior)
    nonDBayesInstance->augment_hessian_with_log_prior(log_hess, map_c_vars);
    Cout << "Laplace approximation: negative log posterior Hessian:\n"
         <<  log_hess << "\n";
    CovarianceMatrix local_log_post_hess; 
    // for now, the matrix passed to set_covariance is a RealMatrix, not RealSymMatrix
    RealMatrix clog_hess(numContinuousVars, numContinuousVars);
    for (int i=0; i<numContinuousVars; i++) {
      for (int j=0; j<numContinuousVars; j++) {
        clog_hess(i,j)=log_hess(i,j);
      }
    }
    try {
      local_log_post_hess.set_covariance(const_cast<RealMatrix&>(clog_hess)); 
      Cout << "log determinant post" << local_log_post_hess.log_determinant() <<std::endl; 
      double lpres= laplace_prior+laplace_like+numContinuousVars*HALF_LOG_2PI-0.5*local_log_post_hess.log_determinant();
      Cout << "Model evidence (Laplace) = " << std::exp(lpres) <<  '\n';
    }
    catch (const std::runtime_error& re){
      Cout << "Can't compute model evidence because the Hessian of the negative log posterior distribution " 
           << "is not positive definite. " << re.what();
    }
  }
}

void NonDBayesCalibration::print_intervals_file
(std::ostream& s, RealMatrix& filteredFnVals_transpose, 
 RealMatrix& predVals, int num_filtered, size_t num_concatenated)
{
  
  const StringArray& resp = mcmcModel.current_response().function_labels(); 
  size_t width = write_precision+7;
  double alpha;
  int lower_index;
  int upper_index;
  // Credibility Intervals
  for(int i = 0; i < numFunctions; ++i){
    // Sort function values 
    const RealVector& col_vec = Teuchos::getCol(Teuchos::View,
				filteredFnVals_transpose, i);
    std::sort(col_vec.values(), col_vec.values() + num_filtered);
    // Write intervals
    size_t num_prob_levels = requestedProbLevels[i].length();
    if (num_prob_levels > 0){
      s << "Credibility Intervals for ";
      s << resp[i] << '\n';
      s << std::setw(width) << ' ' << " Response Level    Probability Level\n";
      s << std::setw(width) << ' ' << " ----------------- -----------------\n";
      for (size_t j = 0; j < num_prob_levels; ++j){
        alpha = requestedProbLevels[i][j];
        lower_index = floor(alpha/2*(num_filtered));
        upper_index = num_filtered - lower_index;
        s << std::setw(width) << ' ' << std::setw(width) 
	  << col_vec[lower_index] << ' ' << std::setw(width) 
	  << alpha << '\n'
	  << std::setw(width) << ' ' << std::setw(width) 
	  << col_vec[upper_index] << ' '<< std::setw(width) 
	  << 1-alpha << '\n'
	  << std::setw(width) << ' ' <<  "        -----             -----\n";
      }
    }
  }
  // Prediction Intervals
  if (expData.variance_active()) {
    RealMatrix predVals_transpose(predVals, Teuchos::TRANS);
    for(int i = 0; i < numFunctions; ++i){
      // Sort function values 
      const RealVector& col_vec1 = Teuchos::getCol(Teuchos::View, 
				   predVals_transpose, i);
      std::sort(col_vec1.values(), col_vec1.values() + num_concatenated);
      // Write intervals
      size_t num_prob_levels = requestedProbLevels[i].length();
      if (num_prob_levels > 0){
        s << "Prediction Intervals for ";
        s << resp[i] << '\n';
        s << std::setw(width) << ' ' << " Response Level    Probability Level\n";
        s << std::setw(width) << ' ' << " ----------------- -----------------\n";
        for (size_t j = 0; j < num_prob_levels; ++j){
          alpha = requestedProbLevels[i][j];
          //s << "alpha = " << alpha << '\n';
          lower_index = floor(alpha/2*(num_concatenated));
          upper_index = num_concatenated - lower_index;
          s << std::setw(width) << ' ' << std::setw(width) 
	    << col_vec1[lower_index] << ' ' << std::setw(width) 
	    << alpha << '\n'
	    << std::setw(width) << ' ' << std::setw(width) 
	    << col_vec1[upper_index] << ' '<< std::setw(width) 
	    << 1-alpha << '\n'
	    << std::setw(width) << ' ' <<  "        -----             -----\n";
        }
      }
    }
  }
}

void NonDBayesCalibration::print_intervals_screen
(std::ostream& s, RealMatrix& filteredFnVals_transpose, 
 RealMatrix& predVals_transpose, int num_filtered)
{
  const StringArray& resp = mcmcModel.current_response().function_labels(); 
  size_t width = write_precision+7;
  double alpha;
  int lower_index;
  int upper_index;
  s << "\n";
  // Credibility Intervals
  for(int i = 0; i < numFunctions; ++i){
    // Sort function values 
    const RealVector& col_vec = Teuchos::getCol(Teuchos::View,
				filteredFnVals_transpose, i);
    std::sort(col_vec.values(), col_vec.values() + num_filtered);
    // Write intervals
    size_t num_prob_levels = requestedProbLevels[i].length();
    if (num_prob_levels > 0){
      s << "Credibility Intervals for ";
      s << resp[i] << '\n';
      s << std::setw(width) << ' ' << " Response Level    Probability Level\n";
      s << std::setw(width) << ' ' << " ----------------- -----------------\n";
      for (size_t j = 0; j < num_prob_levels; ++j){
        alpha = requestedProbLevels[i][j];
        lower_index = floor(alpha/2*(num_filtered));
        upper_index = num_filtered - lower_index;
        s << std::setw(width) << ' ' << std::setw(width) 
	  << col_vec[lower_index] << ' ' << std::setw(width) 
	  << alpha << '\n'
	  << std::setw(width) << ' ' << std::setw(width) 
	  << col_vec[upper_index] << ' '<< std::setw(width) 
	  << 1-alpha << '\n';
	  //<< std::setw(width) << ' ' <<  "        -----             -----\n";
      }
    }
  }
  // Prediction Intervals
  if (expData.variance_active() ) {
    size_t num_exp = expData.num_experiments();
    size_t num_concatenated = num_exp*num_filtered;
    for(int i = 0; i < numFunctions; ++i){
      // Sort function values 
      const RealVector& col_vec1 = Teuchos::getCol(Teuchos::View, 
				   predVals_transpose, i);
      std::sort(col_vec1.values(), col_vec1.values() + num_concatenated);
      // Write intervals
      size_t num_prob_levels = requestedProbLevels[i].length();
      if (num_prob_levels > 0){
        s << "Prediction Intervals for ";
        s << resp[i] << '\n';
        s << std::setw(width) <<' '<< " Response Level    Probability Level\n";
        s << std::setw(width) <<' '<< " ----------------- -----------------\n";
        for (size_t j = 0; j < num_prob_levels; ++j){
          alpha = requestedProbLevels[i][j];
          lower_index = floor(alpha/2*(num_concatenated));
          upper_index = num_concatenated - lower_index;
          s << std::setw(width) << ' ' << std::setw(width) 
	    << col_vec1[lower_index] << ' ' << std::setw(width) 
	    << alpha << '\n'
	    << std::setw(width) << ' ' << std::setw(width) 
	    << col_vec1[upper_index] << ' '<< std::setw(width) 
	    << 1-alpha << '\n';
	  //<< std::setw(width) << ' ' <<  "        -----             -----\n";
        }
      }
    }
  }
}

void NonDBayesCalibration::print_results(std::ostream& s, short results_state)
{
  // Print chain moments
  StringArray combined_labels;
  copy_data(residualModel.continuous_variable_labels(), combined_labels);
  NonDSampling::print_moments(s, chainStats, RealMatrix(), 
      "posterior variable", STANDARD_MOMENTS, combined_labels, false); 
  // Print response moments
  StringArray resp_labels = mcmcModel.current_response().function_labels();
  NonDSampling::print_moments(s, fnStats, RealMatrix(), 
      "response function", STANDARD_MOMENTS, resp_labels, false); 
  
  // Print chain diagnostics for variables
  if (chainDiagnostics)
    print_chain_diagnostics(s);
  // Print credibility and prediction intervals to screen
  if (requestedProbLevels[0].length() > 0 && outputLevel >= NORMAL_OUTPUT) {
    int num_filtered = filteredFnVals.numCols();
    RealMatrix filteredFnVals_transpose(filteredFnVals, Teuchos::TRANS);
    RealMatrix predVals_transpose(predVals, Teuchos::TRANS);
    print_intervals_screen(s, filteredFnVals_transpose,
			   predVals_transpose, num_filtered);
  }

  // Print posterior stats
  if (posteriorStatsKL)
    print_kl(s);
}

void NonDBayesCalibration::kl_post_prior(RealMatrix& acceptanceChain)
{
  // sub-sample posterior chain
  int num_params = numContinuousVars + numHyperparams;
  int num_post_samples = acceptanceChain.numCols();
  int burn_in_post = int(0.2*num_post_samples);
  int burned_in_post = num_post_samples - burn_in_post;
  RealMatrix knn_post_samples;
  RealMatrix prior_dist_samples;
  if (num_post_samples < 18750){ // Aiming for num_filtered = 5000 
    int num_skip = 3;
    int num_filtered = int(burned_in_post/num_skip);
    int num_prior_samples = num_filtered*125;
    knn_post_samples.shape(num_params, num_filtered);
    prior_dist_samples.shape(num_params, num_prior_samples);
    int j = 0;
    int it_cntr = 0;
    for (int i = burn_in_post+1; i < num_post_samples; ++i){
      ++it_cntr;
      if (it_cntr % num_skip == 0){
	RealVector param_vec = Teuchos::getCol(Teuchos::View,
	  			        acceptanceChain, i);
	Teuchos::setCol(param_vec, j, knn_post_samples);
	++j;
      }
    }
  }
  else{
    int num_skip = int(burned_in_post/5000);
    int num_filtered = int(burned_in_post/num_skip);
    int num_prior_samples = num_filtered*125;
    knn_post_samples.shapeUninitialized(num_params, num_filtered);
    prior_dist_samples.shapeUninitialized(num_params, num_prior_samples);
    int j = 0;
    int it_cntr = 0;
    for (int i = burn_in_post; i < num_post_samples; ++i){
      if (it_cntr % num_skip == 0){
	  ++it_cntr;
	  RealVector param_vec = Teuchos::getCol(Teuchos::View,
	    			        acceptanceChain, i);
	  Teuchos::setCol(param_vec, j, knn_post_samples);
	  j++;
      }
    }
  }
  
  // produce matrix of prior samples
  prior_sample_matrix(prior_dist_samples);
  // compute knn kl-div between prior and posterior
  kl_est = knn_kl_div(knn_post_samples, prior_dist_samples, numContinuousVars);
}

void NonDBayesCalibration::prior_sample_matrix(RealMatrix& prior_dist_samples)
{
  // Create matrix containing samples from the prior distribution
  boost::mt19937 rnumGenerator;
  int num_params = prior_dist_samples.numRows(); 
  int num_samples = prior_dist_samples.numCols();
  RealVector vec(num_params);
  rnumGenerator.seed(randomSeed);
  for(int i = 0; i < num_samples; ++i){
    prior_sample(rnumGenerator, vec);
    Teuchos::setCol(vec, i, prior_dist_samples);
  }
}

Real NonDBayesCalibration::knn_kl_div(RealMatrix& distX_samples,
    			 	RealMatrix& distY_samples, size_t dim)
{
  approxnn::normSelector::instance().method(approxnn::L2_NORM);

  size_t NX = distX_samples.numCols();
  size_t NY = distY_samples.numCols();
  //size_t dim = numContinuousVars; 
  
  // k is recorded for each distance so that if it needs to be adapted
  // (if kNN dist = 0), we can calculate the correction term 
  IntVector k_vec_XY(NX);
  k_vec_XY.putScalar(6); //k default set to 6
  IntVector k_vec_XX(NX);
  k_vec_XX.putScalar(7); //k default set to 6
  			 //1st neighbor is self, so need k+1 for XtoX
  double eps = 0.0; //default ann error
   
  // Copy distX samples into ANN data types
  ANNpointArray dataX;
  dataX = annAllocPts(NX, dim);
  RealVector col(dim);
  for (int i = 0; i < NX; i++){
    col = Teuchos::getCol(Teuchos::View, distX_samples, i);
    for (int j = 0; j < dim; j++){
      dataX[i][j] = col[j];
    }
  } 
  // Copy distY samples into ANN data types
  ANNpointArray dataY;
  dataY = annAllocPts(NY, dim);
  for (int i = 0; i < NY; i++){
    col = Teuchos::getCol(Teuchos::View, distY_samples, i);
    for (int j = 0; j < dim; j++){
      dataY[i][j] = col[j];
    }
  } 
  
  // calculate vector of kNN distances from dist1 to dist2
  RealVector XtoYdistances(NX);
  ann_dist(dataX, dataY, XtoYdistances, NX, NY, dim, k_vec_XY, eps);
  // calculate vector of kNN distances from dist1 to itself
  RealVector XtoXdistances(NX);
  ann_dist(dataX, dataX, XtoXdistances, NX, NX, dim, k_vec_XX, eps);
  
  double log_sum = 0;
  double digamma_sum = 0;
  double rat;
  for (int i = 0; i < NX; i++){
    rat = XtoYdistances[i]/XtoXdistances[i];
    log_sum += log(XtoYdistances[i]/XtoXdistances[i]);
    if (k_vec_XY[i] != (k_vec_XX[i]-1)){ //XtoX: first NN is self
      double psiX = boost::math::digamma(k_vec_XX[i]-1);
      double psiY = boost::math::digamma(k_vec_XY[i]);
      digamma_sum += psiX - psiY;
    }
  }
  Real Dkl_est = 0.0;
  Dkl_est = (double(dim)*log_sum + digamma_sum)/double(NX)
          + log( double(NY)/(double(NX)-1) );

  annDeallocPts( dataX );
  annDeallocPts( dataY );

  approxnn::normSelector::instance().reset();

  return Dkl_est;
}

void NonDBayesCalibration::mutual_info_buildX()
{
  /* Build matrix X, containing samples of the two distributions being
   * considered in the mutual info calculation. Each column has the form
   * X_i = [x1_i x2_i ... xn_i y1_i y2_i ... ym_i]
   */

  int num_params = numContinuousVars + numHyperparams;
  int num_samples = 1000;
  boost::mt19937 rnumGenerator;
  RealMatrix Xmatrix;
  Xmatrix.shapeUninitialized(2*num_params, num_samples);
  RealVector vec(num_params);
  RealVector col_vec(2*num_params);
  rnumGenerator.seed(randomSeed);
  for (int i = 0; i < num_samples; ++i){
    prior_sample(rnumGenerator, vec);
    for (int j = 0; j < num_params; ++j){
      col_vec[j] = vec[j];
    }
    prior_sample(rnumGenerator, vec);
    for (int j = 0; j < num_params; ++j){
      col_vec[j+1] = vec[j];
    }
    Teuchos::setCol(col_vec, i, Xmatrix);
  }

  // Test matrix
  /*
  int num_samples = acceptanceChain.numCols();
  RealMatrix Xmatrix;
  Xmatrix.shapeUninitialized(2*num_params, num_samples);
  RealVector vec(num_params);
  RealVector col_vec(2*num_params);
  for (int i = 0; i < num_samples-1; ++i){
    vec = Teuchos::getCol(Teuchos::View, acceptanceChain, i);
    for (int j = 0; j < num_params; ++j){
      col_vec[j] = vec[j]; //offset values by 1
    }
    vec = Teuchos::getCol(Teuchos::View, acceptanceChain, i+1);
    for (int j = 0; j < num_params; ++j){
      col_vec[j+num_params] = vec[j];
    }
    Teuchos::setCol(col_vec, i, Xmatrix);
  }
  // last column
  vec = Teuchos::getCol(Teuchos::View, acceptanceChain, num_samples-1);
  for (int j = 0; j < num_params; ++j){
    col_vec[j] = vec[j]; //offset values by 1
  }
  vec = Teuchos::getCol(Teuchos::View, acceptanceChain, 0);
  for (int j = 0; j < num_params; ++j){
    col_vec[j+num_params] = vec[j];
  }
  Teuchos::setCol(col_vec, num_samples-1, Xmatrix);
  */

  //test_stream << "Xmatrix = " << Xmatrix << '\n';

  Real mutualinfo_est =
    knn_mutual_info(Xmatrix, num_params, num_params, mutualInfoAlg);
  Cout << "MI est = " << mutualinfo_est << '\n';

}

Real NonDBayesCalibration::knn_mutual_info(RealMatrix& Xmatrix, int dimX,
    int dimY, unsigned short alg)
{
  approxnn::normSelector::instance().method(approxnn::LINF_NORM);

  //std::ofstream test_stream("kam1.txt");
  //test_stream << "Xmatrix = " << Xmatrix << '\n';
  //Cout << "Xmatrix = " << Xmatrix << '\n';

  int num_samples = Xmatrix.numCols();
  int dim = dimX + dimY;

  // Cast Xmatrix into ANN data structure
  ANNpointArray dataXY;
  dataXY = annAllocPts(num_samples, dim);
  RealVector col(dim);
  for (int i = 0; i < num_samples; i++){
    col = Teuchos::getCol(Teuchos::View, Xmatrix, i);
    for (int j = 0; j < dim; j++){
      dataXY[i][j] = col[j];
    }
  }

  // Normalize data
  ANNpoint meanXY, stdXY;
  meanXY = annAllocPt(dim); //means
  for (int i = 0; i < num_samples; i++){
    for(int j = 0; j < dim; j++){
      meanXY[j] += dataXY[i][j];
    }
  }
  for (int j = 0; j < dim; j++){
    meanXY[j] = meanXY[j]/double(num_samples);
    //Cout << "mean" << j << " = " << meanXY[j] << '\n';
  }
  stdXY = annAllocPt(dim); //standard deviations
  for (int i = 0; i < num_samples; i++){
    for (int j = 0; j < dim; j++){
      stdXY[j] += pow (dataXY[i][j] - meanXY[j], 2.0);
    }
  }
  for (int j = 0; j < dim; j++){
    stdXY[j] = sqrt( stdXY[j]/(double(num_samples)-1.0) );
    //Cout << "std" << j << " = " << stdXY[j] << '\n';
  }
  for (int i = 0; i < num_samples; i++){
    for (int j = 0; j < dim; j++){
      dataXY[i][j] = ( dataXY[i][j] - meanXY[j] )/stdXY[j];
    }
    //Cout << "dataXY = " << dataXY[i][0] << '\n';
  }

  // Get knn-distances for Xmatrix
  RealVector XYdistances(num_samples);
  Int2DArray XYindices(num_samples);
  IntVector k_vec(num_samples);
  int k = 6;
  k_vec.putScalar(k); // for self distances, need k+1
  double eps = 0.0;
  ann_dist(dataXY, dataXY, XYdistances, XYindices, num_samples, num_samples, 
           dim, k_vec, eps);

  // Build marginals
  ANNpointArray dataX, dataY;
  dataX = annAllocPts(num_samples, dimX);
  dataY = annAllocPts(num_samples, dimY);
  //RealMatrix chainX(dimX, num_samples);
  //RealMatrix chainY(dimY, num_samples);
  for(int i = 0; i < num_samples; i++){
    col = Teuchos::getCol(Teuchos::View, Xmatrix, i);
    //Cout << "col = " << col << '\n';
    for(int j = 0; j < dimX; j++){
      //dataX[i][j] = dataXY[i][j];
      //Cout << "col " << j << " = " << col[j] << '\n';
      //chainX[i][j] = col[j];
      dataX[i][j] = col[j];
    }
    for(int j = 0; j < dimY; j++){
      //dataY[i][j] = dataXY[i][dimX+j];
      //chainY[i][j] = col[dimX+j];
      dataY[i][j] = col[dimX+j];
    }
  }
  //Cout << "chainX = " << chainX;
  ANNkd_tree* kdTreeX;
  ANNkd_tree* kdTreeY;
  kdTreeX = new ANNkd_tree(dataX, num_samples, dimX);
  kdTreeY = new ANNkd_tree(dataY, num_samples, dimY);

  double marg_sum = 0.0;
  int n_x, n_y;
  for(int i = 0; i < num_samples; i++){
    if (alg == MI_ALG_KSG2) { //alg=1, ksg2
      IntArray XYind_i = XYindices[i];	
      RealArray ex_vec(XYind_i.size()-1);
      RealArray ey_vec(XYind_i.size()-1);
      for(int j = 1; j < XYind_i.size(); j ++) {
	ex_vec[j-1] = annDist(dimX, dataX[i], dataX[XYind_i[j]]);
	ey_vec[j-1] = annDist(dimY, dataY[i], dataY[XYind_i[j]]);
      }
      ANNdist e_x = *std::max_element(ex_vec.begin(), ex_vec.end());
      ANNdist e_y = *std::max_element(ey_vec.begin(), ey_vec.end());
      /*
      ANNdist e = max(e_x, e_y);
      n_x = kdTreeX->annkFRSearch(dataX[i], e, 0, NULL, NULL, eps);
      n_y = kdTreeY->annkFRSearch(dataY[i], e, 0, NULL, NULL, eps);
      */
      n_x = kdTreeX->annkFRSearch(dataX[i], e_x, 0, NULL, NULL, eps);
      n_y = kdTreeY->annkFRSearch(dataY[i], e_y, 0, NULL, NULL, eps);
    }
    else { //alg=0, ksg1
      n_x = kdTreeX->annkFRSearch(dataX[i], XYdistances[i], 0, NULL, 
  				    NULL, eps);
      n_y = kdTreeY->annkFRSearch(dataY[i], XYdistances[i], 0, NULL,
  				    NULL, eps);
    }
    double psiX = boost::math::digamma(n_x);
    double psiY = boost::math::digamma(n_y);
    //double psiX = boost::math::digamma(n_x+1);
    //double psiY = boost::math::digamma(n_y+1);
    marg_sum += psiX + psiY;
    //test_stream <<"i = "<< i <<", nx = "<< n_x <<", ny = "<< n_y <<'\n';
    //test_stream << "psiX = " << psiX << '\n';
    //test_stream << "psiY = " << psiY << '\n';
  }
  double psik = boost::math::digamma(k);
  double psiN = boost::math::digamma(num_samples);
  double MI_est = psik - (marg_sum/double(num_samples)) + psiN;
  if (alg == MI_ALG_KSG2) {
    MI_est = MI_est - 1/double(k);
  }
  //test_stream << "psi_k = " << psik << '\n';
  //test_stream << "marg_sum = " << marg_sum << '\n';
  //test_stream << "psiN = " << psiN << '\n';
  //test_stream << "MI_est = " << MI_est << '\n';

  // Dealloc memory
  delete kdTreeX;
  delete kdTreeY;
  annDeallocPts(dataX);
  annDeallocPts(dataY);
  annDeallocPts(dataXY);

  approxnn::normSelector::instance().reset();

  // Compare to dkl
  /*
  double kl_est = knn_kl_div(Xmatrix, Xmatrix);
  test_stream << "KL = " << kl_est << '\n';
  Cout << "KL = " << kl_est << '\n';
  */
  return MI_est;

}

void NonDBayesCalibration::ann_dist(const ANNpointArray matrix1, 
     const ANNpointArray matrix2, RealVector& distances, int NX, int NY, 
     int dim2, IntVector& k_vec, double eps)
{

  ANNkd_tree* kdTree;
  kdTree = new ANNkd_tree( matrix2, NY, dim2 );
  for (unsigned int i = 0; i < NX; ++i){
    int k_i = k_vec[i] ;
    ANNdistArray knn_dist = new ANNdist[k_i+1];
    ANNidxArray knn_ind = new ANNidx[k_i+1];
    //calc min number of distances needed
    kdTree->annkSearch(matrix1[ i ], k_i+1, knn_ind, knn_dist, eps);
    double dist = knn_dist[k_i];
    if (dist == 0.0){
      ANNdistArray knn_dist_i = new ANNdist[NY];
      ANNidxArray knn_ind_i = new ANNidx[NY];
      //calc distances for whole array
      kdTree->annkSearch(matrix1[ i ], NY, knn_ind_i, knn_dist_i, eps); 
      for (unsigned int j = k_i+1; j < NY; ++j){
	if (knn_dist_i[j] > 0.0){
	  dist = knn_dist_i[j];
	  k_vec[i] = j;
	  break;
	}
      }
      delete [] knn_ind_i;
      delete [] knn_dist_i;
    }
    distances[i] = dist;
    delete [] knn_ind;
    delete [] knn_dist;
  }
  delete kdTree;
  annClose();
}

void NonDBayesCalibration::ann_dist(const ANNpointArray matrix1, 
     const ANNpointArray matrix2, RealVector& distances, Int2DArray& indices, 
     int NX, int NY, int dim2, IntVector& k_vec, 
     double eps)
{
  ANNkd_tree* kdTree;
  kdTree = new ANNkd_tree( matrix2, NY, dim2 );
  for (unsigned int i = 0; i < NX; ++i){
    int k_i = k_vec[i] ;
    ANNdistArray knn_dist = new ANNdist[k_i+1];
    ANNidxArray knn_ind = new ANNidx[k_i+1];
    //calc min number of distances needed
    kdTree->annkSearch(matrix1[ i ], k_i+1, knn_ind, knn_dist, eps);
    double dist = knn_dist[k_i];
    IntArray ind(k_i+1);
    for (int j = 0; j < k_i+1; j ++) 
      ind[j] = knn_ind[j];
    if (dist == 0.0){
      ANNdistArray knn_dist_i = new ANNdist[NY];
      ANNidxArray knn_ind_i = new ANNidx[NY];
      //calc distances for whole array
      kdTree->annkSearch(matrix1[ i ], NY, knn_ind_i, knn_dist_i, eps); 
      for (unsigned int j = k_i+1; j < NY; ++j){
	if (knn_dist_i[j] > 0.0){
	  dist = knn_dist_i[j];
	  ind.resize(j);
	  for (int k = 0; k < j; k ++)  
	    ind[k] = knn_ind_i[k];
	  k_vec[i] = j;
	  break;
	}
      }
      delete [] knn_ind_i;
      delete [] knn_dist_i;
    }
    distances[i] = dist;
    indices[i] = ind;
    delete [] knn_ind;
    delete [] knn_dist;
  }
  delete kdTree;
  annClose();
}

void NonDBayesCalibration::print_kl(std::ostream& s)
{
  s << "Information gained from prior to posterior = " << kl_est;
  s << '\n';
}

<<<<<<< HEAD
void NonDBayesCalibration::print_chain_diagnostics(std::ostream& s)
{
  s << "\nChain diagnostics\n";
  if (chainDiagnosticsCI)
    print_batch_means_intervals(s);
}

void NonDBayesCalibration::print_batch_means_intervals(std::ostream& s)
{
  size_t width = write_precision+7;
  Real alpha = 0.95;
  
  int num_vars = acceptanceChain.numRows();
  StringArray var_labels;
  copy_data(residualModel.continuous_variable_labels(),	var_labels);
  RealMatrix variables_mean_interval_mat, variables_mean_batch_means;
  batch_means_interval(acceptanceChain, variables_mean_interval_mat,
                       variables_mean_batch_means, 1, alpha);
  RealMatrix variables_var_interval_mat, variables_var_batch_means;
  batch_means_interval(acceptanceChain, variables_var_interval_mat,
                       variables_var_batch_means, 2, alpha);
  
  int num_responses = acceptedFnVals.numRows();
  StringArray resp_labels = mcmcModel.current_response().function_labels();
  RealMatrix responses_mean_interval_mat, responses_mean_batch_means;
  batch_means_interval(acceptedFnVals, responses_mean_interval_mat,
                       responses_mean_batch_means, 1, alpha);
  RealMatrix responses_var_interval_mat, responses_var_batch_means;
  batch_means_interval(acceptedFnVals, responses_var_interval_mat,
                       responses_var_batch_means, 2, alpha);

  if (outputLevel >= DEBUG_OUTPUT) {
    for (int i = 0; i < num_vars; i++) {
      s << "\tBatch means of mean for variable ";
      s << var_labels[i] << '\n';
      const RealVector& mean_vec = Teuchos::getCol(Teuchos::View,
                                  variables_mean_batch_means, i);
      s << mean_vec ;
      s << "\tBatch means of variance for variable ";
      const RealVector& var_vec = Teuchos::getCol(Teuchos::View,
                                  variables_var_batch_means, i);
      s << var_labels[i] << '\n';
      s << var_vec ;
    }
    for (int i = 0; i < num_responses; i++) {
      s << "\tBatch means of mean for response ";
      s << resp_labels[i] << '\n';
      const RealVector mean_vec = Teuchos::getCol(Teuchos::View,
                                  responses_mean_batch_means, i);
      s << mean_vec ;
      s << "\tBatch means of variance for response ";
      s << resp_labels[i] << '\n';
      const RealVector var_vec = Teuchos::getCol(Teuchos::View, 
                                 responses_var_batch_means, i);
      s << var_vec ;
    }
  }

  s << "\t95% Confidence Intervals of means\n";
  for (int i = 0; i < num_vars; i++) {
    RealVector col_vec = Teuchos::getCol(Teuchos::View,
                                         variables_mean_interval_mat, i);
    s << '\t' << std::setw(width) << var_labels[i]
      << " = [" << col_vec[0] << ", " << col_vec[1] << "]\n";
  }
  for (int i = 0; i < num_responses; i++) {
    RealVector col_vec = Teuchos::getCol(Teuchos::View,
                                         responses_mean_interval_mat, i);
    s << '\t' << std::setw(width) << resp_labels[i]
      << " = [" << col_vec[0] << ", " << col_vec[1] << "]\n";
  }
  s << "\t95% Confidence Intervals of variances\n";
  for (int i = 0; i < num_vars; i++) {
    RealVector col_vec = Teuchos::getCol(Teuchos::View,
                                         variables_var_interval_mat, i);
    s << '\t' << std::setw(width) << var_labels[i]
      << " = [" << col_vec[0] << ", " << col_vec[1] << "]\n";
  }
  for (int i = 0; i < num_responses; i++) {
    RealVector col_vec = Teuchos::getCol(Teuchos::View,
                                         responses_var_interval_mat, i);
    s << '\t' << std::setw(width) << resp_labels[i]
      << " = [" << col_vec[0] << ", " << col_vec[1] << "]\n";
  }
}

=======
/** Wrap the residualModel in a scaling transformation, such that
    residualModel now contains a scaling recast model. */
void NonDBayesCalibration::scale_model()
{
  if (outputLevel >= DEBUG_OUTPUT)
    Cout << "Initializing scaling transformation" << std::endl;

  // residualModel becomes the sub-model of a RecastModel:
  residualModel.assign_rep(new ScalingModel(residualModel), false);
  // scalingModel = residualModel;
}


/** Setup Recast for weighting model.  The weighting transformation
    doesn't resize, and makes no vars, active set or secondary
    mapping.  All indices are one-to-one mapped (no change in
    counts). */
void NonDBayesCalibration::weight_model()
{
  if (outputLevel >= DEBUG_OUTPUT)
    Cout << "Initializing weighting transformation" << std::endl;

  // we assume sqrt(w_i) will be applied to each residual, therefore:
  const RealVector& lsq_weights = residualModel.primary_response_fn_weights();
  for (int i=0; i<lsq_weights.length(); ++i)
    if (lsq_weights[i] < 0) {
      Cerr << "\nError: Calibration term weights must be nonnegative. Specified "
     << "weights are:\n" << lsq_weights << '\n';
      abort_handler(-1);
    }

  // TODO: pass sqrt to WeightingModel
  residualModel.assign_rep(new WeightingModel(residualModel), false);
}



>>>>>>> 0d15d6d6
} // namespace Dakota<|MERGE_RESOLUTION|>--- conflicted
+++ resolved
@@ -3211,7 +3211,6 @@
   s << '\n';
 }
 
-<<<<<<< HEAD
 void NonDBayesCalibration::print_chain_diagnostics(std::ostream& s)
 {
   s << "\nChain diagnostics\n";
@@ -3298,7 +3297,6 @@
   }
 }
 
-=======
 /** Wrap the residualModel in a scaling transformation, such that
     residualModel now contains a scaling recast model. */
 void NonDBayesCalibration::scale_model()
@@ -3334,7 +3332,4 @@
   residualModel.assign_rep(new WeightingModel(residualModel), false);
 }
 
-
-
->>>>>>> 0d15d6d6
 } // namespace Dakota