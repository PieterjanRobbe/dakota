/*  _______________________________________________________________________

    DAKOTA: Design Analysis Kit for Optimization and Terascale Applications
    Copyright 2014 Sandia Corporation.
    This software is distributed under the GNU Lesser General Public License.
    For more information, see the README file in the top Dakota directory.
    _______________________________________________________________________ */

//- Class:	 NonDBayesCalibration
//- Description: Base class for generic Bayesian inference
//- Owner:       Laura Swiler
//- Checked by:
//- Version:

#include "NonDBayesCalibration.hpp"
#include "ProblemDescDB.hpp"
#include "DataFitSurrModel.hpp"
#include "RecastModel.hpp"
#include "DataTransformModel.hpp"
#include "NonDPolynomialChaos.hpp"
#include "NonDStochCollocation.hpp"
#include "NonDLHSSampling.hpp"
#include "NPSOLOptimizer.hpp"
#include "SNLLOptimizer.hpp"
#include "Teuchos_SerialDenseHelpers.hpp"

#include "LHSDriver.hpp"
#include "boost/random/mersenne_twister.hpp"
#include "boost/random.hpp"
#include "boost/generator_iterator.hpp"
#include "boost/math/special_functions/digamma.hpp"
// BMA: May need to better manage DLL export / import from ANN in the future
// #ifdef DLL_EXPORTS
// #undef DLL_EXPORTS
// #endif
#include "ANN/ANN.h"
//#include "ANN/ANNperf.h"
//#include "ANN/ANNx.h"
#include "dakota_data_util.hpp"

static const char rcsId[]="@(#) $Id$";

namespace Dakota {

// initialization of statics
NonDBayesCalibration* NonDBayesCalibration::nonDBayesInstance(NULL);

/** This constructor is called for a standard letter-envelope iterator 
    instantiation.  In this case, set_db_list_nodes has been called and 
    probDescDB can be queried for settings from the method specification. */
NonDBayesCalibration::
NonDBayesCalibration(ProblemDescDB& problem_db, Model& model):
  NonDCalibration(problem_db, model),
  emulatorType(probDescDB.get_short("method.nond.emulator")),
  mapOptAlgOverride(probDescDB.get_ushort("method.nond.pre_solve_method")),
  chainSamples(0), chainCycles(1),
  randomSeed(probDescDB.get_int("method.random_seed")),
  mcmcDerivOrder(1),
  adaptExpDesign(probDescDB.get_bool("method.nond.adapt_exp_design")),
  initHifiSamples (probDescDB.get_int("method.samples")),
  obsErrorMultiplierMode(
    probDescDB.get_ushort("method.nond.calibrate_error_mode")),
  numHyperparams(0),
  invGammaAlphas(probDescDB.get_rv("method.nond.hyperprior_alphas")),
  invGammaBetas(probDescDB.get_rv("method.nond.hyperprior_betas")),
  adaptPosteriorRefine(
    probDescDB.get_bool("method.nond.adaptive_posterior_refinement")),
  proposalCovarType(
    probDescDB.get_string("method.nond.proposal_covariance_type")),
  proposalCovarData(probDescDB.get_rv("method.nond.proposal_covariance_data")),
  proposalCovarFilename(
    probDescDB.get_string("method.nond.proposal_covariance_filename")),
  proposalCovarInputType(
    probDescDB.get_string("method.nond.proposal_covariance_input_type")),
  burnInSamples(probDescDB.get_int("method.burn_in_samples")),
  posteriorStatsKL(probDescDB.get_bool("method.posterior_stats.kl_divergence")),
  posteriorStatsMutual(
    probDescDB.get_bool("method.posterior_stats.mutual_info")),
  subSamplingPeriod(probDescDB.get_int("method.sub_sampling_period")),
  exportMCMCFilename(
    probDescDB.get_string("method.nond.export_mcmc_points_file")),
  exportMCMCFormat(probDescDB.get_ushort("method.nond.export_samples_format"))
{
  if (adaptExpDesign) {
    // TODO: instead of pulling these models out, change modes on the
    // iteratedModel
    if (iteratedModel.model_type() != "surrogate") {
      Cerr << "\nError: Adaptive Bayesian experiment design requires " 
	   << "hierarchical surrogate\n       model.\n";
      abort_handler(PARSE_ERROR);
    }
    hifiModel = iteratedModel.truth_model();
    hifiModel.init_serial();
  }

  // assign default proposalCovarType
  if (proposalCovarType.empty()) {
    if (emulatorType) proposalCovarType = "derivatives"; // misfit Hessian
    else              proposalCovarType = "prior";       // prior covariance
  }

  // manage sample partitions and defaults
  int samples_spec = probDescDB.get_int("method.nond.chain_samples");
  if (proposalCovarType == "derivatives") {
    int pc_update_spec
      = probDescDB.get_int("method.nond.proposal_covariance_updates");
    if (pc_update_spec < 1) { // default partition: update every 100 samples
      // if the user specified less than 100 samples, use that,
      // resulting in chainCycles = 1
      chainSamples = std::min(samples_spec, 100);
      chainCycles  = (int)floor((Real)samples_spec / (Real)chainSamples + .5);
    }
    else { // partition as specified
      if (samples_spec < pc_update_spec) {
	// hard error since the user explicitly gave both controls
	Cerr << "\nError: chain_samples must be >= proposal_updates.\n";
	abort_handler(-1);
      }
      chainSamples = (int)floor((Real)samples_spec / (Real)pc_update_spec + .5);
      chainCycles  = pc_update_spec;
    }
  }
  else { 
    chainSamples = samples_spec; 
    chainCycles = 1; 
  }

  if (randomSeed != 0)
    Cout << " NonDBayes Seed (user-specified) = " << randomSeed << std::endl;
  else {
    // Use NonD convenience function for system seed
    randomSeed = generate_system_seed();
    Cout << " NonDBayes Seed (system-generated) = " << randomSeed << std::endl;
  }

  // assign default maxIterations (DataMethod default is -1)
  if (adaptPosteriorRefine && maxIterations < 0)
    maxIterations = 25;

  switch (emulatorType) {
  case PCE_EMULATOR: case SC_EMULATOR:
    standardizedSpace = true; break; // natafTransform defined w/i NonDExpansion
  default:
    standardizedSpace = probDescDB.get_bool("method.nond.standardized_space");

    // define local natafTransform, whether standardized space or not,
    // since we utilize x-space bounds, moments, density routines
    initialize_random_variable_transformation();
    initialize_random_variable_types(ASKEY_U); // need ranVarTypesX below
    // initialize_random_variable_parameters() is performed at run time
    initialize_random_variable_correlations();
    //initialize_final_statistics(); // statistics set is not default

    // only needed if Nataf transform will actually be performed
    if (standardizedSpace)
      verify_correlation_support(ASKEY_U);
    break;
  }

  // should be independent of data resizes
  construct_mcmc_model();

  init_hyper_parameters();

  // Now the underlying simulation model mcmcModel is setup; wrap it
  // in a data transformation, making sure to allocate gradient/Hessian space
  if (calibrationData) {
    residualModel.assign_rep
      (new DataTransformModel(mcmcModel, expData, numHyperparams, 
                              obsErrorMultiplierMode, mcmcDerivOrder), false);
    // update bounds for hyper-parameters
    Real dbl_inf = std::numeric_limits<Real>::infinity();
    for (size_t i=0; i<numHyperparams; ++i) {
      residualModel.continuous_lower_bound(0.0,     numContinuousVars + i);
      residualModel.continuous_upper_bound(dbl_inf, numContinuousVars + i);
    }
  }
  else
    residualModel = mcmcModel;  // shallow copy

  // TODO: will need to be resized when data changes
  construct_map_optimizer();

  int mcmc_concurrency = 1; // prior to concurrent chains
  maxEvalConcurrency *= mcmc_concurrency;
}


void NonDBayesCalibration::construct_mcmc_model()
{
  // for adaptive experiment design, the surrogate model is the low-fi
  // model which should be calibrated
  // TODO: could avoid this lightweight copy entirely, but less clean
  Model inbound_model = 
    adaptExpDesign ? iteratedModel.surrogate_model() : iteratedModel;

  switch (emulatorType) {

  case PCE_EMULATOR: case SC_EMULATOR: {
    const UShortArray& level_seq
      = probDescDB.get_usa("method.nond.sparse_grid_level");
    const RealVector& dim_pref
      = probDescDB.get_rv("method.nond.dimension_preference");    // not exposed
    bool derivs = probDescDB.get_bool("method.derivative_usage"); // not exposed
    NonDExpansion* se_rep;
    if (emulatorType == SC_EMULATOR) { // SC sparse grid interpolation
      se_rep = new NonDStochCollocation(inbound_model,
	Pecos::COMBINED_SPARSE_GRID, level_seq, dim_pref, EXTENDED_U,
	false, derivs);
      mcmcDerivOrder = 3; // Hessian computations not yet implemented for SC
    }
    else {
      if (!level_seq.empty()) // PCE with spectral projection via sparse grid
	se_rep = new NonDPolynomialChaos(inbound_model,
	  Pecos::COMBINED_SPARSE_GRID, level_seq, dim_pref, EXTENDED_U,
	  false, false);
      else { 
        // regression PCE: LeastSq/CS (exp_order,colloc_ratio), OLI (colloc_pts)
	const UShortArray& exp_order_seq
	  = probDescDB.get_usa("method.nond.expansion_order");
	short exp_coeffs_approach = (exp_order_seq.empty()) ?
	  Pecos::ORTHOG_LEAST_INTERPOLATION : Pecos::DEFAULT_REGRESSION;
	se_rep = new NonDPolynomialChaos(inbound_model,
	  exp_coeffs_approach, exp_order_seq, dim_pref,
	  probDescDB.get_sza("method.nond.collocation_points"), // pts sequence
	  probDescDB.get_real("method.nond.collocation_ratio"), // single scalar
	  randomSeed, EXTENDED_U, false, derivs,	
	  probDescDB.get_bool("method.nond.cross_validation"), // not exposed
	  probDescDB.get_string("method.import_build_points_file"),
	  probDescDB.get_ushort("method.import_build_format"),
	  probDescDB.get_bool("method.import_build_active_only"));
      }
      mcmcDerivOrder = 7; // Hessian computations implemented for PCE
    }
    stochExpIterator.assign_rep(se_rep);
    // no CDF or PDF level mappings
    RealVectorArray empty_rv_array; // empty
    se_rep->requested_levels(empty_rv_array, empty_rv_array, empty_rv_array,
      empty_rv_array, respLevelTarget, respLevelTargetReduce, cdfFlag, false);
    // extract NonDExpansion's uSpaceModel for use in likelihood evals
    mcmcModel = stochExpIterator.algorithm_space_model(); // shared rep
    natafTransform = se_rep->variable_transformation();   // shared rep
    break;
  }

  case GP_EMULATOR: case KRIGING_EMULATOR: {
    String sample_reuse; String approx_type;
    if (emulatorType == GP_EMULATOR)
      { approx_type = "global_gaussian"; mcmcDerivOrder = 3; } // grad support
    else
      { approx_type = "global_kriging";  mcmcDerivOrder = 7; } // grad,Hess
    UShortArray approx_order; // not used by GP/kriging
    short corr_order = -1, data_order = 1, corr_type = NO_CORRECTION;
    if (probDescDB.get_bool("method.derivative_usage")) {
      // derivatives for emulator construction (not emulator evaluation)
      if (inbound_model.gradient_type() != "none") data_order |= 2;
      if (inbound_model.hessian_type()  != "none") data_order |= 4;
    }
    unsigned short sample_type = SUBMETHOD_DEFAULT;
    int samples = probDescDB.get_int("method.build_samples");
    // get point samples file
    const String& import_pts_file
      = probDescDB.get_string("method.import_build_points_file");
    if (!import_pts_file.empty())
      { samples = 0; sample_reuse = "all"; }
     
    // Consider elevating lhsSampler from NonDGPMSABayesCalibration:
    Iterator lhs_iterator; Model lhs_model;
    // NKM requires finite bounds for scaling and init of correlation lengths.
    // Default truncation is +/-10 sigma, which may be overly conservative for
    // these purposes, but +/-3 sigma has little to no effect in current tests.
    bool truncate_bnds = (emulatorType == KRIGING_EMULATOR);
    if (standardizedSpace)
      transform_model(inbound_model, lhs_model, truncate_bnds);//, 3.);
    else
      lhs_model = inbound_model; // shared rep
    // Unlike EGO-based approaches, use ACTIVE sampling mode to concentrate
    // samples in regions of higher prior density
    NonDLHSSampling* lhs_rep = new
      NonDLHSSampling(lhs_model, sample_type, samples, randomSeed,
        probDescDB.get_string("method.random_number_generator"));
    lhs_iterator.assign_rep(lhs_rep, false);

    // natafTransform is not fully updated at this point, but using
    // a shallow copy allows run time updates to propagate
    if (standardizedSpace)
      lhs_rep->initialize_random_variables(natafTransform); // shallow copy

    ActiveSet gp_set = lhs_model.current_response().active_set(); // copy
    gp_set.request_values(mcmcDerivOrder); // for misfit Hessian
    mcmcModel.assign_rep(new DataFitSurrModel(lhs_iterator, lhs_model,
      gp_set, approx_type, approx_order, corr_type, corr_order, data_order,
      outputLevel, sample_reuse, import_pts_file,
      probDescDB.get_ushort("method.import_build_format"),
      probDescDB.get_bool("method.import_build_active_only")), false);
    break;
  }

  case NO_EMULATOR:
    standardizedSpace = probDescDB.get_bool("method.nond.standardized_space");
    if (standardizedSpace) transform_model(inbound_model, mcmcModel);//dist bnds
    else                   mcmcModel = inbound_model; // shared rep

    if (mcmcModel.gradient_type() != "none") mcmcDerivOrder |= 2;
    if (mcmcModel.hessian_type()  != "none") mcmcDerivOrder |= 4;
    break;
  }

}


void NonDBayesCalibration::init_hyper_parameters()
{
  // Initialize sizing for hyperparameters (observation error), not
  // currently part of a RecastModel
  size_t num_resp_groups = 
    mcmcModel.current_response().shared_data().num_response_groups(); 
  if (obsErrorMultiplierMode == CALIBRATE_ONE)
    numHyperparams = 1;
  else if (obsErrorMultiplierMode == CALIBRATE_PER_EXPER)
    numHyperparams = expData.num_experiments();
  else if (obsErrorMultiplierMode == CALIBRATE_PER_RESP)
    numHyperparams = num_resp_groups;
  else if (obsErrorMultiplierMode == CALIBRATE_BOTH)
    numHyperparams = expData.num_experiments() * num_resp_groups;

  // Setup priors distributions on hyper-parameters
  if ( (invGammaAlphas.length()  > 1 &&
	invGammaAlphas.length() != numHyperparams) ||
       (invGammaAlphas.length() != invGammaBetas.length()) ) {
    Cerr << "\nError: hyperprior_alphas and hyperprior_betas must both have "
         << "length 1 or number of calibrated\n       error multipliers.\n";
    abort_handler(PARSE_ERROR);
  }
  invGammaDists.resize(numHyperparams);
  for (size_t i=0; i<numHyperparams; ++i) {
    // alpha = (mean/std_dev)^2 + 2
    // beta = mean*(alpha-1)
    // default:
    Real alpha = 102.0, beta = 103.0;  
    // however chosen to have mode = beta/(alpha+1) = 1.0 (initial point)
    //   mean = beta/(alpha-1) ~ 1.0
    //   s.d. ~ 0.1
    if (invGammaAlphas.length() == 1)
      { alpha = invGammaAlphas[0]; beta = invGammaBetas[0]; }
    else if (invGammaAlphas.length() == numHyperparams)
      { alpha = invGammaAlphas[i]; beta = invGammaBetas[i]; }
    // BMA TODO: could store only one inverse gamma if all parameters the same
    invGammaDists[i] = Pecos::RandomVariable(Pecos::INV_GAMMA);
    Pecos::InvGammaRandomVariable* rv_rep = 
      (Pecos::InvGammaRandomVariable*)(invGammaDists[i].random_variable_rep());
    rv_rep->update(alpha, beta);
  }
}


/** Construct optimizer for MAP pre-solve
    Emulator:     on by default; can be overridden with "pre_solve none"
    No emulator: off by default; can be activated  with "pre_solve {sqp,nip}"
                 relies on mapOptimizer ctor to enforce min derivative support
*/
void NonDBayesCalibration::construct_map_optimizer() 
{
  if ( mapOptAlgOverride == SUBMETHOD_SQP || 
       mapOptAlgOverride == SUBMETHOD_NIP ||
       ( emulatorType && mapOptAlgOverride != SUBMETHOD_NONE ) ) {

    size_t num_total_calib_terms = residualModel.num_primary_fns();
    Sizet2DArray vars_map_indices, primary_resp_map_indices(1),
      secondary_resp_map_indices;
    primary_resp_map_indices[0].resize(num_total_calib_terms);
    for (size_t i=0; i<num_total_calib_terms; ++i)
      primary_resp_map_indices[0][i] = i;
    bool nonlinear_vars_map = false; BoolDequeArray nonlinear_resp_map(1);
    nonlinear_resp_map[0] = BoolDeque(num_total_calib_terms, true);
    SizetArray recast_vc_totals;  // empty: no change in size
    BitArray all_relax_di, all_relax_dr; // empty: no discrete relaxation

    switch (mapOptAlgOverride) {
    case SUBMETHOD_SQP:
#ifndef HAVE_NPSOL
      Cerr << "\nWarning: this executable not configured with NPSOL SQP."
	   << "\n         MAP pre-solve not available." << std::endl;
      mapOptAlgOverride = SUBMETHOD_DEFAULT; // model,optimizer not constructed
#endif
      break;
    case SUBMETHOD_NIP:
#ifndef HAVE_OPTPP
      Cerr << "\nWarning: this executable not configured with OPT++ NIP."
	   << "\n         MAP pre-solve not available." << std::endl;
      mapOptAlgOverride = SUBMETHOD_DEFAULT; // model,optimizer not constructed
#endif
      break;
    case SUBMETHOD_DEFAULT: // use full Newton, if available
#ifdef HAVE_OPTPP
      mapOptAlgOverride = SUBMETHOD_NIP;
#elif HAVE_NPSOL
      mapOptAlgOverride = SUBMETHOD_SQP;
#else
      Cerr << "\nWarning: this executable not configured with NPSOL or OPT++."
	   << "\n         MAP pre-solve not available." << std::endl;
#endif
      break;
    }

    // recast ActiveSet requests if full-Newton NIP with gauss-Newton misfit
    // (avoids error in unsupported Hessian requests in Model::manage_asv())
    short nlp_resp_order = 3; // quasi-Newton optimization
    void (*set_recast) (const Variables&, const ActiveSet&, ActiveSet&) = NULL;
    if (mapOptAlgOverride == SUBMETHOD_NIP) {
      nlp_resp_order = 7; // size RecastModel response for full Newton Hessian
      if (mcmcDerivOrder == 3) // map asrv for Gauss-Newton approx
        set_recast = gnewton_set_recast;
    }

    // RecastModel for bound-constrained argmin(misfit - log prior)
    if (mapOptAlgOverride)
      negLogPostModel.assign_rep(new 
	RecastModel(residualModel, vars_map_indices, recast_vc_totals, 
		    all_relax_di, all_relax_dr, nonlinear_vars_map, NULL,
		    set_recast, primary_resp_map_indices, 
		    secondary_resp_map_indices, 0, nlp_resp_order, 
		    nonlinear_resp_map, neg_log_post_resp_mapping, NULL),false);

    switch (mapOptAlgOverride) {
#ifdef HAVE_NPSOL
    case SUBMETHOD_SQP: {
      // SQP with BFGS Hessians
      int npsol_deriv_level = 3;
      mapOptimizer.assign_rep(new
	NPSOLOptimizer(negLogPostModel, npsol_deriv_level, convergenceTol),
	false);
      break;
    }
#endif
#ifdef HAVE_OPTPP
    case SUBMETHOD_NIP:
      // full Newton (OPTPP::OptBCNewton)
      mapOptimizer.assign_rep(new 
	SNLLOptimizer("optpp_newton", negLogPostModel), false);
      break;
#endif
    }
  }
}

NonDBayesCalibration::~NonDBayesCalibration()
{ }





void NonDBayesCalibration::core_run()
{
  nonDBayesInstance = this;

  if (adaptExpDesign)
    // use meta-iteration in this class
    calibrate_to_hifi();
  else
    // delegate to base class calibration
    calibrate();
}


void NonDBayesCalibration::derived_init_communicators(ParLevLIter pl_iter)
{
  //iteratedModel.init_communicators(maxEvalConcurrency);

  // stochExpIterator and mcmcModel use NoDBBaseConstructor,
  // so no need to manage DB list nodes at this level
  switch (emulatorType) {
  case PCE_EMULATOR: case SC_EMULATOR:
    stochExpIterator.init_communicators(pl_iter);              break;
  default:
    mcmcModel.init_communicators(pl_iter, maxEvalConcurrency); break;
  }
}


void NonDBayesCalibration::derived_set_communicators(ParLevLIter pl_iter)
{
  miPLIndex = methodPCIter->mi_parallel_level_index(pl_iter);
  //iteratedModel.set_communicators(maxEvalConcurrency);

  // stochExpIterator and mcmcModel use NoDBBaseConstructor,
  // so no need to manage DB list nodes at this level
  switch (emulatorType) {
  case PCE_EMULATOR: case SC_EMULATOR:
    stochExpIterator.set_communicators(pl_iter);              break;
  default:
    mcmcModel.set_communicators(pl_iter, maxEvalConcurrency); break;
  }
}


void NonDBayesCalibration::derived_free_communicators(ParLevLIter pl_iter)
{
  switch (emulatorType) {
  case PCE_EMULATOR: case SC_EMULATOR:
    stochExpIterator.free_communicators(pl_iter);              break;
  default:
    mcmcModel.free_communicators(pl_iter, maxEvalConcurrency); break;
  }

  //iteratedModel.free_communicators(maxEvalConcurrency);
}


void NonDBayesCalibration::initialize_model()
{
  switch (emulatorType) {
  case PCE_EMULATOR: case SC_EMULATOR: {
    ParLevLIter pl_iter = methodPCIter->mi_parallel_level_iterator(miPLIndex);
    stochExpIterator.run(pl_iter); break;
  }
  default: // GPs and NO_EMULATOR
    initialize_random_variable_parameters(); // standardizedSpace or not
    //initialize_final_statistics_gradients(); // not required
    if (standardizedSpace) transform_correlations();
    if (emulatorType)      mcmcModel.build_approximation();
    break;
  }
  if(posteriorStatsMutual)
    Cout << "Mutual Information estimation not yet implemented\n";
}


void NonDBayesCalibration::calibrate_to_hifi()
{
  /* TODO:
     - How do we handle cases where they also give data?  Append to it?
     - Handling of hyperparameters
     - Model needs to iterate configurations
     - More efficient resizing/reconstruction
     - Use hierarhical surrogate eval modes
   */


  unsigned short sample_type = SUBMETHOD_LHS;
  bool vary_pattern = true;
  String rng("mt19937");

  // TODO: construct the LHS sampler in ctor, but run it here
  NonDLHSSampling* lhs_sampler_rep;
  lhs_sampler_rep =
    new NonDLHSSampling(hifiModel, sample_type, initHifiSamples, randomSeed,
			rng, vary_pattern, ACTIVE_UNIFORM);
  Iterator lhs_iterator;
  lhs_iterator.assign_rep(lhs_sampler_rep, false);

  lhs_iterator.run();
  const RealMatrix& all_samples = lhs_iterator.all_samples();
  const IntResponseMap& all_responses = lhs_iterator.all_responses();

  // BMA TODO: Once ExperimentData can be updated, post this into
  // expData directly
  ExperimentData exp_data(initHifiSamples, 
                          mcmcModel.current_response().shared_data(), 
                          all_samples, all_responses);
  expData = exp_data;
  if (outputLevel >= DEBUG_OUTPUT)
    for (size_t i=0; i<initHifiSamples; i++)
      Cout << "Exp Data  i " << i << " value = " << exp_data.all_data(i);

  // need to initialize this from user input eventually
  size_t num_candidates = 12; //, num_mcmc_samples = 1000;
  //size_t num_candidates = 9; //, num_mcmc_samples = 1000;
  RealMatrix design_matrix;
  NonDLHSSampling* lhs_sampler_rep2;
  int randomSeed1 = 6543;
  //int randomSeed1 = generate_system_seed();
  lhs_sampler_rep2 =
    new NonDLHSSampling(hifiModel, sample_type, num_candidates, randomSeed1,
			rng, vary_pattern, ACTIVE_UNIFORM);
  Iterator lhs_iterator2;
  lhs_iterator2.assign_rep(lhs_sampler_rep2, false);
  lhs_iterator2.pre_run();
  //const RealMatrix design_matrix = lhs_iterator2.all_samples();
  design_matrix = lhs_iterator2.all_samples();
 
  if (outputLevel >= DEBUG_OUTPUT)
    Cout << "Design Matrix   " << design_matrix << '\n';
  for (size_t i=0; i < num_candidates; i++){
    const RealVector& col = Teuchos::getCol(Teuchos::View, design_matrix, int(i));
    hifiModel.continuous_variables(col);
    hifiModel.evaluate();
  }
 
  bool stop_metric = false;
  size_t optimal_ind;
  //RealVector optimal_config;
  double max_MI;
  double prev_MI;
  double MIdiff;
  double MIrel;
  int max_hifi = 12;
  int num_hifi = 0;

  std::ofstream kamstream("kam.txt");

  while (!stop_metric) {

    // If the experiment data changed, need to update a number of
    // models that wrap it.  TODO: make this more lightweight instead
    // of reconstructing

    // BMA TODO: this doesn't permit use of hyperparameters (see main ctor)
    residualModel.assign_rep
      (new DataTransformModel(mcmcModel, expData, numHyperparams, 
			      obsErrorMultiplierMode, mcmcDerivOrder), false);

    construct_map_optimizer();

    Cout << "hifi = " << hifiModel.current_variables() << '\n';
    Cout << "lofi = " << mcmcModel.current_variables() << '\n';
    Cout << "hifi cont = " << hifiModel.current_variables().continuous_variables_view() << '\n';
    Cout << "lofi cont = " << mcmcModel.current_variables().continuous_variables_view() << '\n';
    Cout << "hifi inactive = " << hifiModel.inactive_continuous_variables() << '\n';
    Cout << "lofi inactive = " << mcmcModel.inactive_continuous_variables() << '\n';
    Cout << "num params = " << numContinuousVars << '\n';
    Cout << "num hyper params = " << numHyperparams << '\n';

    // Run the underlying calibration solver (MCMC)
    calibrate();

    // After QUESO is run, get the posterior values of the samples; go
    // through all the designs and pick the one with maximum mutual
    // information

      // Filter posterior, aim for 5000 samples
    int num_mcmc_samples = acceptanceChain.numCols();
    int burn_in_post = int(0.2*num_mcmc_samples);
    int burned_in_post = num_mcmc_samples - burn_in_post;
    int num_skip;
    int num_filtered;
    int ind = 0;
    int it_cntr = 0;
    if (num_mcmc_samples < 18750){
      num_skip = 3;
    }
    else{
      num_skip = int(burned_in_post/5000);
    }
    num_filtered = int(burned_in_post/num_skip);
    RealVector lofi_params(numContinuousVars);
    RealMatrix mi_chain(acceptanceChain.numRows(), num_filtered);
    for (int j=burn_in_post; j<num_mcmc_samples; j++) {
      ++it_cntr;
      if (it_cntr % num_skip == 0){
        lofi_params = Teuchos::getCol(Teuchos::View, acceptanceChain, j); 
        Teuchos::setCol(lofi_params, ind, mi_chain);
        ind++;
      }
    }

    // BMA: You can now use acceptanceChain/acceptedFnVals, though
    // need to be careful about what subset for this chain run (may
    // need indices to track)
    for (size_t i=0; i<num_candidates; i++) {

      RealVector xi_i = Teuchos::getCol(Teuchos::View, design_matrix, int(i));
<<<<<<< HEAD
      mcmcModel.inactive_continuous_variables(xi_i);
=======
      Model::inactive_variables(xi_i, mcmcModel);
>>>>>>> 7069b8c1
      kamstream << "design " << i << '\n';
      kamstream << "xi_i = " << xi_i << '\n';

      // BMA: The low fidelity model can now be referred to as
      // mcmcModel (it may be wrapped in a surrogate, but I think
      // that's what we want if the user said "emulator")

      // Set the experimental configuration on the low-fi model:
<<<<<<< HEAD
      // mcmcModel.inactive_continuous_variables(candidate_exp_config[i]);
=======
      // Model::inactive_variables(candidate_exp_config[i], residualModel)
>>>>>>> 7069b8c1

      // Declare a matrix to store the low fidelity responses
      // KAM: check num_theta = numContinuousVars
      //      and numFunctions corresponds to lofi model
      RealMatrix lofi_resp_mat(numFunctions, num_filtered);
      RealVector lofi_resp_vec(numFunctions);
      RealVector col_vec(numContinuousVars + numFunctions);
      RealMatrix Xmatrix(numContinuousVars + numFunctions, num_filtered);
      for (int j=0; j<num_filtered; j++) {
        // for each posterior sample, get the param values, and run the model
	// KAM: Double check whether acceptanceChain is overwritten or appended
        lofi_params = Teuchos::getCol(Teuchos::View, mi_chain, j);
    	mcmcModel.continuous_variables(lofi_params);
    	mcmcModel.evaluate();

	lofi_resp_vec = mcmcModel.current_response().function_values();
 	Teuchos::setCol(lofi_resp_vec, j, lofi_resp_mat);
        // now concatenate posterior_theta and lofi_resp_mat into Xmatrix
        for (size_t k = 0; k < numContinuousVars; k++){
          col_vec[k] = lofi_params[k];
<<<<<<< HEAD
        }
        for (size_t k = 0; k < numFunctions; k ++){
          col_vec[numContinuousVars+k] = lofi_resp_vec[k];
        }
=======
        }
        for (size_t k = 0; k < numFunctions; k ++){
          col_vec[numContinuousVars+k] = lofi_resp_vec[k];
        }
>>>>>>> 7069b8c1
        Teuchos::setCol(col_vec, j, Xmatrix);
      }
      //kamstream << "lofi = " << mcmcModel.current_variables() << '\n';
      //kamstream << "lofi cont = " << mcmcModel.current_variables().continuous_variables_view() << '\n';
      //kamstream << "lofi inactive = " << mcmcModel.inactive_continuous_variables() << '\n';
      // calculate the mutual information b/w post theta and lofi responses
      Real MI = knn_mutual_info(Xmatrix, numContinuousVars, numFunctions);
      //Real MI = knn_mutual_info(Xmatrix, 3, 1);
      kamstream << "Xmatrix = " << Xmatrix << '\n';
      kamstream << "MI = " << MI << '\n';

      // Now track max MI:
      if (i == 0){
	max_MI = MI;
	optimal_ind = i;
      }
      else {
        if ( MI > max_MI) {
          max_MI = MI;
	  optimal_ind = i;
        }
      }
    } // end for over the number of candidates
<<<<<<< HEAD
    
=======

>>>>>>> 7069b8c1
    // EVALUATE STOPPING CRITERIA
    // check relative MI change
    if (num_hifi == 0){
      prev_MI = max_MI;
    }
    else {
      MIdiff = prev_MI - max_MI;
      MIrel = fabs(MIdiff/prev_MI);
      if (MIrel < 0.05)
      {
        stop_metric = true;
        Cout << "Experimental Design Stop Criteria met: "
	     << "relative MI is sufficiently small " << '\n';
      }
      else
        prev_MI = max_MI;
    }
    // check remaining number of candidates
    if (num_candidates == 0)
    {
      stop_metric = true;
      Cout << "Experimental Design Stop Criteria met: "
	   << "design candidates have been exhausted " << '\n';
    }
    // check number of hifi evaluations
    if (num_hifi == max_hifi) 
    {
      stop_metric = true;
      Cout << "Experimental Design Stop Criteria met: "
	   << "maximum number of hifi evaluations has been reached " << '\n';
    }
    else{
      // evaluate hi fidelity iteratedModel at optimal_config;
      // Add this data to the expData for the next iteteration of likelihood
      // print design_i and corresponding hi-fi response to data file?
<<<<<<< HEAD
      // BMA (pseudocode)
        RealVector optimal_config = Teuchos::getCol(Teuchos::Copy, design_matrix, int(optimal_ind));
        kamstream << "optimal config = " << optimal_config << '\n';
        hifiModel.continuous_variables(optimal_config);
=======
      // BMA (pseudocode); TODO add multiple points up to concurrency
      /*
        Model::active_variables(candidate_best, hifiModel)
        hifiModel.evaluate();
        expData.add_datapoint(hifiModel.current_response())
        num_hifi++;
      */
    
        RealVector optimal_config = Teuchos::getCol(Teuchos::Copy, design_matrix, int(optimal_ind));
        kamstream << "optimal config = " << optimal_config << '\n';
        //hifiModel.continuous_variables(optimal_config);
	Model::active_variables(optimal_config, hifiModel);
>>>>>>> 7069b8c1
        hifiModel.evaluate();
        expData.add_data(optimal_config, hifiModel.current_response().copy());
        num_hifi++;
        // update list of candidates
        remove_column(design_matrix, optimal_ind);
        --num_candidates;
    
    }
    kamstream << "hifi = " << hifiModel.current_variables() << '\n';
    kamstream << "new data point = " << hifiModel.current_response() << '\n';
    kamstream << "optimal design = " << optimal_ind << '\n';
    //kamstream << "max_MI = " << max_MI << '\n';
    Cout << '\n' << "max MI = " << max_MI << '\n';
    Cout << "optimal design = " << optimal_ind << '\n';
    Cout << "Exp Data value = " << hifiModel.current_response() << '\n';
    //stop_metric = true;
  } // end while loop

}


void NonDBayesCalibration::
extract_selected_posterior_samples(const std::vector<int> &points_to_keep,
				   const RealMatrix &samples_for_posterior_eval,
				   const RealVector &posterior_density,
				   RealMatrix &posterior_data ) const 
{
}

void NonDBayesCalibration::
export_posterior_samples_to_file( const std::string filename,
				  const RealMatrix &posterior_data ) const
{
}




/** Calculate the log-likelihood, accounting for contributions from
    covariance and hyperparameters, as well as constant term:

      log(L) = -1/2*Nr*log(2*pi) - 1/2*log(det(Cov)) - 1/2*r'(Cov^{-1})*r

    The passed residuals must already be size-adjusted, differenced
    with any data, if present, and scaled by covariance^{-1/2}. */
Real NonDBayesCalibration::
log_likelihood(const RealVector& residuals, const RealVector& all_params)
{
  // if needed, extract the trailing hyper-parameters
  RealVector hyper_params;
  if (numHyperparams > 0)
    hyper_params = RealVector(Teuchos::View, 
                              all_params.values() + numContinuousVars, 
                              numHyperparams);

  size_t num_total_calib_terms = residuals.length();
  Real half_nr_log2pi = num_total_calib_terms * HALF_LOG_2PI;
  Real half_log_det = 
    expData.half_log_cov_determinant(hyper_params, obsErrorMultiplierMode);

  // misfit defined as 1/2 r^T (mult^2*Gamma_d)^{-1} r
  Real misfit = residuals.dot( residuals ) / 2.0;

  Real log_like = -half_nr_log2pi - half_log_det - misfit;

  return log_like;
}


void NonDBayesCalibration::prior_cholesky_factorization()
{
  // factorization to be performed offline (init time) and used online
  int i, j, num_params = numContinuousVars + numHyperparams;
  priorCovCholFactor.shape(num_params, num_params); // init to 0

  if (!standardizedSpace && natafTransform.x_correlation()) {
    Teuchos::SerialSpdDenseSolver<int, Real> corr_solver;
    RealSymMatrix prior_cov_matrix;//= ();

    Cerr << "prior_cholesky_factorization() not yet implmented for this case."
	 << std::endl;
    abort_handler(-1);

    corr_solver.setMatrix( Teuchos::rcp(&prior_cov_matrix, false) );
    corr_solver.factor(); // Cholesky factorization (LL^T) in place
    // assign lower triangle
    for (i=0; i<num_params; ++i)
      for (j=0; j<=i; ++j)
	priorCovCholFactor(i, j) = prior_cov_matrix(i, j);
  }
  else {
    RealRealPairArray dist_moments = (standardizedSpace) ?
      natafTransform.u_moments() : natafTransform.x_moments();
    for (i=0; i<numContinuousVars; ++i)
      priorCovCholFactor(i,i) = dist_moments[i].second;
    // for now we assume a variance when the inv gamma has infinite moments
    for (i=0; i<numHyperparams; ++i)
      if (invGammaDists[i].parameter(Pecos::IGA_ALPHA) > 2.0)
        priorCovCholFactor(numContinuousVars + i, numContinuousVars + i) = 
          invGammaDists[i].standard_deviation();
      else
        priorCovCholFactor(numContinuousVars + i, numContinuousVars + i) =
          0.05*(invGammaDists[i].mode());
  }
}


void NonDBayesCalibration::
get_positive_definite_covariance_from_hessian(const RealSymMatrix &hessian,
					      const RealMatrix& prior_chol_fact,
					      RealSymMatrix &covariance,
					      short output_lev)
{
  // precondition H_misfit by computing L^T H_misfit L where L is the Cholesky
  // factor of the prior covariance.  Important notes:
  // > in other contexts, we compute the Hessian of the negative log posterior
  //   from the Hessian of the misfit minus the Hessian of log prior density.
  // > In the context of defining a MVN covariance, we use the fact that the
  //   Hessian of the negative log of a normal density is 1 / variance, such
  //   that the inverse Hessian is simply the prior covariance.
  //   >> Thus, we justify use of the prior covariance, even for cases (e.g.,
  //      uniform, exp) where the Hessian of the log prior density is zero.
  // > For uncorrelated priors, L is simply diag[sigma_i].

  // Option 1: if augmenting with Hessian of negative log prior
  //           Hess of neg log posterior = Hess of misfit - Hess of log prior
  //const RealVector& c_vars = mcmcModel.continuous_variables();
  //augment_hessian_with_log_prior(log_hess, c_vars);

  // Option 2: if preconditioning with prior covariance using L^T H L
  // can use incoming Hessian as both input and output since an internal
  // temporary is created for H L prior to creating symmetric L^T H L
  int num_rows = hessian.numRows();
  RealSymMatrix LT_H_L(num_rows, false); // copy
  Teuchos::symMatTripleProduct(Teuchos::TRANS, 1., hessian,
			       prior_chol_fact, LT_H_L);

  // Compute eigenvalue decomposition of matrix A=QDQ'
  // In general, the eigenvalue decomposition of a matrix is A=QDinv(Q).
  // For real symmetric matrices A = QDQ', i.e. inv(Q) = Q'
  RealVector eigenvalues; RealMatrix eigenvectors;
  symmetric_eigenvalue_decomposition( LT_H_L, eigenvalues, eigenvectors );

  // Find smallest positive eigenvalue
  //Real min_eigval = std::numeric_limits<double>::max();
  //for ( int i=0; i<num_rows; i++)
  //  if ( eigenvalues[i] > 0. )
  //    min_eigval = std::min( eigenvalues[i], min_eigval );

#ifdef DEBUG
  Cout << "eigenvalues from symmetric_eigenvalue_decomposition:\n";
  write_data(Cout, eigenvalues);
#endif

  /*
  // Ensure hessian is positive definite by setting all negative eigenvalues 
  // to be positive.
  Real eigenval_tol = 1.e-4; // TO DO: tie to prior bounds?
  int i, j, num_neglect = 0;
  for (i=0; i<num_rows; ++i)
    if ( eigenvalues[i] < eigenval_tol )
      { eigenvalues[i] = eigenval_tol; ++num_neglect; }
    else
      break;

  // The covariance matrix is the inverse of the hessian so scale eigenvectors
  // by Q*inv(D)
  RealMatrix scaled_eigenvectors(num_rows, num_rows, false); // don't init to 0
  for ( i=0; i<num_rows; ++i ) {
    for ( j=0; j<num_neglect; ++j )
      scaled_eigenvectors(i,j) = 0.;
    for ( j=num_neglect; j<num_rows; ++j )
      scaled_eigenvectors(i,j) = eigenvectors(i,j) / eigenvalues[j];
  }
  covariance.shapeUninitialized( num_rows );
  covariance.multiply( Teuchos::NO_TRANS, Teuchos::TRANS, 
		       1., scaled_eigenvectors, eigenvectors, 0. );
  */

  // Form V and D
  Real eigenval_tol = 0.; //1.e-4; // Petra2014 suggests tol=1 in Fig 5.2
  int n, r, num_neglect = 0;
  for (n=0; n<num_rows; ++n)
    if ( eigenvalues[n] <= eigenval_tol ) ++num_neglect;
    else                                  break;
  int num_low_rank = num_rows - num_neglect, offset_r;
  RealSymMatrix D(num_low_rank); // init to 0;    r x r diagonal matrix
  RealMatrix V(num_rows, num_low_rank, false); // n x r matrix for r retained
  for (r=0; r<num_low_rank; ++r) {
    offset_r = r + num_neglect;
    Real lambda = eigenvalues[offset_r];
    D(r,r) = lambda / (lambda + 1.); // Sherman-Morrison-Woodbury
    for (n=0; n<num_rows; ++n)
      V(n,r) = eigenvectors(n,offset_r); // copy column
  }

  // Form I - V D V^T
  covariance.shapeUninitialized(num_rows);
  Teuchos::symMatTripleProduct(Teuchos::NO_TRANS, -1., D, V, covariance);
  for (n=0; n<num_rows; ++n)
    covariance(n,n) += 1.;

  // form inv(hessian) = L (I - V D V^T) L^T
  // can use covariance as both input and output (see above)
  Teuchos::symMatTripleProduct(Teuchos::NO_TRANS, 1., covariance,
			       prior_chol_fact, covariance);

  if (output_lev > NORMAL_OUTPUT) {
    Cout << "Hessian of negative log-likelihood (from misfit):\n";
    write_data(Cout, hessian, true, true, true);
    //Cout << "2x2 determinant = " << hessian(0,0) * hessian(1,1) -
    //  hessian(0,1) * hessian(1,0) << '\n';

    //Cout << "Cholesky factor of prior covariance:\n";
    //write_data(Cout, prior_chol_fact, true, true, true);

    Cout << "Prior-preconditioned misfit Hessian:\n";
    write_data(Cout, LT_H_L, true, true, true);
    //Cout << "2x2 determinant = " << LT_H_L(0,0) * LT_H_L(1,1) -
    //  LT_H_L(0,1) * LT_H_L(1,0) << '\n';
    if (num_neglect)
      Cout << "Hessian decomposition neglects " << num_neglect
           << " eigenvalues based on " << eigenval_tol << " tolerance.\n";
  }
  if (output_lev >= NORMAL_OUTPUT) {
    Cout << "Positive definite covariance from inverse of Hessian:\n";
    write_data(Cout, covariance, true, true, true);
    //Cout << "2x2 determinant = " << covariance(0,0) * covariance(1,1) -
    //  covariance(0,1) * covariance(1,0) << '\n';
  }

  //return num_neglect;
}


/** Response mapping callback used within RecastModel for MAP
    pre-solve. Computes 

      -log(post) = -log(like) - log(prior); where
      -log(like) = 1/2*Nr*log(2*pi) + 1/2*log(det(Cov)) + 1/2*r'(Cov^{-1})*r
                 = 1/2*Nr*log(2*pi) + 1/2*log(det(Cov)) + misfit

    (misfit defined as 1/2 r^T (mult^2*Gamma_d)^{-1} r) The passed
    residual_resp has been differenced, interpolated, and
    covariance-scaled */
void NonDBayesCalibration::
neg_log_post_resp_mapping(const Variables& residual_vars,
                          const Variables& nlpost_vars,
                          const Response& residual_resp,
                          Response& nlpost_resp)
{
  const RealVector& c_vars = nlpost_vars.continuous_variables();
  short nlpost_req = nlpost_resp.active_set_request_vector()[0];
  bool output_flag = (nonDBayesInstance->outputLevel >= DEBUG_OUTPUT);
  // if needed, extract the trailing hyper-parameters
  RealVector hyper_params;
  if (nonDBayesInstance->numHyperparams > 0)
    hyper_params = 
      RealVector(Teuchos::View, 
		 c_vars.values() + nonDBayesInstance->numContinuousVars, 
		 nonDBayesInstance->numHyperparams);

  if (nlpost_req & 1) {
    const RealVector& residuals = residual_resp.function_values();
    Real nlp = -nonDBayesInstance->log_likelihood(residuals, c_vars) - 
      nonDBayesInstance->log_prior_density(c_vars);
    nlpost_resp.function_value(nlp, 0);
    if (output_flag)
      Cout << "MAP pre-solve: negative log posterior = " << nlp << std::endl;
  }

  if (nlpost_req & 2) {
    // avoid copy by updating gradient vector in place
    RealVector log_grad = nlpost_resp.function_gradient_view(0);
    // Gradient contribution from misfit
    nonDBayesInstance->
      expData.build_gradient_of_sum_square_residuals(residual_resp, log_grad);
    // Add the contribution from 1/2*log(det(Cov))
    nonDBayesInstance->expData.half_log_cov_det_gradient
      (hyper_params, nonDBayesInstance->obsErrorMultiplierMode, 
       nonDBayesInstance->numContinuousVars, log_grad);
    // Add the contribution from -log(prior)
    nonDBayesInstance->augment_gradient_with_log_prior(log_grad, c_vars);
    if (output_flag) {
      Cout << "MAP pre-solve: negative log posterior gradient:\n";
      write_data(Cout, log_grad);
    }
  }

  if (nlpost_req & 4) {
    // avoid copy by updating Hessian matrix in place
    RealSymMatrix log_hess = nlpost_resp.function_hessian_view(0);
    // Hessian contribution from misfit
    nonDBayesInstance->
      expData.build_hessian_of_sum_square_residuals(residual_resp, log_hess);
    // Add the contribution from 1/2*log(det(Cov))
    nonDBayesInstance->expData.half_log_cov_det_hessian
      (hyper_params, nonDBayesInstance->obsErrorMultiplierMode, 
       nonDBayesInstance->numContinuousVars, log_hess);
    // Add the contribution from -log(prior)
    nonDBayesInstance->augment_hessian_with_log_prior(log_hess, c_vars);
    if (output_flag) {
      Cout << "MAP pre-solve: negative log posterior Hessian:\n";
      write_data(Cout, log_hess);
    }
  }

  //Cout << "nlpost_resp:\n" << nlpost_resp;
}

void NonDBayesCalibration::compute_statistics()
{
  // mcmcchain is either acceptanceChain or filtered_chain
  // mcmcfnvals is either acceptedFnVals or filteredFnVals
  int num_skip = (subSamplingPeriod > 0) ? subSamplingPeriod : 1;
  int burnin = (burnInSamples > 0) ? burnInSamples : 0;
  int num_samples = acceptanceChain.numCols();
  int num_filtered = int((num_samples-burnin)/num_skip);
  size_t num_exp = expData.num_experiments();
  
  if (burnInSamples > 0 || num_skip > 1)
  {
    RealMatrix filtered_chain;
    filtered_chain.shapeUninitialized(acceptanceChain.numRows(), num_filtered);
    filter_chain(acceptanceChain, filtered_chain);
    filteredFnVals.shapeUninitialized(acceptedFnVals.numRows(), num_filtered);
    filter_fnvals(acceptedFnVals, filteredFnVals);
    NonDSampling::compute_moments(filtered_chain, chainStats);
    NonDSampling::compute_moments(filteredFnVals, fnStats);
    if (outputLevel >= NORMAL_OUTPUT) {
      compute_intervals();
    }
    // Print tabular file for filtered chain
    print_filtered_tabular(filtered_chain, filteredFnVals, predVals, 
      			   num_filtered, num_exp);
  }
  else
  {
    NonDSampling::compute_moments(acceptanceChain, chainStats);
    NonDSampling::compute_moments(acceptedFnVals, fnStats);
    filteredFnVals.shapeUninitialized(numFunctions, num_filtered);
    filteredFnVals = acceptedFnVals;
    if (outputLevel >= NORMAL_OUTPUT) {
      compute_intervals();
    }
  }
  
  if(posteriorStatsKL)
    kl_post_prior(acceptanceChain);
  if(posteriorStatsMutual)
    mutual_info_buildX();

}

void NonDBayesCalibration::filter_chain(RealMatrix& acceptance_chain, 
					RealMatrix& filtered_chain)
{
  int burnin = (burnInSamples > 0) ? burnInSamples : 0;
  int num_skip = (subSamplingPeriod > 0) ? subSamplingPeriod : 1;
  int num_samples = acceptance_chain.numCols();
  int num_filtered = int((num_samples - burnin)/num_skip);
  int j = 0;
  for (int i = burnin; i < num_samples; ++i){
    if (i % num_skip == 0){
      RealVector param_vec = Teuchos::getCol(Teuchos::View, 
	  				acceptance_chain, i);
      Teuchos::setCol(param_vec, j, filtered_chain);
      ++j;
    }
  }
}

void NonDBayesCalibration::filter_fnvals(RealMatrix& accepted_fn_vals, 
    					 RealMatrix& filtered_fn_vals)
{
  int burnin = (burnInSamples > 0) ? burnInSamples : 0;
  int num_skip = (subSamplingPeriod > 0) ? subSamplingPeriod : 1;
  int num_samples = accepted_fn_vals.numCols();
  int num_filtered = int((num_samples - burnin)/num_skip);
  int j = 0;
  for (int i = burnin; i < num_samples; ++i){
    if (i % num_skip == 0){
      RealVector col_vec = Teuchos::getCol(Teuchos::View, 
	 	  			  accepted_fn_vals, i);
      Teuchos::setCol(col_vec, j, filtered_fn_vals);
      j++;
     }
   }
}

void NonDBayesCalibration::compute_intervals()
{
  std::ofstream interval_stream("dakota_mcmc_CredPredIntervals.dat");
  std::ostream& screen_stream = Cout;

  // Make accepted function values the rows instead of the columns
  RealMatrix filtered_fn_vals_transpose(filteredFnVals, Teuchos::TRANS);
  // Augment function values with experimental uncertainty for prediction ints
  int num_filtered = filteredFnVals.numCols();
  size_t num_exp = expData.num_experiments();
  size_t num_concatenated = num_exp*num_filtered;

  const StringArray& resp = mcmcModel.current_response().function_labels(); 
  size_t width = write_precision+7;
  
  // Calculate +/- 2sigma credibility intervals
  RealVector Fn_ave(numFunctions), Fn_stdevs(numFunctions),
	     Cred_interval_minima(numFunctions), 
	     Cred_interval_maxima(numFunctions);
  compute_col_means(filtered_fn_vals_transpose, Fn_ave); 
  compute_col_stdevs(filtered_fn_vals_transpose, Fn_ave, Fn_stdevs);
  interval_stream << "Function aves = " <<Fn_ave << '\n';
  interval_stream << "Function st devs = " <<Fn_stdevs << '\n';
  interval_stream << "2 sigma Credibility Intervals\n";
  for(size_t i=0; i<numFunctions; ++i){
    Cred_interval_minima[i] = Fn_ave[i] - 2*Fn_stdevs[i];
    Cred_interval_maxima[i] = Fn_ave[i] + 2*Fn_stdevs[i];
    interval_stream << std::setw(width) << resp[i] << " ";
    interval_stream << Cred_interval_minima[i] << ", " << Cred_interval_maxima[i] 
               << '\n';
  }    
  interval_stream << "\n";
  
  // Calculate +/- 2sigma prediction intervals
  predVals.shapeUninitialized(numFunctions, num_concatenated);
  if (expData.variance_active()) {
    compute_prediction_vals(filteredFnVals, predVals, 
    			    num_filtered, num_exp, num_concatenated);
    RealVector Pred_ave(numFunctions), Pred_stdevs(numFunctions),
	       Pred_interval_minima(numFunctions), 
	       Pred_interval_maxima(numFunctions);
    RealMatrix predVals_transpose(predVals, Teuchos::TRANS);
    compute_col_means(predVals_transpose, Pred_ave);
    compute_col_stdevs(predVals_transpose, Pred_ave, Pred_stdevs);
    interval_stream << "2 sigma Prediction Intervals\n";
    for(size_t i=0; i<numFunctions; ++i){
      Pred_interval_minima[i] = Pred_ave[i] - 2*Pred_stdevs[i];
      Pred_interval_maxima[i] = Pred_ave[i] + 2*Pred_stdevs[i];
      interval_stream << std::setw(width) << resp[i] << " ";
      interval_stream << Pred_interval_minima[i]<< ", "<<Pred_interval_maxima[i] 
	         << '\n';
    }
  }
    interval_stream << "\n";
  // Calculate intervals with sorting - print to screen and interval file
  size_t num_levels = 0;
  for(int i = 0; i < numFunctions; ++i){
    num_levels += requestedProbLevels[i].length();
  }
  if (num_levels > 0){
    print_intervals_file(interval_stream, filtered_fn_vals_transpose, 
      			   predVals, num_filtered, num_concatenated);
  }
}

void NonDBayesCalibration::compute_prediction_vals
(RealMatrix& filtered_fn_vals, RealMatrix& predVals, 
int num_filtered, size_t num_exp, size_t num_concatenated)
{
  // Read std_dev and correl matrices if specified for experiments
  RealVectorArray std_deviations;
  RealSymMatrixArray correl_matrices;
  //if (calibrationData && expData.variance_active()){
  expData.cov_std_deviation(std_deviations);
  expData.cov_as_correlation(correl_matrices);
  //}
  
  // Augment function values with experimental uncertainty for prediction ints
  // Generate normal errors using LHS
  /*int num_res = residualModel.current_response().num_functions();
    RealVector means_vec(num_res), lower_bnds(num_res), upper_bnds(num_res);
    */
  RealVector means_vec(numFunctions), lower_bnds(numFunctions), 
	     upper_bnds(numFunctions);
  means_vec.putScalar(0.0);
  lower_bnds.putScalar(-DBL_MAX);
  upper_bnds.putScalar(DBL_MAX);
  RealMatrix lhs_normal_samples;
  unsigned short sample_type = SUBMETHOD_LHS;
  short sample_ranks_mode = 0; //IGNORE RANKS
  Pecos::LHSDriver lhsDriver; // the C++ wrapper for the F90 LHS library
  int n = 0;
  lhsDriver.seed(randomSeed);
  lhsDriver.initialize("lhs", sample_ranks_mode, true);
  for(size_t i = 0; i < num_exp; ++i){
    //int lhs_seed = (randomSeed > 0) ? randomSeed : generate_system_seed();
    lhsDriver.generate_normal_samples(means_vec, std_deviations[i], lower_bnds,
              upper_bnds, num_filtered, correl_matrices[i],lhs_normal_samples);
    for(int j = 0; j < num_filtered; ++j){
      const RealVector& FnVal_colj = Teuchos::getCol(Teuchos::View, 
     			        filtered_fn_vals, j);
      const RealVector& lhs_colj = Teuchos::getCol(Teuchos::View, 
   				lhs_normal_samples, j);
      RealVector col_vec(numFunctions);
      for(size_t k = 0; k < numFunctions;++k){
        col_vec[k] = FnVal_colj[k] + lhs_colj[k];	
      }	
      //const RealVector& col_vec = Teuchos::getCol(Teuchos::View, 
      //filtered_fn_vals, j) + 
      //Teuchos::getCol(Teuchos::View, lhs_normal_samples, j);
      Teuchos::setCol(col_vec, n, predVals);
      n++; 
    }
  }
}

void NonDBayesCalibration::
compute_col_means(RealMatrix& matrix, RealVector& avg_vals)
{
  int num_cols = matrix.numCols();
  int num_rows = matrix.numRows();

  avg_vals.resize(num_cols);
  
  RealVector ones_vec(num_rows);
  ones_vec.putScalar(1.0);
 
  for(int i=0; i<num_cols; ++i){
    const RealVector& col_vec = Teuchos::getCol(Teuchos::View, matrix, i);
    avg_vals(i) = col_vec.dot(ones_vec)/((Real) num_rows);
  }
}

void NonDBayesCalibration::
compute_col_stdevs(RealMatrix& matrix, RealVector& avg_vals, RealVector& std_devs)
{
  int num_cols = matrix.numCols();
  int num_rows = matrix.numRows();

  std_devs.resize(num_cols);
  RealVector res_vec(num_rows);

  for(int i=0; i<num_cols; ++i){
    const RealVector& col_vec = Teuchos::getCol(Teuchos::View, matrix, i);
    for(int j = 0; j<num_rows; ++j){
      res_vec(j) = col_vec(j) - avg_vals(i);
    }
    std_devs(i) = std::sqrt(res_vec.dot(res_vec)/((Real) num_rows-1));
  }
}


// BMA TODO: the mcmc tabular and filtered tabular should be same
// format, probably same outputter...

void NonDBayesCalibration::export_chain()
{
  String mcmc_filename = 
    exportMCMCFilename.empty() ? "dakota_mcmc_tabular.dat" : exportMCMCFilename;
  std::ofstream export_mcmc_stream;
  TabularIO::open_file(export_mcmc_stream, mcmc_filename,
		       "NonDBayesCalibration chain export");

  // the residual model includes labels for the hyper-parameters, if present
  TabularIO::
    write_header_tabular(export_mcmc_stream, residualModel.current_variables(), 
			 StringArray(), "mcmc_id", exportMCMCFormat);
  //  size_t wpp4 = write_precision+4;
  export_mcmc_stream << std::setprecision(write_precision) 
		     << std::resetiosflags(std::ios::floatfield);

  // use a Variables object for proper tabular formatting
  Variables output_vars = residualModel.current_variables().copy();
  for (int j=0; j<acceptanceChain.numCols(); ++j) {
    String empty_id;
    TabularIO::write_leading_columns(export_mcmc_stream, j+1,
				     empty_id,//mcmcModel.interface_id(),
				     exportMCMCFormat);
    RealVector accept_pt = Teuchos::getCol(Teuchos::View, acceptanceChain, j);
    output_vars.continuous_variables(accept_pt);
    output_vars.write_tabular(export_mcmc_stream);
    export_mcmc_stream << '\n';
  }

  TabularIO::close_file(export_mcmc_stream, mcmc_filename,
			"NonDQUESOBayesCalibration chain export");
}


void NonDBayesCalibration::print_filtered_tabular(RealMatrix& filtered_chain, 
RealMatrix& filtered_fn_vals, RealMatrix& predVals, int num_filtered,
size_t num_exp)
{
  std::ofstream filtered_mcmc_stream;
  // Print tabular file with filtered chain, function values, and pred values
  String empty_id, filteredmcmc_filename = "dakota_mcmc_filtered_tabular.dat";
  TabularIO::open_file(filtered_mcmc_stream, filteredmcmc_filename,
 		       "NonDBayesCalibration filtered chain export");
  // When outputting only chain responses
  const StringArray& resp_array = mcmcModel.current_response().function_labels();
  // When outputting experimental responses
  /*StringArray resp_array;
  const StringArray& resp = mcmcModel.current_response().function_labels(); 
  for (size_t i=0; i<num_exp+1; ++i){
    for (size_t k=0; k<numFunctions; ++k){
      resp_array.push_back(resp[k]);
    }
  }*/
  Variables output_vars = residualModel.current_variables().copy();
  TabularIO::write_header_tabular(filtered_mcmc_stream, 
		            	  residualModel.current_variables(), resp_array, 
				  "mcmc_id", exportMCMCFormat);
  size_t sample_cntr = 0;
  size_t wpp4 = write_precision+4;
  for (int i=0; i<filtered_chain.numCols(); ++i) {
    String empty_id;
    TabularIO::write_leading_columns(filtered_mcmc_stream, i+1,
				     empty_id,//mcmcModel.interface_id(),
				     exportMCMCFormat);
    RealVector accept_pt = Teuchos::getCol(Teuchos::View, filtered_chain, i);
    output_vars.continuous_variables(accept_pt);
    output_vars.write_tabular(filtered_mcmc_stream);
    // Write function values to filtered_tabular
    RealVector col_vec = Teuchos::getCol(Teuchos::View, 
  			    	filtered_fn_vals, i);
    for (size_t j = 0; j<numFunctions; ++j){
      filtered_mcmc_stream << std::setw(wpp4) << col_vec[j] << ' ';
    }      
    // Write predicted values to filtered_tabular
    // When outputting experimental responses 
    /*for (size_t j =0; j<num_exp; ++j){
      for (size_t k = 0; k<numFunctions; ++k){
	int col_index = j*num_filtered+i;
        const RealVector& col_vec = Teuchos::getCol(Teuchos::View, 
      				    predVals, col_index);
  	filtered_mcmc_stream << std::setw(wpp4) << col_vec[k] << ' ';
      }
    }*/
    filtered_mcmc_stream << '\n';
  }
}

void NonDBayesCalibration::print_intervals_file
(std::ostream& s, RealMatrix& filteredFnVals_transpose, 
 RealMatrix& predVals, int num_filtered, size_t num_concatenated)
{
  
  const StringArray& resp = mcmcModel.current_response().function_labels(); 
  size_t width = write_precision+7;
  double alpha;
  int lower_index;
  int upper_index;
  // Credibility Intervals
  for(int i = 0; i < numFunctions; ++i){
    // Sort function values 
    const RealVector& col_vec = Teuchos::getCol(Teuchos::View,
				filteredFnVals_transpose, i);
    std::sort(col_vec.values(), col_vec.values() + num_filtered);
    // Write intervals
    size_t num_prob_levels = requestedProbLevels[i].length();
    if (num_prob_levels > 0){
      s << "Credibility Intervals for ";
      s << resp[i] << '\n';
      s << std::setw(width) << ' ' << " Response Level    Probability Level\n";
      s << std::setw(width) << ' ' << " ----------------- -----------------\n";
      for (size_t j = 0; j < num_prob_levels; ++j){
        alpha = requestedProbLevels[i][j];
        lower_index = floor(alpha/2*(num_filtered));
        upper_index = num_filtered - lower_index;
        s << std::setw(width) << ' ' << std::setw(width) 
	  << col_vec[lower_index] << ' ' << std::setw(width) 
	  << alpha << '\n'
	  << std::setw(width) << ' ' << std::setw(width) 
	  << col_vec[upper_index] << ' '<< std::setw(width) 
	  << 1-alpha << '\n'
	  << std::setw(width) << ' ' <<  "        -----             -----\n";
      }
    }
  }
  // Prediction Intervals
  if (expData.variance_active()) {
    RealMatrix predVals_transpose(predVals, Teuchos::TRANS);
    for(int i = 0; i < numFunctions; ++i){
      // Sort function values 
      const RealVector& col_vec1 = Teuchos::getCol(Teuchos::View, 
				   predVals_transpose, i);
      std::sort(col_vec1.values(), col_vec1.values() + num_concatenated);
      // Write intervals
      size_t num_prob_levels = requestedProbLevels[i].length();
      if (num_prob_levels > 0){
        s << "Prediction Intervals for ";
        s << resp[i] << '\n';
        s << std::setw(width) << ' ' << " Response Level    Probability Level\n";
        s << std::setw(width) << ' ' << " ----------------- -----------------\n";
        for (size_t j = 0; j < num_prob_levels; ++j){
          alpha = requestedProbLevels[i][j];
          //s << "alpha = " << alpha << '\n';
          lower_index = floor(alpha/2*(num_concatenated));
          upper_index = num_concatenated - lower_index;
          s << std::setw(width) << ' ' << std::setw(width) 
	    << col_vec1[lower_index] << ' ' << std::setw(width) 
	    << alpha << '\n'
	    << std::setw(width) << ' ' << std::setw(width) 
	    << col_vec1[upper_index] << ' '<< std::setw(width) 
	    << 1-alpha << '\n'
	    << std::setw(width) << ' ' <<  "        -----             -----\n";
        }
      }
    }
  }
}

void NonDBayesCalibration::print_intervals_screen
(std::ostream& s, RealMatrix& filteredFnVals_transpose, 
 RealMatrix& predVals_transpose, int num_filtered)
{
  const StringArray& resp = mcmcModel.current_response().function_labels(); 
  size_t width = write_precision+7;
  double alpha;
  int lower_index;
  int upper_index;
  s << "\n";
  // Credibility Intervals
  for(int i = 0; i < numFunctions; ++i){
    // Sort function values 
    const RealVector& col_vec = Teuchos::getCol(Teuchos::View,
				filteredFnVals_transpose, i);
    std::sort(col_vec.values(), col_vec.values() + num_filtered);
    // Write intervals
    size_t num_prob_levels = requestedProbLevels[i].length();
    if (num_prob_levels > 0){
      s << "Credibility Intervals for ";
      s << resp[i] << '\n';
      s << std::setw(width) << ' ' << " Response Level    Probability Level\n";
      s << std::setw(width) << ' ' << " ----------------- -----------------\n";
      for (size_t j = 0; j < num_prob_levels; ++j){
        alpha = requestedProbLevels[i][j];
        lower_index = floor(alpha/2*(num_filtered));
        upper_index = num_filtered - lower_index;
        s << std::setw(width) << ' ' << std::setw(width) 
	  << col_vec[lower_index] << ' ' << std::setw(width) 
	  << alpha << '\n'
	  << std::setw(width) << ' ' << std::setw(width) 
	  << col_vec[upper_index] << ' '<< std::setw(width) 
	  << 1-alpha << '\n';
	  //<< std::setw(width) << ' ' <<  "        -----             -----\n";
      }
    }
  }
  // Prediction Intervals
  if (expData.variance_active() ) {
    size_t num_exp = expData.num_experiments();
    size_t num_concatenated = num_exp*num_filtered;
    for(int i = 0; i < numFunctions; ++i){
      // Sort function values 
      const RealVector& col_vec1 = Teuchos::getCol(Teuchos::View, 
				   predVals_transpose, i);
      std::sort(col_vec1.values(), col_vec1.values() + num_concatenated);
      // Write intervals
      size_t num_prob_levels = requestedProbLevels[i].length();
      if (num_prob_levels > 0){
        s << "Prediction Intervals for ";
        s << resp[i] << '\n';
        s << std::setw(width) <<' '<< " Response Level    Probability Level\n";
        s << std::setw(width) <<' '<< " ----------------- -----------------\n";
        for (size_t j = 0; j < num_prob_levels; ++j){
          alpha = requestedProbLevels[i][j];
          lower_index = floor(alpha/2*(num_concatenated));
          upper_index = num_concatenated - lower_index;
          s << std::setw(width) << ' ' << std::setw(width) 
	    << col_vec1[lower_index] << ' ' << std::setw(width) 
	    << alpha << '\n'
	    << std::setw(width) << ' ' << std::setw(width) 
	    << col_vec1[upper_index] << ' '<< std::setw(width) 
	    << 1-alpha << '\n';
	    //<< std::setw(width) << ' ' <<  "        -----             -----\n";
        }
      }
    }
  }
}

void NonDBayesCalibration::print_results(std::ostream& s)
{
  // Print chain moments
  StringArray combined_labels;
        copy_data(residualModel.continuous_variable_labels(), combined_labels);
  NonDSampling::print_moments(s, chainStats, RealMatrix(), 
      "posterior variable", combined_labels, false); 
  // Print response moments
  StringArray resp_labels = mcmcModel.current_response().function_labels();
  NonDSampling::print_moments(s, fnStats, RealMatrix(), 
      "response function", resp_labels, false); 
  
  // Print credibility and prediction intervals to screen
  int num_filtered = filteredFnVals.numCols();
  RealMatrix filteredFnVals_transpose(filteredFnVals, Teuchos::TRANS);
  RealMatrix predVals_transpose(predVals, Teuchos::TRANS);
  print_intervals_screen(s, filteredFnVals_transpose, 
    			 predVals_transpose, num_filtered);

  // Print posterior stats
  if(posteriorStatsKL)
    print_kl(s);
}

void NonDBayesCalibration::kl_post_prior(RealMatrix& acceptanceChain)
{
 
  // sub-sample posterior chain
  int num_params = numContinuousVars + numHyperparams;
  int num_post_samples = acceptanceChain.numCols();
  int burn_in_post = int(0.2*num_post_samples);
  int burned_in_post = num_post_samples - burn_in_post;
  RealMatrix knn_post_samples;
  RealMatrix prior_dist_samples;
  if (num_post_samples < 18750){ // Aiming for num_filtered = 5000 
    int num_skip = 3;
    int num_filtered = int(burned_in_post/num_skip);
    int num_prior_samples = num_filtered*125;
    knn_post_samples.shape(num_params, num_filtered);
    prior_dist_samples.shape(num_params, num_prior_samples);
    int j = 0;
    int it_cntr = 0;
    for (int i = burn_in_post+1; i < num_post_samples; ++i){
      ++it_cntr;
      if (it_cntr % num_skip == 0){
	RealVector param_vec = Teuchos::getCol(Teuchos::View,
	  			        acceptanceChain, i);
	Teuchos::setCol(param_vec, j, knn_post_samples);
	++j;
      }
    }
  }
  else{
    int num_skip = int(burned_in_post/5000);
    int num_filtered = int(burned_in_post/num_skip);
    int num_prior_samples = num_filtered*125;
    knn_post_samples.shapeUninitialized(num_params, num_filtered);
    prior_dist_samples.shapeUninitialized(num_params, num_prior_samples);
    int j = 0;
    int it_cntr = 0;
    for (int i = burn_in_post; i < num_post_samples; ++i){
      if (it_cntr % num_skip == 0){
	  ++it_cntr;
	  RealVector param_vec = Teuchos::getCol(Teuchos::View,
	    			        acceptanceChain, i);
	  Teuchos::setCol(param_vec, j, knn_post_samples);
	  j++;
      }
    }
  }
  
  // produce matrix of prior samples
  prior_sample_matrix(prior_dist_samples);
  // compute knn kl-div between prior and posterior
  kl_est = knn_kl_div(knn_post_samples, prior_dist_samples, numContinuousVars);
}

void NonDBayesCalibration::prior_sample_matrix(RealMatrix& prior_dist_samples)
{
  // Create matrix containing samples from the prior distribution
  boost::mt19937 rnumGenerator;
  int num_params = prior_dist_samples.numRows(); 
  int num_samples = prior_dist_samples.numCols();
  RealVector vec(num_params);
  rnumGenerator.seed(randomSeed);
  for(int i = 0; i < num_samples; ++i){
    prior_sample(rnumGenerator, vec);
    Teuchos::setCol(vec, i, prior_dist_samples);
  }
}

Real NonDBayesCalibration::knn_kl_div(RealMatrix& distX_samples,
    			 	RealMatrix& distY_samples, size_t dim)
{
  size_t NX = distX_samples.numCols();
  size_t NY = distY_samples.numCols();
  //size_t dim = numContinuousVars; 
  
  // k is recorded for each distance so that if it needs to be adapted
  // (if kNN dist = 0), we can calculate the correction term 
  IntVector k_vec_XY(NX);
  k_vec_XY.putScalar(6); //k default set to 6
  IntVector k_vec_XX(NX);
  k_vec_XX.putScalar(7); //k default set to 6
  			 //1st neighbor is self, so need k+1 for XtoX
  double eps = 0.0; //default ann error
   
  // Copy distX samples into ANN data types
  ANNpointArray dataX;
  dataX = annAllocPts(NX, dim);
  RealVector col(dim);
  for (int i = 0; i < NX; i++){
    col = Teuchos::getCol(Teuchos::View, distX_samples, i);
    for (int j = 0; j < dim; j++){
      dataX[i][j] = col[j];
    }
  } 
  // Copy distY samples into ANN data types
  ANNpointArray dataY;
  dataY = annAllocPts(NY, dim);
  for (int i = 0; i < NY; i++){
    col = Teuchos::getCol(Teuchos::View, distY_samples, i);
    for (int j = 0; j < dim; j++){
      dataY[i][j] = col[j];
    }
  } 
  
  // calculate vector of kNN distances from dist1 to dist2
  RealVector XtoYdistances(NX);
  ann_dist(dataX, dataY, XtoYdistances, NX, NY, dim, k_vec_XY, eps);
  // calculate vector of kNN distances from dist1 to itself
  RealVector XtoXdistances(NX);
  ann_dist(dataX, dataX, XtoXdistances, NX, NX, dim, k_vec_XX, eps);
  
  double log_sum = 0;
  double digamma_sum = 0;
  double rat;
  for (int i = 0; i < NX; i++){
    rat = XtoYdistances[i]/XtoXdistances[i];
    log_sum += log(XtoYdistances[i]/XtoXdistances[i]);
    if (k_vec_XY[i] != (k_vec_XX[i]-1)){ //XtoX: first NN is self
      double psiX = boost::math::digamma(k_vec_XX[i]-1);
      double psiY = boost::math::digamma(k_vec_XY[i]);
      digamma_sum += psiX - psiY;
    }
  }
  Real Dkl_est = 0.0;
  Dkl_est = (double(dim)*log_sum + digamma_sum)/double(NX)
          + log( double(NY)/(double(NX)-1) );

  annDeallocPts( dataX );
  annDeallocPts( dataY );

  return Dkl_est;
}

void NonDBayesCalibration::mutual_info_buildX()
{
  /* Build matrix X, containing samples of the two distributions being
   * considered in the mutual info calculation. Each column has the form
   * X_i = [x1_i x2_i ... xn_i y1_i y2_i ... ym_i]
   */
   
  int num_params = numContinuousVars + numHyperparams;
  int num_samples = 1000;
  boost::mt19937 rnumGenerator;
  RealMatrix Xmatrix;
  Xmatrix.shapeUninitialized(2*num_params, num_samples);
  RealVector vec(num_params);
  RealVector col_vec(2*num_params);
  rnumGenerator.seed(randomSeed);
  for (int i = 0; i < num_samples; ++i){
    prior_sample(rnumGenerator, vec);
    for (int j = 0; j < num_params; ++j){
      col_vec[j] = vec[j];
    }
    prior_sample(rnumGenerator, vec);
    for (int j = 0; j < num_params; ++j){
      col_vec[j+1] = vec[j];
    }
    Teuchos::setCol(col_vec, i, Xmatrix);
  }

  // Test matrix
  /*
  int num_samples = acceptanceChain.numCols();
  RealMatrix Xmatrix;
  Xmatrix.shapeUninitialized(2*num_params, num_samples);
  RealVector vec(num_params);
  RealVector col_vec(2*num_params);
  for (int i = 0; i < num_samples-1; ++i){
    vec = Teuchos::getCol(Teuchos::View, acceptanceChain, i);
    for (int j = 0; j < num_params; ++j){
      col_vec[j] = vec[j]; //offset values by 1
    }
    vec = Teuchos::getCol(Teuchos::View, acceptanceChain, i+1);
    for (int j = 0; j < num_params; ++j){
      col_vec[j+num_params] = vec[j];
    }
    Teuchos::setCol(col_vec, i, Xmatrix);
  }
  // last column
  vec = Teuchos::getCol(Teuchos::View, acceptanceChain, num_samples-1);
  for (int j = 0; j < num_params; ++j){
    col_vec[j] = vec[j]; //offset values by 1
  }
  vec = Teuchos::getCol(Teuchos::View, acceptanceChain, 0);
  for (int j = 0; j < num_params; ++j){
    col_vec[j+num_params] = vec[j];
  }
  Teuchos::setCol(col_vec, num_samples-1, Xmatrix);
  */

  //test_stream << "Xmatrix = " << Xmatrix << '\n';


  Real mutualinfo_est = knn_mutual_info(Xmatrix, num_params, num_params);
  Cout << "MI est = " << mutualinfo_est << '\n';

}

Real NonDBayesCalibration::knn_mutual_info(RealMatrix& Xmatrix, int dimX,
    int dimY)
{
  std::ofstream test_stream("kam1.txt");
  //test_stream << "Xmatrix = " << Xmatrix << '\n';
  //Cout << "Xmatrix = " << Xmatrix << '\n';

  int num_samples = Xmatrix.numCols();
  int dim = dimX + dimY;

  // Cast Xmatrix into ANN data structure
  ANNpointArray dataXY;
  dataXY = annAllocPts(num_samples, dim);
  RealVector col(dim);
  for (int i = 0; i < num_samples; i++){
    col = Teuchos::getCol(Teuchos::View, Xmatrix, i);
    for (int j = 0; j < dim; j++){
      dataXY[i][j] = col[j];
    }
  }

  /*
  // Normalize data
  ANNpoint meanXY, stdXY;
  meanXY = annAllocPt(dim); //means
  for (int i = 0; i < num_samples; i++){
    for(int j = 0; j < dim; j++){
      meanXY[j] += dataXY[i][j];
    }
  }
  for (int j = 0; j < dim; j++){
    meanXY[j] = meanXY[j]/double(num_samples);
  }
  stdXY = annAllocPt(dim); //standard deviations
  for (int i = 0; i < num_samples; i++){
    for (int j = 0; j < dim; j++){
      stdXY[j] += pow (dataXY[i][j] - meanXY[j], 2.0);
    }
  }
  for (int j = 0; j < dim; j++){
    stdXY[j] = sqrt( stdXY[j]/(double(num_samples)-1.0) );
  }
  for (int i = 0; i < num_samples; i++){
    for (int j = 0; j < dim; j++){
      dataXY[i][j] = ( dataXY[i][j] - meanXY[j] )/stdXY[j];
    }
  }
  */

  // Get knn-distances for Xmatrix
  RealVector XYdistances(num_samples);
  IntVector k_vec(num_samples);
  int k = 6;
  k_vec.putScalar(k); // for self distances, need k+1
  double eps = 0.0;
  ann_dist(dataXY, dataXY, XYdistances, num_samples, num_samples, dim, 
      	   k_vec, eps);
  //Cout << "distances = " << XYdistances << '\n';
  //Cout << "k_vec = " << k_vec << '\n';
  
  // Build marginals
  ANNpointArray dataX, dataY;
  dataX = annAllocPts(num_samples, dimX);
  dataY = annAllocPts(num_samples, dimY);
  RealMatrix chainX(dimX, num_samples);
  RealMatrix chainY(dimY, num_samples);
  for(int i = 0; i < num_samples; i++){
    col = Teuchos::getCol(Teuchos::View, Xmatrix, i);
    //Cout << "col = " << col << '\n';
    for(int j = 0; j < dimX; j++){
      //dataX[i][j] = dataXY[i][j];
      //Cout << "col " << j << " = " << col[j] << '\n';
      chainX[i][j] = col[j];
      dataX[i][j] = col[j];
    }
    for(int j = 0; j < dimY; j++){
      //dataY[i][j] = dataXY[i][dimX+j];
      chainY[i][j] = col[dimX+j];
      dataY[i][j] = col[dimX+j];
    }
  }
  //Cout << "chainX = " << chainX;
  ANNkd_tree* kdTreeX;
  ANNkd_tree* kdTreeY;
  kdTreeX = new ANNkd_tree(dataX, num_samples, dimX);
  kdTreeY = new ANNkd_tree(dataY, num_samples, dimY);

  double marg_sum = 0.0;
  for(int i = 0; i < num_samples; i++){
    int n_x = kdTreeX->annkFRSearch(dataX[i], XYdistances[i], 0, NULL, 
				    NULL, eps);
    int n_y = kdTreeY->annkFRSearch(dataY[i], XYdistances[i], 0, NULL,
				    NULL, eps);
    double psiX = boost::math::digamma(n_x);
    double psiY = boost::math::digamma(n_y);
    //double psiX = boost::math::digamma(n_x+1);
    //double psiY = boost::math::digamma(n_y+1);
    marg_sum += psiX + psiY;
    test_stream << "i = " << i << ", nx = " << n_x << ", ny = " << n_y << '\n';
    test_stream << "psiX = " << psiX << '\n';
    test_stream << "psiY = " << psiY << '\n';
    //Cout << "i = " << i << ", nx = " << n_x << ", ny = " << n_y << '\n';
    //Cout << "psiX = " << psiX << '\n';
    //Cout << "psiY = " << psiY << '\n';
  }
  double psik = boost::math::digamma(k);
  double psiN = boost::math::digamma(num_samples);
  double MI_est = psik - (marg_sum/double(num_samples)) + psiN;
  test_stream << "psi_k = " << psik << '\n';
  //test_stream << "marg_sum = " << marg_sum << '\n';
  test_stream << "psiN = " << psiN << '\n';
  test_stream << "MI_est = " << MI_est << '\n';
  //Cout << "psi_k = " << psik << '\n';
  //Cout << "marg_sum = " << marg_sum << '\n';
  //Cout << "marg_ave = " << marg_sum/double(num_samples) << '\n';
  //Cout << "psiN = " << psiN << '\n';
  //Cout << "MI_est = " << MI_est << '\n';

  // Dealloc memory
  //delete kdTreeX;
  //delete kdTreeY;
  annDeallocPts(dataX);
  annDeallocPts(dataY);
  annDeallocPts(dataXY);

  // Compare to dkl
  /*
  double kl_est = knn_kl_div(Xmatrix, Xmatrix);
  test_stream << "KL = " << kl_est << '\n';
  Cout << "KL = " << kl_est << '\n';
  */
  return MI_est;

}

void NonDBayesCalibration::ann_dist(const ANNpointArray matrix1, 
     const ANNpointArray matrix2, RealVector& distances, int NX, int NY, 
     int dim2, IntVector& k_vec, double eps)
{

  ANNkd_tree* kdTree;
  kdTree = new ANNkd_tree( matrix2, NY, dim2 );
  for (unsigned int i = 0; i < NX; ++i){
    int k_i = k_vec[i] ;
    ANNdistArray knn_dist = new ANNdist[k_i+1];
    ANNidxArray knn_ind = new ANNidx[k_i+1];
    //calc min number of distances needed
    kdTree->annkSearch(matrix1[ i ], k_i+1, knn_ind, knn_dist, eps);
    double dist = knn_dist[k_i];
    if (dist == 0.0){
      ANNdistArray knn_dist_i = new ANNdist[NY];
      ANNidxArray knn_ind_i = new ANNidx[NY];
      //calc distances for whole array
      kdTree->annkSearch(matrix1[ i ], NY, knn_ind_i, knn_dist_i, eps); 
      for (unsigned int j = k_i+1; j < NY; ++j){
	if (knn_dist_i[j] > 0.0){
	  dist = knn_dist_i[j];
	  k_vec[i] = j;
	  break;
	}
      }
      delete [] knn_ind_i;
      delete [] knn_dist_i;
    }
    distances[i] = dist;
    delete [] knn_ind;
    delete [] knn_dist;
  }
  delete kdTree;
  annClose();
}

void NonDBayesCalibration::print_kl(std::ostream& s)
{
  s << "Information gained from prior to posterior = " << kl_est;
  s << '\n';
}

} // namespace Dakota<|MERGE_RESOLUTION|>--- conflicted
+++ resolved
@@ -661,11 +661,7 @@
     for (size_t i=0; i<num_candidates; i++) {
 
       RealVector xi_i = Teuchos::getCol(Teuchos::View, design_matrix, int(i));
-<<<<<<< HEAD
-      mcmcModel.inactive_continuous_variables(xi_i);
-=======
       Model::inactive_variables(xi_i, mcmcModel);
->>>>>>> 7069b8c1
       kamstream << "design " << i << '\n';
       kamstream << "xi_i = " << xi_i << '\n';
 
@@ -674,11 +670,7 @@
       // that's what we want if the user said "emulator")
 
       // Set the experimental configuration on the low-fi model:
-<<<<<<< HEAD
-      // mcmcModel.inactive_continuous_variables(candidate_exp_config[i]);
-=======
       // Model::inactive_variables(candidate_exp_config[i], residualModel)
->>>>>>> 7069b8c1
 
       // Declare a matrix to store the low fidelity responses
       // KAM: check num_theta = numContinuousVars
@@ -699,17 +691,10 @@
         // now concatenate posterior_theta and lofi_resp_mat into Xmatrix
         for (size_t k = 0; k < numContinuousVars; k++){
           col_vec[k] = lofi_params[k];
-<<<<<<< HEAD
         }
         for (size_t k = 0; k < numFunctions; k ++){
           col_vec[numContinuousVars+k] = lofi_resp_vec[k];
         }
-=======
-        }
-        for (size_t k = 0; k < numFunctions; k ++){
-          col_vec[numContinuousVars+k] = lofi_resp_vec[k];
-        }
->>>>>>> 7069b8c1
         Teuchos::setCol(col_vec, j, Xmatrix);
       }
       //kamstream << "lofi = " << mcmcModel.current_variables() << '\n';
@@ -733,11 +718,7 @@
         }
       }
     } // end for over the number of candidates
-<<<<<<< HEAD
-    
-=======
-
->>>>>>> 7069b8c1
+
     // EVALUATE STOPPING CRITERIA
     // check relative MI change
     if (num_hifi == 0){
@@ -773,12 +754,6 @@
       // evaluate hi fidelity iteratedModel at optimal_config;
       // Add this data to the expData for the next iteteration of likelihood
       // print design_i and corresponding hi-fi response to data file?
-<<<<<<< HEAD
-      // BMA (pseudocode)
-        RealVector optimal_config = Teuchos::getCol(Teuchos::Copy, design_matrix, int(optimal_ind));
-        kamstream << "optimal config = " << optimal_config << '\n';
-        hifiModel.continuous_variables(optimal_config);
-=======
       // BMA (pseudocode); TODO add multiple points up to concurrency
       /*
         Model::active_variables(candidate_best, hifiModel)
@@ -791,7 +766,6 @@
         kamstream << "optimal config = " << optimal_config << '\n';
         //hifiModel.continuous_variables(optimal_config);
 	Model::active_variables(optimal_config, hifiModel);
->>>>>>> 7069b8c1
         hifiModel.evaluate();
         expData.add_data(optimal_config, hifiModel.current_response().copy());
         num_hifi++;
