--- conflicted
+++ resolved
@@ -275,10 +275,6 @@
   if (multilev) form = secondary_index;
   else          lev  = secondary_index;
 
-<<<<<<< HEAD
-  const size_t max_iter = (maxIterations < 0) ? 25 : maxIterations; // default = -1
-=======
->>>>>>> 41a89722
   Real eps_sq_div_2, sum_sqrt_var_cost, estimator_var0 = 0.;
   // retrieve cost estimates across soln levels for a particular model form
   RealVector cost;  configure_cost(num_steps, multilev, cost);
@@ -372,7 +368,6 @@
   // post final N_l back to NLev (needed for final eval summary)
   inflate_final_samples(N_l, multilev, secondary_index, NLev);
 
-<<<<<<< HEAD
   /* Cantilever
   myfile.open("cantilever_sampleallocation_sigma.txt", std::ofstream::out | std::ofstream::app);                      //2                  //3                  //4
   myfile         << w                     << "\t" << t     
@@ -393,8 +388,6 @@
   myfile.close();
   */
 
-=======
->>>>>>> 41a89722
   // roll up moment contributions
   compute_moments(sum_Ql, sum_Qlm1, sum_QlQlm1, N_l);
   // populate finalStatErrors
