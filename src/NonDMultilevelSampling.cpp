--- conflicted
+++ resolved
@@ -2770,17 +2770,10 @@
 	- 3. * cm1l_sq * cm1lm1_sq;
       var_P2l        = cm4l   - cm2l_sq   + 2./(Nlq - 1.) * cm2l_sq;
       var_P2lm1      = cm4lm1 - cm2lm1_sq + 2./(Nlq - 1.) * cm2lm1_sq;
-<<<<<<< HEAD
-      // [gg] modified to cope with negative variance      
-      covar_P2lP2lm1 = ( mu_P2lP2lm1 - var_Ql * var_Qlm1 +
-		         ( mu_Q1lQ1lm1 - cm1l * cm1lm1 ) *
-			 ( mu_Q1lQ1lm1 - cm1l * cm1lm1 ) / (Nlq - 1.) ); 
-=======
       // [gg] fix to derivation: squared term
       term = mu_Q1lQ1lm1 - cm1l * cm1lm1;
       covar_P2lP2lm1
 	= mu_P2lP2lm1 - var_Ql * var_Qlm1 + term * term / (Nlq - 1.); 
->>>>>>> 86917bb5
       agg_estim_var += (var_P2l + var_P2lm1 - 2. * covar_P2lP2lm1) / Nlq;
     }
     finalStatErrors[cntr++] = std::sqrt(agg_estim_var); // std error
