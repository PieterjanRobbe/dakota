/*  _______________________________________________________________________

    DAKOTA: Design Analysis Kit for Optimization and Terascale Applications
    Copyright 2014-2020
    National Technology & Engineering Solutions of Sandia, LLC (NTESS).
    This software is distributed under the GNU Lesser General Public License.
    For more information, see the README file in the top Dakota directory.
    _______________________________________________________________________ */

//- Class:	 NonDMultilevelSampling
//- Description: Implementation code for NonDMultilevelSampling class
//- Owner:       Mike Eldred
//- Checked by:
//- Version:

#include "dakota_system_defs.hpp"
#include "dakota_data_io.hpp"
#include "dakota_tabular_io.hpp"
#include "DakotaModel.hpp"
#include "DakotaResponse.hpp"
#include "NonDMultilevelSampling.hpp"
#include "ProblemDescDB.hpp"
#include "ActiveKey.hpp"
#include "DakotaIterator.hpp"

static const char rcsId[]="@(#) $Id: NonDMultilevelSampling.cpp 7035 2010-10-22 21:45:39Z mseldre $";


namespace Dakota {

/** This constructor is called for a standard letter-envelope iterator 
    instantiation.  In this case, set_db_list_nodes has been called and 
    probDescDB can be queried for settings from the method specification. */
NonDMultilevelSampling::
NonDMultilevelSampling(ProblemDescDB& problem_db, Model& model):
  NonDSampling(problem_db, model),
  pilotSamples(problem_db.get_sza("method.nond.pilot_samples")),
  randomSeedSeqSpec(problem_db.get_sza("method.random_seed_sequence")),
  mlmfIter(0),
  allocationTarget(problem_db.get_short("method.nond.allocation_target")),
  useTargetVarianceOptimizationFlag(problem_db.get_bool("method.nond.allocation_target.optimization")),
  qoiAggregation(problem_db.get_short("method.nond.qoi_aggregation")),
  convergenceTolType(problem_db.get_short("method.nond.convergence_tolerance_type")),
  convergenceTolTarget(problem_db.get_short("method.nond.convergence_tolerance_target")),
  finalCVRefinement(true),
  exportSampleSets(problem_db.get_bool("method.nond.export_sample_sequence")),
  exportSamplesFormat(
    problem_db.get_ushort("method.nond.export_samples_format"))
{
  // initialize scalars from sequence
  seedSpec = randomSeed = random_seed(0);

  // Support multilevel LHS as a specification override.  The estimator variance
  // is known/correct for MC and an assumption/approximation for LHS.  To get an
  // accurate LHS estimator variance, one would need:
  // (a) assumptions about separability -> analytic variance reduction by a
  //     constant factor
  // (b) similarly, assumptions about the form relative to MC (e.g., a constant
  //     factor largely cancels out within the relative sample allocation.)
  // (c) numerically-generated estimator variance (from, e.g., replicated LHS)
  if (!sampleType) // SUBMETHOD_DEFAULT
    sampleType = SUBMETHOD_RANDOM;

  // check iteratedModel for model form hierarchy and/or discretization levels;
  // set initial response mode for set_communicators() (precedes core_run()).
  if (iteratedModel.surrogate_type() == "hierarchical")
    aggregated_models_mode();
  else {
    Cerr << "Error: Multilevel Monte Carlo requires a hierarchical "
	 << "surrogate model specification." << std::endl;
    abort_handler(METHOD_ERROR);
  }

  ModelList& ordered_models = iteratedModel.subordinate_models(false);
  size_t i, j, num_mf = ordered_models.size(), num_lev,
    prev_lev = std::numeric_limits<size_t>::max(),
    pilot_size = pilotSamples.size();
  ModelLRevIter ml_rit; bool err_flag = false;
  NLev.resize(num_mf);
  for (i=num_mf-1, ml_rit=ordered_models.rbegin();
       ml_rit!=ordered_models.rend(); --i, ++ml_rit) { // high fid to low fid
    // for now, only SimulationModel supports solution_{levels,costs}()
    num_lev = ml_rit->solution_levels(); // lower bound is 1 soln level

    if (num_lev > prev_lev) {
      Cerr << "\nWarning: unused solution levels in multilevel sampling for "
	   << "model " << ml_rit->model_id() << ".\n         Ignoring "
	   << num_lev - prev_lev << " of " << num_lev << " levels."<< std::endl;
      num_lev = prev_lev;
    }

    // Ensure there is consistent cost data available as SimulationModel must
    // be allowed to have empty solnCntlCostMap (when optional solution control
    // is not specified).  Passing false bypasses lower bound of 1.
    if (num_lev > ml_rit->solution_levels(false)) { // default is 0 soln costs
      Cerr << "Error: insufficient cost data provided for multilevel sampling."
	   << "\n       Please provide solution_level_cost estimates for model "
	   << ml_rit->model_id() << '.' << std::endl;
      err_flag = true;
    }

    //Sizet2DArray& Nl_i = NLev[i];
    NLev[i].resize(num_lev); //Nl_i.resize(num_lev);
    //for (j=0; j<num_lev; ++j)
    //  Nl_i[j].resize(numFunctions); // defer to pre_run()

    prev_lev = num_lev;
  }
  if (err_flag)
    abort_handler(METHOD_ERROR);

  if( !std::all_of( std::begin(pilotSamples), std::end(pilotSamples), [](int i){ return i > 0; }) ){
    Cerr << "\nError: Some levels have pilot samples of size 0 in "
       << method_enum_to_string(methodName) << "." << std::endl;
    abort_handler(METHOD_ERROR);
  }

  switch (pilot_size) {
    case 0: maxEvalConcurrency *= 100;             break;
    case 1: maxEvalConcurrency *= pilotSamples[0]; break;
    default: {
      size_t max_ps = 0;
      for (i=0; i<pilot_size; ++i)
        if (pilotSamples[i] > max_ps)
  	max_ps = pilotSamples[i];
      if (max_ps)
        maxEvalConcurrency *= max_ps;
      break;
    }
  }

  max_iter = (maxIterations < 0) ? 25 : maxIterations; // default = -1
  // For testing multilevel_mc_Qsum():
  //subIteratorFlag = true;

  if(allocationTarget == TARGET_SCALARIZATION){
    if(qoiAggregation == QOI_AGGREGATION_SUM){
      Cerr << "\n Error: Scalarization not available with setting qoi_aggregation=sum. "
     << "Use qoi_aggregation=max instead." << std::endl;
      abort_handler(METHOD_ERROR);
    }
    // Retrieve the variable mapping inputs
    const RealVector& scalarization_response_vector
      = probDescDB.get_rv("method.nond.scalarization_response_mapping");
    if (scalarization_response_vector.empty() || scalarization_response_vector.length() != numFunctions*(2*numFunctions) ) {
      Cerr << "\n Warning: no or incomplete mappings provided for scalarization mapping in "
     << "multilevel sampling initialization. Checking for nested model." << std::endl;
    }else{
      scalarizationCoeffs.reshape(numFunctions, 2*numFunctions);
      size_t vec_ctr = 0;
      for(size_t i = 0; i < numFunctions; ++i){
        for(size_t j = 0; j < numFunctions; ++j){
          scalarizationCoeffs(i, 2*j) = scalarization_response_vector[vec_ctr++];
          scalarizationCoeffs(i, 2*j+1) = scalarization_response_vector[vec_ctr++];
        }
      }
    }
  }
 
}


NonDMultilevelSampling::~NonDMultilevelSampling()
{ }


bool NonDMultilevelSampling::resize()
{
  bool parent_reinit_comms = NonDSampling::resize();

  Cerr << "\nError: Resizing is not yet supported in method "
       << method_enum_to_string(methodName) << "." << std::endl;
  abort_handler(METHOD_ERROR);

  return parent_reinit_comms;
}


void NonDMultilevelSampling::pre_run()
{
  NonDSampling::pre_run();

  // reset sample counters to 0
  size_t i, j, num_mf = NLev.size(), num_lev;
  for (i=0; i<num_mf; ++i) {
    Sizet2DArray& Nl_i = NLev[i];
    num_lev = Nl_i.size();
    for (j=0; j<num_lev; ++j)
      Nl_i[j].assign(numFunctions, 0);
  }
}


/** The primary run function manages the general case: a hierarchy of model 
    forms (from the ordered model fidelities within a HierarchSurrModel), 
    each of which may contain multiple discretization levels. */
void NonDMultilevelSampling::core_run()
{
  //model,
  //  surrogate hierarchical
  //    ordered_model_fidelities = 'LF' 'MF' 'HF'
  //
  // Future: include peer alternatives (1D list --> matrix)
  //         For MLMC, could seek adaptive selection of most correlated
  //         alternative (or a convex combination of alternatives).

  // TO DO: hierarchy incl peers (not peers each optionally incl hierarchy)
  //   num_mf     = iteratedModel.model_hierarchy_depth();
  //   num_peer_i = iteratedModel.model_peer_breadth(i);

  // TO DO: this initial logic is limiting:
  // > allow MLMC and CVMC for either model forms or discretization levels
  // > separate method specs that both map to NonDMultilevelSampling ???

  // TO DO: following pilot sample across levels and fidelities in mixed case,
  // could pair models for CVMC based on estimation of rho2_LH.

  // For two-model control variate methods, select lowest,highest fidelities
  size_t num_mf = NLev.size();
  unsigned short lf_form = 0, hf_form = num_mf - 1; // ordered_models = low:high
  if (num_mf > 1) {
    size_t num_hf_lev = NLev.back().size();
    if (num_hf_lev > 1) { // ML performed on HF with CV using available LF
      // multiple model forms + multiple solutions levels --> perform MLMC on
      // HF model and bind 1:min(num_hf,num_lf) LF control variates starting
      // at coarsest level (TO DO: validate case of unequal levels)
      if (true) // reformulated approach using 1 new QoI correlation per level
	multilevel_control_variate_mc_Qcorr(lf_form, hf_form);
      else      // original approach using 1 discrepancy correlation per level
	multilevel_control_variate_mc_Ycorr(lf_form, hf_form);
    }
    else { // multiple model forms (only) --> CVMC
      // use nominal value from user input, ignoring solution_level_control
      Pecos::ActiveKey hf_lf_key;
      size_t lev = std::numeric_limits<size_t>::max();
      hf_lf_key.form_key(0, hf_form, lev, lf_form, lev, Pecos::RAW_DATA);
      control_variate_mc(hf_lf_key);
    }
  }
  else { // multiple solutions levels (only) --> traditional ML-MC
    if (true){ //(subIteratorFlag)
      multilevel_mc_Qsum(hf_form); // w/ error est, unbiased central moments
    }
    else
      multilevel_mc_Ysum(hf_form); // lighter weight
  }
}


/** This function performs "geometrical" MLMC on a single model form
    with multiple discretization levels. */
void NonDMultilevelSampling::multilevel_mc_Ysum(unsigned short form)
{
  // Formulate as a coordinated progression towards convergence, where, e.g.,
  // time step is inferred from the spatial discretization (NOT an additional
  // solution control) based on stability criteria, e.g. CFL condition.  Can
  // we reliably capture runtime estimates as part of pilot run w/i Dakota?
  // Ultimately seems desirable to support either online or offline cost
  // estimates, to allow more accurate resource allocation when possible
  // or necessary (e.g., combustion processes with expense that is highly
  // parameter dependent).
  //   model
  //     id_model = 'LF'
  //     simulation
  //       # point to state vars; ordered based on set values for h, delta-t
  //       solution_level_control = 'dssiv1'
  //       # relative cost estimates in same order as state set values
  //       # --> re-sort into map keyed by increasing cost
  //       solution_level_cost = 10 2 200

  // How to manage the set of MLMC statistics:
  // 1. Simplest: proposal is to use the mean estimator to drive the algorithm,
  //    but carry along other estimates.
  // 2. Later: could consider a refinement for converging the estimator of the
  //    variance after convergence of the mean estimator.

  // How to manage the vector of QoI:
  // 1. Worst case: select N_l based only on QoI w/ highest total variance
  //      from pilot run --> fix for all levels and don't allow switching
  //      across major iterations (possible oscillation?  Or simple overlay
  //      of resolution reqmts?)
  // 2. Better: select N_l based on convergence in aggregated variance.

  // assign truth model form (solution level assignment is deferred until loop)
  Pecos::ActiveKey truth_key;
  short seq_type = Pecos::RESOLUTION_LEVEL_SEQUENCE;
  size_t lev = std::numeric_limits<size_t>::max(); // updated in loop below
  truth_key.form_key(0, form, lev);
  iteratedModel.active_model_key(truth_key);
  Model& truth_model = iteratedModel.truth_model();

  size_t qoi, num_steps = truth_model.solution_levels();// 1 model form
  size_t& step = lev;//(true) ? lev : form; // model form option not active
  size_t max_iter = (maxIterations < 0) ? 25 : maxIterations; // default = -1
  Real eps_sq_div_2, sum_sqrt_var_cost, estimator_var0 = 0., lev_cost;
  // retrieve cost estimates across soln levels for a particular model form
  RealVector cost = truth_model.solution_level_costs(), agg_var(num_steps);
  // For moment estimation, we accumulate telescoping sums for Q^i using
  // discrepancies Yi = Q^i_{lev} - Q^i_{lev-1} (sum_Y[i] for i=1:4).
  // For computing N_l from estimator variance, we accumulate square of Y1
  // estimator (YY[i] = (Y^i)^2 for i=1).
  IntRealMatrixMap sum_Y; RealMatrix sum_YY(numFunctions, num_steps);
  initialize_ml_Ysums(sum_Y, num_steps);

  // Initialize for pilot sample
  SizetArray delta_N_l;
  load_pilot_sample(pilotSamples, NLev, delta_N_l);

  // raw eval counts are accumulation of allSamples irrespective of resp faults
  SizetArray raw_N_l(num_steps, 0);
  RealVectorArray mu_hat(num_steps);
  Sizet2DArray& N_l = NLev[form];

  // now converge on sample counts per level (N_l)
  mlmfIter = 0;
  while (Pecos::l1_norm(delta_N_l) && mlmfIter <= max_iter) {

    sum_sqrt_var_cost = 0.;
    for (step=0; step<num_steps; ++step) { // step is reference to lev

      configure_indices(step, form, lev, seq_type);
      lev_cost = level_cost(cost, step);

      // set the number of current samples from the defined increment
      numSamples = delta_N_l[step];

      // aggregate variances across QoI for estimating N_l (justification:
      // for independent QoI, sum of QoI variances = variance of QoI sum)
      Real& agg_var_l = agg_var[step]; // carried over from prev iter if no samp
      if (numSamples) {

	// advance any sequence specifications (seed_sequence)
	assign_specification_sequence(step);
	// generate new MC parameter sets
	get_parameter_sets(iteratedModel);// pull dist params from any model

	// export separate output files for each data set.  truth_model()
	// has the correct data when in bypass-surrogate mode.
	if (exportSampleSets)
	  export_all_samples("ml_", truth_model, mlmfIter, step);

	// compute allResponses from allVariables using hierarchical model
	evaluate_parameter_sets(iteratedModel, true, false);

	// process allResponses: accumulate new samples for each qoi and
	// update number of successful samples for each QoI
	//if (mlmfIter == 0) accumulate_offsets(mu_hat[lev]);
	accumulate_ml_Ysums(sum_Y, sum_YY, lev, mu_hat[step], N_l[step]);
	if (outputLevel == DEBUG_OUTPUT)
	  Cout << "Accumulated sums (Y1, Y2, Y3, Y4, Y1sq):\n" << sum_Y[1]
	       << sum_Y[2] << sum_Y[3] << sum_Y[4] << sum_YY << std::endl;
	// update raw evaluation counts
	raw_N_l[step] += numSamples;

	// compute estimator variance from current sample accumulation:
	if (outputLevel >= DEBUG_OUTPUT)
	  Cout << "variance of Y[" << step << "]: ";
	agg_var_l
	  = aggregate_variance_Ysum(sum_Y[1][step], sum_YY[step], N_l[step]);
      }

      sum_sqrt_var_cost += std::sqrt(agg_var_l * lev_cost);
      // MSE reference is MLMC with pilot sample, prior to any N_l adaptation:
      if (mlmfIter == 0)
	estimator_var0
	  += aggregate_mse_Ysum(sum_Y[1][step], sum_YY[step], N_l[step]);
    }
    // compute epsilon target based on relative tolerance: total MSE = eps^2
    // which is equally apportioned (eps^2 / 2) among discretization MSE and
    // estimator variance (\Sum var_Y_l / N_l).  Since we do not know the
    // discretization error, we compute an initial estimator variance from MLMC
    // on the pilot sample and then seek to reduce it by a relative_factor <= 1.
    if (mlmfIter == 0) { // eps^2 / 2 = var * relative factor
      eps_sq_div_2 = estimator_var0 * convergenceTol;
      if (outputLevel == DEBUG_OUTPUT)
	Cout << "Epsilon squared target = " << eps_sq_div_2 << std::endl;
    }

    // update targets based on variance estimates
    Real fact = sum_sqrt_var_cost / eps_sq_div_2, N_target;
    for (step=0; step<num_steps; ++step) {
      // Equation 3.9 in CTR Annual Research Briefs:
      // "A multifidelity control variate approach for the multilevel Monte 
      // Carlo technique," Geraci, Eldred, Iaccarino, 2015.
      N_target = std::sqrt(agg_var[step] / level_cost(cost, step)) * fact;
      delta_N_l[step] = one_sided_delta(average(N_l[step]), N_target);
    }
    ++mlmfIter;
    Cout << "\nMLMC iteration " << mlmfIter << " sample increments:\n"
	 << delta_N_l << std::endl;
  }

  // aggregate expected value of estimators for Y, Y^2, Y^3, Y^4. Final expected
  // value is sum of expected values from telescopic sum.  Note: raw moments
  // have no bias correction (no additional variance from an estimated center).
  RealMatrix Q_raw_mom(numFunctions, 4);
  RealMatrix &sum_Y1 = sum_Y[1], &sum_Y2 = sum_Y[2],
	     &sum_Y3 = sum_Y[3], &sum_Y4 = sum_Y[4];
  for (qoi=0; qoi<numFunctions; ++qoi) {
    for (step=0; step<num_steps; ++step) {
      size_t Nlq = N_l[lev][qoi];
      Q_raw_mom(qoi,0) += sum_Y1(qoi,step) / Nlq;
      Q_raw_mom(qoi,1) += sum_Y2(qoi,step) / Nlq;
      Q_raw_mom(qoi,2) += sum_Y3(qoi,step) / Nlq;
      Q_raw_mom(qoi,3) += sum_Y4(qoi,step) / Nlq;
    }
  }
  // Convert uncentered raw moment estimates to final moments (central or std)
  convert_moments(Q_raw_mom, momentStats);

  // compute the equivalent number of HF evaluations (includes any sim faults)
  equivHFEvals = raw_N_l[0] * cost[0]; // first level is single eval
  for (step=1; step<num_steps; ++step) // subsequent levels incur 2 model costs
    equivHFEvals += raw_N_l[step] * (cost[step] + cost[step-1]);
  equivHFEvals /= cost[num_steps-1]; // normalize into equivalent HF evals
}

/** This function performs "geometrical" MLMC on a single model form
    with multiple discretization levels. */
void NonDMultilevelSampling::multilevel_mc_Qsum(unsigned short form)
{
    if(allocationTarget == TARGET_SCALARIZATION){
      if (scalarizationCoeffs.empty()) {
        Cerr << "\n Warning: no or incomplete mappings provided for scalarization mapping in "
       << "multilevel sampling initialization. Has to be specified via scalarization_response_mapping or nested model." << std::endl;
        abort_handler(METHOD_ERROR);
      }
    }
    // assign truth model form (solution level assignment is deferred until loop)
    Pecos::ActiveKey truth_key;
    short seq_type = Pecos::RESOLUTION_LEVEL_SEQUENCE;
    size_t lev = std::numeric_limits<size_t>::max(); // updated in loop below
    truth_key.form_key(0, form, lev);
    iteratedModel.active_model_key(truth_key);
    Model& truth_model = iteratedModel.truth_model();

    size_t qoi, num_steps = truth_model.solution_levels();//1 model form
    size_t& step = lev;//(true) ? lev : form; // model form option not active

    size_t max_iter = (maxIterations < 0) ? 25 : maxIterations; // default = -1
    Real eps_sq_div_2, sum_sqrt_var_cost, estimator_var0 = 0., lev_cost, place_holder;

    // retrieve cost estimates across soln levels for a particular model form
    RealVector cost = truth_model.solution_level_costs(), agg_var(num_steps), agg_var_of_var(num_steps),
       estimator_var0_qoi(numFunctions), eps_sq_div_2_qoi(numFunctions),
      sum_sqrt_var_cost_qoi(numFunctions), sum_sqrt_var_cost_var_qoi(numFunctions), sum_sqrt_var_cost_mean_qoi(numFunctions),
       agg_var_l_qoi(numFunctions), level_cost_vec(num_steps);
    RealMatrix agg_var_qoi(numFunctions, num_steps), agg_var_mean_qoi(numFunctions, num_steps),
       agg_var_var_qoi(numFunctions, num_steps);

    // For moment estimation, we accumulate telescoping sums for Q^i using
    // discrepancies Yi = Q^i_{lev} - Q^i_{lev-1} (Y_diff_Qpow[i] for i=1:4).
    // For computing N_l from estimator variance, we accumulate square of Y1
    // estimator (YY[i] = (Y^i)^2 for i=1).
    IntRealMatrixMap sum_Ql, sum_Qlm1;
    IntIntPairRealMatrixMap sum_QlQlm1;
    initialize_ml_Qsums(sum_Ql, sum_Qlm1, sum_QlQlm1, num_steps);

    // Initialize for pilot sample
    SizetArray delta_N_l;
    load_pilot_sample(pilotSamples, NLev, delta_N_l);

    // raw eval counts are accumulation of allSamples irrespective of resp faults
    SizetArray raw_N_l(num_steps, 0);
    RealVectorArray mu_hat(num_steps);
    Sizet2DArray &N_l = NLev[form];

    // Useful for future extensions when convergence tolerance can be a vector
    convergenceTolVec.resize(numFunctions);
    for(size_t qoi = 0; qoi < numFunctions; ++qoi){
      convergenceTolVec[qoi] = convergenceTol;
    }

    //// Cantilever
    /*
      Real w = iteratedModel.current_variables().all_continuous_variables()[0];
      Real t = iteratedModel.current_variables().all_continuous_variables()[1];
      
      int num_resamples = 10000;
      RealMatrix estimator_matrix;
      estimator_matrix.shape(num_resamples, 2);
      RealVector mean(3);
      RealVector var(3);
      for(int cur_resample = 0; cur_resample < num_resamples; ++cur_resample){  
        IntRealMatrixMap sum_Ql_ref, sum_Qlm1_ref;
        IntIntPairRealMatrixMap sum_QlQlm1_ref;
        initialize_ml_Qsums(sum_Ql_ref, sum_Qlm1_ref, sum_QlQlm1_ref, num_steps);
        RealVectorArray mu_hat_ref(num_steps);

        numSamples = 1000;
        Sizet2DArray num_samples_array;
        num_samples_array.resize(num_steps);
        for (step = 0; step < num_steps; ++step) {
          num_samples_array[step].resize(numFunctions);
        }
        for (size_t qoi = 0; qoi < numFunctions; ++qoi) {
          num_samples_array[0][qoi] = 0;
          num_samples_array[1][qoi] = numSamples;
        }
        
        for (step = 0; step < num_steps; ++step) {
          configure_indices(step, model_form, lev, seq_index);

          if (numSamples) {
            evaluate_sample_increment(step);

            accumulate_sums(sum_Ql_ref, sum_Qlm1_ref, sum_QlQlm1_ref, step, mu_hat_ref, num_samples_array);
          }
        }

        //compute_moments(sum_Ql_ref, sum_Qlm1_ref, sum_QlQlm1_ref, num_samples_array);
      
        double num_samples = numSamples;
        mean[1] = sum_Ql_ref[1](1, num_steps-1)/num_samples;
        var[1]  = sum_Ql_ref[2](1, num_steps-1)/(num_samples-1.) - num_samples/(num_samples-1.)*mean[1]*mean[1];

        mean[2] = sum_Ql_ref[1](2, num_steps-1)/num_samples;
        var[2]  = sum_Ql_ref[2](2, num_steps-1)/(num_samples-1.) - num_samples/(num_samples-1.)*mean[2]*mean[2];

        if(allocationTarget==TARGET_MEAN){
          estimator_matrix(cur_resample, 0) = mean[1];
          estimator_matrix(cur_resample, 1) = mean[2];
        }
        if(allocationTarget==TARGET_SIGMA){
          estimator_matrix(cur_resample, 0) = 3.*std::sqrt(var[1]);
          estimator_matrix(cur_resample, 1) = 3.*std::sqrt(var[2]);
        }
        if(allocationTarget==TARGET_SCALARIZATION){
          estimator_matrix(cur_resample, 0) = mean[1] + 3.*std::sqrt(var[1]);
          estimator_matrix(cur_resample, 1) = mean[2] + 3.*std::sqrt(var[2]);
        }
      }
      RealVector estim_mean(2);
      RealVector estim_std(2);
      for(size_t qoi = 0; qoi < 2; ++qoi){
        estim_mean[qoi] = 0;
        estim_std[qoi] = 0;
      }
      for(int cur_resample = 0; cur_resample < num_resamples; ++cur_resample){  
        estim_mean[0] += estimator_matrix(cur_resample, 0);
        estim_mean[1] += estimator_matrix(cur_resample, 1);
      }
      estim_mean[0] /= num_resamples;
      estim_mean[1] /= num_resamples;
      for(int cur_resample = 0; cur_resample < num_resamples; ++cur_resample){  
        estim_std[0] += (estimator_matrix(cur_resample, 0) - estim_mean[0])*
                        (estimator_matrix(cur_resample, 0) - estim_mean[0]);
        estim_std[1] += (estimator_matrix(cur_resample, 1) - estim_mean[1])*
                       (estimator_matrix(cur_resample, 1) - estim_mean[1]);
     }
      estim_std[0] = (1./(num_resamples-1.)*estim_std[0]);
      estim_std[1] = (1./(num_resamples-1.)*estim_std[1]);
      
      convergenceTol = std::min(estim_std[0], estim_std[1]);
      convergenceTolVec[1] = estim_std[0];
      convergenceTolVec[2] = estim_std[1];
      Cout << "Convergence Tol: " << convergenceTolVec << std::endl;
      */

    // now converge on sample counts per level (N_l)
    mlmfIter = 0;

    while (Pecos::l1_norm(delta_N_l) && mlmfIter <= max_iter) {
      for (step=0; step<num_steps; ++step) {

        configure_indices(step, form, lev, seq_type);
        lev_cost = level_cost(cost, step);
        level_cost_vec[step] = lev_cost;

        // set the number of current samples from the defined increment
        numSamples = delta_N_l[step];

        // aggregate variances across QoI for estimating N_l (justification:
        // for independent QoI, sum of QoI variances = variance of QoI sum)
        //Real &agg_var_l = agg_var[step]; // carried over from prev iter if no samp
        if (numSamples) {
          evaluate_sample_increment(step);

          accumulate_sums(sum_Ql, sum_Qlm1, sum_QlQlm1, step, mu_hat, N_l);

          // update raw evaluation counts
          raw_N_l[step] += numSamples;

          aggregate_variance_target_Qsum(sum_Ql, sum_Qlm1, sum_QlQlm1, N_l, step, agg_var_qoi);
          // MSE reference is MC applied to HF
          if (mlmfIter == 0) {
            aggregate_mse_target_Qsum(agg_var_qoi, N_l, step, estimator_var0_qoi);
          }
        }
      }
      if (mlmfIter == 0) { // eps^2 / 2 = var * relative factor
        set_convergence_tol(estimator_var0_qoi, cost, convergenceTolVec, eps_sq_div_2_qoi);
      }

      // update targets based on variance estimates
      //if(target_mean){
      if (outputLevel == DEBUG_OUTPUT) Cout << "N_target: " << std::endl;

      compute_sample_allocation_target(sum_Ql, sum_Qlm1, sum_QlQlm1, eps_sq_div_2_qoi, agg_var_qoi, cost, N_l, delta_N_l);

      ++mlmfIter;
      Cout << "\nMLMC iteration " << mlmfIter << " sample increments:\n"
	   << delta_N_l << std::endl;
    }
    //For testing
    std::ofstream myfile;  
<<<<<<< HEAD
    /* Cantilever
    myfile.open("cantilever_sampleallocation_sigma.txt", std::ofstream::out | std::ofstream::app);                      //2                  //3                  //4
    myfile         << w                     << "\t" << t     
           << "\t" << N_l[0][0]             << "\t" << N_l[1][0] 
           << "\t" << N_target_qoi(1, 0)    << "\t" << (N_target_qoi(1, 1))
           << "\t" << N_target_qoi_FN(1, 0) << "\t" << (N_target_qoi_FN(1, 1))
           << "\t" << N_target_qoi(2, 0)    << "\t" << (N_target_qoi(2, 1))
           << "\t" << N_target_qoi_FN(2, 0) << "\t" << (N_target_qoi_FN(2, 1)) 
           << "\t" << convergenceTolVec[1]  << "\t" << convergenceTolVec[2] << "\n";
    */
    //Problem18
    /*
    myfile.open("problem18_sampleallocation_sigma.txt", std::ofstream::out | std::ofstream::app);                      //2                  //3                  //4
    myfile << N_l[0][0]             << "\t" << N_l[1][0] 
           << "\t" << N_target_qoi(1, 0)    << "\t" << (N_target_qoi(1, 1))
           << "\t" << N_target_qoi_FN(1, 0) << "\t" << (N_target_qoi_FN(1, 1)) << "\n";
    myfile.close();
    */
=======
>>>>>>> f5a7bcf0
    
    ////
    compute_moments(sum_Ql, sum_Qlm1, sum_QlQlm1, N_l);

    // populate finalStatErrors
    compute_error_estimates(sum_Ql, sum_Qlm1, sum_QlQlm1, N_l);

    // compute the equivalent number of HF evaluations (includes any sim faults)
    compute_equiv_HF_evals(raw_N_l, cost);
}

/** This function performs control variate MC across two combinations of 
    model form and discretization level. */
void NonDMultilevelSampling::
control_variate_mc(const Pecos::ActiveKey& active_key)
{
  // Current implementation performs pilot + shared increment + LF increment,
  // where these increments are targeting a prescribed MSE reduction.
  // **********
  // *** TO DO: should CV MC iterate (new shared + LF increments)
  // ***        until MSE target is met?
  // **********

  aggregated_models_mode();
  iteratedModel.active_model_key(active_key); // data group 0
  Model& truth_model = iteratedModel.truth_model();
  Model& surr_model  = iteratedModel.surrogate_model();

  // retrieve active index
  //size_t lf_lev_index =  surr_model.solution_level_cost_index(),
  //       hf_lev_index = truth_model.solution_level_cost_index();
  // retrieve cost estimates across model forms for a particular soln level
  Real lf_cost =  surr_model.solution_level_cost(),
       hf_cost = truth_model.solution_level_cost(),
    cost_ratio = hf_cost / lf_cost, avg_eval_ratio, avg_mse_ratio;

  IntRealVectorMap sum_L_shared, sum_L_refined, sum_H, sum_LL, sum_LH;
  initialize_cv_sums(sum_L_shared, sum_L_refined, sum_H, sum_LL, sum_LH);
  RealVector sum_HH(numFunctions), var_H(numFunctions, false),
            rho2_LH(numFunctions, false);

  // Initialize for pilot sample
  SizetArray delta_N_l;
  load_pilot_sample(pilotSamples, NLev, delta_N_l);

  // NLev allocations currently enforce truncation to #HF levels (1)
  Pecos::ActiveKey hf_key, lf_key;
  active_key.extract_keys(hf_key, lf_key);
  unsigned short hf_form = hf_key.retrieve_model_form(),
                 lf_form = lf_key.retrieve_model_form();
  SizetArray& N_lf = NLev[lf_form][0];//[lf_lev_index];
  SizetArray& N_hf = NLev[hf_form][0];//[hf_lev_index];
  size_t raw_N_lf = 0, raw_N_hf = 0;
  RealVector mu_hat;

  // ---------------------
  // Compute Pilot Samples
  // ---------------------

  mlmfIter = 0;

  // Initialize for pilot sample (shared sample count discarding any excess)
  numSamples = std::min(delta_N_l[lf_form], delta_N_l[hf_form]);
  shared_increment(mlmfIter, 0);
  accumulate_cv_sums(sum_L_shared, sum_L_refined, sum_H, sum_LL, sum_LH,
		     sum_HH, mu_hat, N_lf, N_hf);
  raw_N_lf += numSamples; raw_N_hf += numSamples;

  // Compute the LF/HF evaluation ratio, averaged over the QoI.
  // This includes updating var_H and rho2_LH.
  avg_eval_ratio = eval_ratio(sum_L_shared[1], sum_H[1], sum_LL[1], sum_LH[1],
			      sum_HH, cost_ratio, N_hf, var_H, rho2_LH);
  // compute the ratio of MC and CVMC mean squared errors (controls convergence)
  avg_mse_ratio  = MSE_ratio(avg_eval_ratio, var_H, rho2_LH, mlmfIter, N_hf);

  // ----------------------------------------------------------
  // Compute shared increment targeting specified MSE reduction
  // ----------------------------------------------------------

  // bypass refinement if maxIterations == 0 or convergenceTol already
  // satisfied by pilot sample
  if (maxIterations && avg_mse_ratio > convergenceTol) {

    // Assuming rho_AB, evaluation_ratio and var_H to be relatively invariant,
    // we seek a relative reduction in MSE using the convergence tol spec:
    //   convTol = CV_mse / MC^0_mse = mse_ratio * N0 / N
    //   delta_N = mse_ratio*N0/convTol - N0 = (mse_ratio/convTol - 1) * N0
    Real incr = (avg_mse_ratio / convergenceTol - 1.) * numSamples;
    numSamples = (size_t)std::floor(incr + .5); // round

    if (numSamples) {
      shared_increment(++mlmfIter, 0);
      accumulate_cv_sums(sum_L_shared, sum_L_refined, sum_H, sum_LL, sum_LH,
			 sum_HH, mu_hat, N_lf, N_hf);
      raw_N_lf += numSamples; raw_N_hf += numSamples;
      // update ratios:
      avg_eval_ratio = eval_ratio(sum_L_shared[1], sum_H[1], sum_LL[1],
				  sum_LH[1], sum_HH, cost_ratio, N_hf,
				  var_H, rho2_LH);
      avg_mse_ratio  = MSE_ratio(avg_eval_ratio, var_H, rho2_LH,mlmfIter,N_hf);
    }
  }

  // --------------------------------------------------
  // Compute LF increment based on the evaluation ratio
  // --------------------------------------------------
  uncorrected_surrogate_mode(); // also needed for assignment of lf_key below
  // Group id in lf_key is not currently important, since no SurrogateData
  // (correlations are computed based on the paired LF/HF data group, prior
  // to the augmentation, which could imply a future group segregation)
  iteratedModel.active_model_key(lf_key); // sets activeKey and surrModelKey
  if (lf_increment(avg_eval_ratio, N_lf, N_hf, ++mlmfIter, 0)) { // level 0
    accumulate_cv_sums(sum_L_refined, mu_hat, N_lf);
    raw_N_lf += numSamples;
  }

  // Compute/apply control variate parameter to estimate uncentered raw moments
  RealMatrix H_raw_mom(numFunctions, 4);
  cv_raw_moments(sum_L_shared, sum_H, sum_LL, sum_LH, N_hf, sum_L_refined, N_lf,
		 rho2_LH, H_raw_mom);
  // Convert uncentered raw moment estimates to final moments (central or std)
  convert_moments(H_raw_mom, momentStats);

  // compute the equivalent number of HF evaluations
  equivHFEvals = raw_N_hf + (Real)raw_N_lf / cost_ratio;
}


/** This function performs "geometrical" MLMC across discretization
    levels for the high fidelity model form where CVMC si employed
    across two model forms to exploit correlation in the discrepancies
    at each level (Y_l). */
void NonDMultilevelSampling::
multilevel_control_variate_mc_Ycorr(unsigned short lf_form,
				    unsigned short hf_form)
{
  // assign model forms (solution level assignments are deferred until loop)
  Pecos::ActiveKey active_key;
  short seq_type = Pecos::RESOLUTION_LEVEL_SEQUENCE;
  size_t lev = std::numeric_limits<size_t>::max(); // updated in loop below
  active_key.form_key(0, hf_form, lev, lf_form, lev, Pecos::RAW_DATA);
  iteratedModel.active_model_key(active_key);
  Model& truth_model = iteratedModel.truth_model();
  Model& surr_model  = iteratedModel.surrogate_model();

  size_t qoi, num_hf_lev = truth_model.solution_levels(),
    num_cv_lev = std::min(num_hf_lev, surr_model.solution_levels());

  size_t& group = lev; // no alias switch for this algorithm
  size_t max_iter = (maxIterations < 0) ? 25 : maxIterations; // default = -1

  Real avg_eval_ratio, eps_sq_div_2, sum_sqrt_var_cost, estimator_var0 = 0.,
    lf_lev_cost, hf_lev_cost;
  // retrieve cost estimates across solution levels for HF model
  RealVector hf_cost = truth_model.solution_level_costs(),
    lf_cost = surr_model.solution_level_costs(), agg_var_hf(num_hf_lev),
    avg_eval_ratios(num_cv_lev);
  // For moment estimation, we accumulate telescoping sums for Q^i using
  // discrepancies Yi = Q^i_{lev} - Q^i_{lev-1} (Y_diff_Qpow[i] for i=1:4).
  // For computing N_l from estimator variance, we accumulate square of Y1
  // estimator (YY[1] = (Y^i)^2 for i=1).
  IntRealMatrixMap sum_L_refined, sum_L_shared, sum_H, sum_LL, sum_LH, sum_HH;
  initialize_mlcv_sums(sum_L_shared, sum_L_refined, sum_H, sum_LL, sum_LH,
		       sum_HH, num_hf_lev, num_cv_lev);
  RealMatrix var_H(numFunctions, num_cv_lev, false),
           rho2_LH(numFunctions, num_cv_lev, false);
  RealVector Lambda(num_cv_lev, false), avg_rho2_LH(num_cv_lev, false);
  
  // Initialize for pilot sample
  Sizet2DArray&       N_lf =      NLev[lf_form];
  Sizet2DArray&       N_hf =      NLev[hf_form];
  Sizet2DArray  delta_N_l;   load_pilot_sample(pilotSamples, NLev, delta_N_l);
  //SizetArray& delta_N_lf = delta_N_l[lf_form];
  SizetArray&   delta_N_hf = delta_N_l[hf_form]; 

  // raw eval counts are accumulation of allSamples irrespective of resp faults
  SizetArray raw_N_lf(num_cv_lev, 0), raw_N_hf(num_hf_lev, 0);
  RealVector mu_L_hat, mu_H_hat;

  // now converge on sample counts per level (N_hf)
  mlmfIter = 0;
  while (Pecos::l1_norm(delta_N_hf) && mlmfIter <= max_iter) {

    sum_sqrt_var_cost = 0.;
    for (lev=0; lev<num_hf_lev; ++lev) {

      configure_indices(group, hf_form, lev, seq_type);
      hf_lev_cost = level_cost(hf_cost, lev);

      // set the number of current samples from the defined increment
      numSamples = delta_N_hf[lev];

      // aggregate variances across QoI for estimating N_hf (justification:
      // for independent QoI, sum of QoI variances = variance of QoI sum)
      Real& agg_var_hf_l = agg_var_hf[lev];//carried over from prev iter if!samp
      if (numSamples) {

	// advance any sequence specifications (seed_sequence)
	assign_specification_sequence(lev);
	// generate new MC parameter sets
	get_parameter_sets(iteratedModel);// pull dist params from any model

	// export separate output files for each data set.  Note that
	// truth_model() is indexed with hf_form at this stage for
	// all levels.  The exported discretization level (e.g., state variable
	// value) can't capture a level discrepancy for lev>0 and will reflect
	// the most recent evaluation state.
	if (exportSampleSets)
	  export_all_samples("ml_", iteratedModel.truth_model(), mlmfIter, lev);

	// compute allResponses from allVariables using hierarchical model
	evaluate_parameter_sets(iteratedModel, true, false);

	// control variate betwen LF and HF for this discretization level:
	// if unequal number of levels, loop over all HF levels for MLMC and
	// apply CVMC when LF levels are available.  LF levels are assigned as
	// control variates to the leading set of HF levels, since these will
	// tend to have larger variance.      
	if (lev < num_cv_lev) {

	  // store allResponses used for sum_H (and sum_HH)
	  IntResponseMap hf_resp = allResponses; // shallow copy
	  // activate LF response (lev 0) or LF response discrepancy (lev > 0)
	  // within the hierarchical surrogate model.  Level indices & surrogate
	  // response mode are same as HF above, only the model form changes.
	  // However, we must pass the unchanged level index to update the
	  // corresponding variable values for the new model form.
	  configure_indices(group, lf_form, lev, seq_type);
	  lf_lev_cost = level_cost(lf_cost, lev);
	  // compute allResp w/ LF model form reusing allVars from MLMC step
	  evaluate_parameter_sets(iteratedModel, true, false);
	  // process previous and new set of allResponses for CV sums
	  accumulate_mlcv_Ysums(allResponses, hf_resp, sum_L_shared,
				sum_L_refined, sum_H, sum_LL, sum_LH,
				sum_HH, lev, mu_L_hat, mu_H_hat,
				N_lf[lev], N_hf[lev]);
	  if (outputLevel == DEBUG_OUTPUT)
	    Cout << "Accumulated sums (L_shared[1,2], L_refined[1,2], LH[1,2])"
		 << ":\n" << sum_L_shared[1] << sum_L_shared[2]
		 << sum_L_refined[1] << sum_L_refined[2]
		 << sum_LH[1] << sum_LH[2];
	  // update raw evaluation counts
	  raw_N_lf[lev] += numSamples; raw_N_hf[lev] += numSamples;

	  // compute the average evaluation ratio and Lambda factor
	  avg_eval_ratio = avg_eval_ratios[lev] =
	    eval_ratio(sum_L_shared[1], sum_H[1], sum_LL[1], sum_LH[1],
		       sum_HH[1], hf_lev_cost/lf_lev_cost, lev, N_hf[lev],
		       var_H, rho2_LH);
	  avg_rho2_LH[lev] = average(rho2_LH[lev], numFunctions);
	  Lambda[lev] = 1. - avg_rho2_LH[lev]
	              * (avg_eval_ratio - 1.) / avg_eval_ratio;
	  agg_var_hf_l = sum(var_H[lev], numFunctions);
	}
	else { // no LF model for this level; accumulate only multilevel sums
	  RealMatrix& sum_HH1 = sum_HH[1];
	  accumulate_ml_Ysums(sum_H, sum_HH1, lev, mu_H_hat,
			      N_hf[lev]); // sum_Y for lev>0
	  if (outputLevel == DEBUG_OUTPUT)
	    Cout << "Accumulated sums (H[1], H[2], HH):\n"
		 << sum_H[1] << sum_H[2] << sum_HH1;
	  raw_N_hf[lev] += numSamples;
	  // aggregate Y variances across QoI for this level
	  if (outputLevel >= DEBUG_OUTPUT)
	    Cout << "variance of Y[" << lev << "]: ";
	  agg_var_hf_l
	    = aggregate_variance_Ysum(sum_H[1][lev], sum_HH1[lev], N_hf[lev]);
	}
      }

      // accumulate sum of sqrt's of estimator var * cost used in N_target
      sum_sqrt_var_cost += (lev < num_cv_lev) ?
	std::sqrt(agg_var_hf_l * hf_lev_cost / (1. - avg_rho2_LH[lev]))
	  * Lambda[lev] : std::sqrt(agg_var_hf_l * hf_lev_cost);
      // MSE reference is MLMF MC applied to {HF,LF} pilot sample aggregated
      // across qoi.  Note: if the pilot sample for LF is not shaped, then r=1
      // will result in no additional variance reduction beyond MLMC.
      if (mlmfIter == 0)
	estimator_var0 += (lev < num_cv_lev) ?
	  aggregate_mse_Yvar(var_H[lev], N_hf[lev]) :
	  aggregate_mse_Ysum(sum_H[1][lev], sum_HH[1][lev], N_hf[lev]);
    }
    // compute epsilon target based on relative tolerance: total MSE = eps^2
    // which is equally apportioned (eps^2 / 2) among discretization MSE and
    // estimator variance (\Sum var_Y_l / N_l).  Since we do not know the
    // discretization error, we compute an initial estimator variance and
    // then seek to reduce it by a relative_factor <= 1.
    if (mlmfIter == 0) { // eps^2 / 2 = var * relative factor
      eps_sq_div_2 = estimator_var0 * convergenceTol;
      if (outputLevel == DEBUG_OUTPUT)
	Cout << "Epsilon squared target = " << eps_sq_div_2 << std::endl;
    }

    // All CV lf_increment() calls now follow all ML level evals:
    for (lev=0; lev<num_cv_lev; ++lev) {
      if (delta_N_hf[lev]) {
	configure_indices(group, lf_form, lev, seq_type);//augment LF grp

	// execute additional LF sample increment, if needed
	if (lf_increment(avg_eval_ratios[lev], N_lf[lev], N_hf[lev],
			 mlmfIter, lev)) {
	  accumulate_mlcv_Ysums(sum_L_refined, lev, mu_L_hat, N_lf[lev]);
	  raw_N_lf[lev] += numSamples;
	  if (outputLevel == DEBUG_OUTPUT)
	    Cout << "Accumulated sums (L_refined[1,2]):\n"
		 << sum_L_refined[1] << sum_L_refined[2];
	}
      }
    }

    // update targets based on variance estimates
    Real fact = sum_sqrt_var_cost / eps_sq_div_2, N_target;
    for (lev=0; lev<num_hf_lev; ++lev) {
      hf_lev_cost = (lev) ? hf_cost[lev] + hf_cost[lev-1] : hf_cost[lev];
      N_target = (lev < num_cv_lev) ? fact *
	std::sqrt(agg_var_hf[lev] / hf_lev_cost * (1. - avg_rho2_LH[lev])) :
	fact * std::sqrt(agg_var_hf[lev] / hf_lev_cost);
      delta_N_hf[lev] = one_sided_delta(average(N_hf[lev]), N_target);
    }
    ++mlmfIter;
    Cout << "\nMLCVMC iteration " << mlmfIter << " sample increments:\n"
	 << delta_N_hf << std::endl;
  }

  // Iteration complete.  Now roll up raw moments from CVMC and MLMC estimators.
  RealMatrix Y_mlmc_mom(numFunctions, 4), Y_cvmc_mom(numFunctions, 4, false);
  for (lev=0; lev<num_cv_lev; ++lev) {
    cv_raw_moments(sum_L_shared, sum_H, sum_LL, sum_LH, N_hf[lev],
		   sum_L_refined, N_lf[lev], rho2_LH, lev, Y_cvmc_mom);
    Y_mlmc_mom += Y_cvmc_mom;
  }
  if (num_hf_lev > num_cv_lev) {
    RealMatrix &sum_H1 = sum_H[1], &sum_H2 = sum_H[2],
               &sum_H3 = sum_H[3], &sum_H4 = sum_H[4];
    for (qoi=0; qoi<numFunctions; ++qoi) {
      for (lev=num_cv_lev; lev<num_hf_lev; ++lev) {
	size_t Nlq = N_hf[lev][qoi];
	Y_mlmc_mom(qoi,0) += sum_H1(qoi,lev) / Nlq;
	Y_mlmc_mom(qoi,1) += sum_H2(qoi,lev) / Nlq;
	Y_mlmc_mom(qoi,2) += sum_H3(qoi,lev) / Nlq;
	Y_mlmc_mom(qoi,3) += sum_H4(qoi,lev) / Nlq;
      }
    }
  }
  // Convert uncentered raw moment estimates to final moments (central or std)
  convert_moments(Y_mlmc_mom, momentStats);

  // compute the equivalent number of HF evaluations
  equivHFEvals = raw_N_hf[0] * hf_cost[0] + raw_N_lf[0] * lf_cost[0]; // 1st lev
  for (lev=1; lev<num_hf_lev; ++lev) // subsequent levels incur 2 model costs
    equivHFEvals += raw_N_hf[lev] * (hf_cost[lev] + hf_cost[lev-1]);
  for (lev=1; lev<num_cv_lev; ++lev) // subsequent levels incur 2 model costs
    equivHFEvals += raw_N_lf[lev] * (lf_cost[lev] + lf_cost[lev-1]);
  equivHFEvals /= hf_cost[num_hf_lev-1]; // normalize into equivalent HF evals
}


/** This function performs "geometrical" MLMC across discretization
    levels for the high fidelity model form where CVMC is employed
    across two model forms.  It generalizes the Y_l correlation case
    to separately target correlations for each QoI level embedded
    within the level discrepancies. */
void NonDMultilevelSampling::
multilevel_control_variate_mc_Qcorr(unsigned short lf_form,
				    unsigned short hf_form)
{
  // assign model forms (solution level assignments are deferred until loop)
  Pecos::ActiveKey active_key;
  short seq_type = Pecos::RESOLUTION_LEVEL_SEQUENCE;
  size_t lev = std::numeric_limits<size_t>::max(); // updated in loop below
  active_key.form_key(0, hf_form, lev, lf_form, lev, Pecos::RAW_DATA);
  iteratedModel.active_model_key(active_key);
  Model& truth_model = iteratedModel.truth_model();
  Model& surr_model  = iteratedModel.surrogate_model();

  size_t qoi, num_hf_lev = truth_model.solution_levels(),
    num_cv_lev = std::min(num_hf_lev, surr_model.solution_levels());

  size_t& group = lev; // no alias switch for this algorithm
  size_t max_iter = (maxIterations < 0) ? 25 : maxIterations; // default = -1

  Real avg_eval_ratio, eps_sq_div_2, sum_sqrt_var_cost, estimator_var0 = 0.,
    lf_lev_cost, hf_lev_cost;
  // retrieve cost estimates across solution levels for HF model
  RealVector hf_cost = truth_model.solution_level_costs(),
    lf_cost = surr_model.solution_level_costs(), agg_var_hf(num_hf_lev),
    avg_eval_ratios(num_cv_lev);

  // CV requires cross-level covariance combinations in Qcorr approach
  IntRealMatrixMap sum_Ll, sum_Llm1,
    sum_Ll_refined, sum_Llm1_refined, sum_Hl, sum_Hlm1,
    sum_Ll_Ll, sum_Ll_Llm1,   // for Var(Q_l^L), Covar(Q_l^L,Q_lm1^L)
    sum_Llm1_Llm1, sum_Hl_Ll, // for Var(Q_lm1^L), Covar(Q_l^H,Q_l^L)
    sum_Hl_Llm1, sum_Hlm1_Ll, // for Covar(Q_l^H,Q_lm1^L), Covar(Q_lm1^H,Q_l^L)
    sum_Hlm1_Llm1,            // for Covar(Q_lm1^H,Q_lm1^L)
    sum_Hl_Hl,                // for Var(Q_l^H)
    sum_Hl_Hlm1,              // for Covar(Q_l^H,Q_lm1^H)
    sum_Hlm1_Hlm1;            // for Var(Q_lm1^H)
  // Initialize accumulators and related arrays/maps, allowing for different
  // number of ML and CV levels (num_hf_lev & num_cv_lev, respectively).
  initialize_mlcv_sums(sum_Ll, sum_Llm1, sum_Ll_refined, sum_Llm1_refined,
		       sum_Hl, sum_Hlm1, sum_Ll_Ll, sum_Ll_Llm1, sum_Llm1_Llm1,
		       sum_Hl_Ll, sum_Hl_Llm1, sum_Hlm1_Ll, sum_Hlm1_Llm1,
		       sum_Hl_Hl, sum_Hl_Hlm1, sum_Hlm1_Hlm1, num_hf_lev,
		       num_cv_lev);
  RealMatrix var_Yl(numFunctions, num_cv_lev, false),
             rho_dot2_LH(numFunctions, num_cv_lev, false);
  RealVector Lambda(num_cv_lev, false), avg_rho_dot2_LH(num_cv_lev, false);
  
  // Initialize for pilot sample
  Sizet2DArray&       N_lf =      NLev[lf_form];
  Sizet2DArray&       N_hf =      NLev[hf_form]; 
  Sizet2DArray  delta_N_l; load_pilot_sample(pilotSamples, NLev, delta_N_l);
  //SizetArray& delta_N_lf = delta_N_l[lf_form];
  SizetArray&   delta_N_hf = delta_N_l[hf_form]; 

  // raw eval counts are accumulation of allSamples irrespective of resp faults
  SizetArray raw_N_lf(num_cv_lev, 0), raw_N_hf(num_hf_lev, 0);
  RealVector mu_L_hat, mu_H_hat;

  // now converge on sample counts per level (N_hf)
  mlmfIter = 0;
  while (Pecos::l1_norm(delta_N_hf) && mlmfIter <= max_iter) {

    sum_sqrt_var_cost = 0.;
    for (lev=0; lev<num_hf_lev; ++lev) {

      configure_indices(group, hf_form, lev, seq_type);
      hf_lev_cost = level_cost(hf_cost, lev);

      // set the number of current samples from the defined increment
      numSamples = delta_N_hf[lev];

      // aggregate variances across QoI for estimating N_hf (justification:
      // for independent QoI, sum of QoI variances = variance of QoI sum)
      Real& agg_var_hf_l = agg_var_hf[lev];//carried over from prev iter if!samp
      if (numSamples) {

	// advance any sequence specifications (seed_sequence)
	assign_specification_sequence(lev);
	// generate new MC parameter sets
	get_parameter_sets(iteratedModel);// pull dist params from any model

	// export separate output files for each data set.  Note that
	// truth_model() is indexed with hf_form at this stage for
	// all levels.  The exported discretization level (e.g., state variable
	// value) can't capture a level discrepancy for lev>0 and will reflect
	// the most recent evaluation state.
	if (exportSampleSets)
	  export_all_samples("ml_", iteratedModel.truth_model(), mlmfIter, lev);

	// compute allResponses from allVariables using hierarchical model
	evaluate_parameter_sets(iteratedModel, true, false);

	// control variate betwen LF and HF for this discretization level:
	// if unequal number of levels, loop over all HF levels for MLMC and
	// apply CVMC when LF levels are available.  LF levels are assigned as
	// control variates to the leading set of HF levels, since these will
	// tend to have larger variance.      
	if (lev < num_cv_lev) {

	  // store allResponses used for sum_H (and sum_HH)
	  IntResponseMap hf_resp = allResponses; // shallow copy is sufficient
	  // activate LF response (lev 0) or LF response discrepancy (lev > 0)
	  // within the hierarchical surrogate model.  Level indices & surrogate
	  // response mode are same as HF above, only the model form changes.
	  // However, we must pass the unchanged level index to update the
	  // corresponding variable values for the new model form.
	  configure_indices(group, lf_form, lev, seq_type);
	  lf_lev_cost = level_cost(lf_cost, lev);
	  // eval allResp w/ LF model reusing allVars from ML step above
	  evaluate_parameter_sets(iteratedModel, true, false);
	  // process previous and new set of allResponses for MLCV sums;
	  accumulate_mlcv_Qsums(allResponses, hf_resp, sum_Ll, sum_Llm1,
				sum_Ll_refined, sum_Llm1_refined, sum_Hl,
				sum_Hlm1, sum_Ll_Ll, sum_Ll_Llm1, sum_Llm1_Llm1,
				sum_Hl_Ll, sum_Hl_Llm1, sum_Hlm1_Ll,
				sum_Hlm1_Llm1, sum_Hl_Hl, sum_Hl_Hlm1,
				sum_Hlm1_Hlm1, lev, mu_L_hat, mu_H_hat,
				N_lf[lev], N_hf[lev]);
	  if (outputLevel == DEBUG_OUTPUT)
	    Cout << "Accumulated sums (Ll[1,2], L_refined[1,2], Hl[1,2]):\n"
		 << sum_Ll[1] << sum_Ll[2] << sum_Ll_refined[1]
		 << sum_Ll_refined[2] << sum_Hl[1] << sum_Hl[2];
	  // update raw evaluation counts
	  raw_N_lf[lev] += numSamples; raw_N_hf[lev] += numSamples;

	  // compute the average evaluation ratio and Lambda factor
	  avg_eval_ratio = avg_eval_ratios[lev] =
	    eval_ratio(sum_Ll[1], sum_Llm1[1], sum_Hl[1], sum_Hlm1[1],
		       sum_Ll_Ll[1], sum_Ll_Llm1[1], sum_Llm1_Llm1[1],
		       sum_Hl_Ll[1], sum_Hl_Llm1[1], sum_Hlm1_Ll[1],
		       sum_Hlm1_Llm1[1], sum_Hl_Hl[1], sum_Hl_Hlm1[1],
		       sum_Hlm1_Hlm1[1], hf_lev_cost/lf_lev_cost, lev,
		       N_hf[lev], var_Yl, rho_dot2_LH);
	  avg_rho_dot2_LH[lev] = average(rho_dot2_LH[lev], numFunctions);
	  Lambda[lev] = 1. - avg_rho_dot2_LH[lev]
	              * (avg_eval_ratio - 1.) / avg_eval_ratio;
	  agg_var_hf_l = sum(var_Yl[lev], numFunctions);
	}
	else { // no LF model for this level; accumulate only multilevel
	       // discrepancy sums (Hl is Yl) as in standard MLMC
	  RealMatrix& sum_HH1 = sum_Hl_Hl[1];
	  accumulate_ml_Ysums(sum_Hl, sum_HH1, lev, mu_H_hat,
			      N_hf[lev]); // sum_Y for lev>0
	  if (outputLevel == DEBUG_OUTPUT)
	    Cout << "Accumulated sums (H[1], H[2], HH[1]):\n"
		 << sum_Hl[1] << sum_Hl[2] << sum_HH1;
	  raw_N_hf[lev] += numSamples;
	  // aggregate Y variances across QoI for this level
	  if (outputLevel >= DEBUG_OUTPUT)
	    Cout << "variance of Y[" << lev << "]: ";
	  agg_var_hf_l
	    = aggregate_variance_Ysum(sum_Hl[1][lev], sum_HH1[lev], N_hf[lev]);
	}
      }

      // accumulate sum of sqrt's of estimator var * cost used in N_target
      sum_sqrt_var_cost += (lev < num_cv_lev) ?
	std::sqrt(agg_var_hf_l * hf_lev_cost / (1. - avg_rho_dot2_LH[lev]))
	  * Lambda[lev] : std::sqrt(agg_var_hf_l * hf_lev_cost);
      // MSE reference is MLMF MC applied to {HF,LF} pilot sample aggregated
      // across qoi.  Note: if the pilot sample for LF is not shaped, then r=1
      // will result in no additional variance reduction beyond MLMC.
      if (mlmfIter == 0)
	estimator_var0 += (lev < num_cv_lev) ?
	  aggregate_mse_Yvar(var_Yl[lev], N_hf[lev]) :
	  aggregate_mse_Ysum(sum_Hl[1][lev], sum_Hl_Hl[1][lev], N_hf[lev]);
    }
    // compute epsilon target based on relative tolerance: total MSE = eps^2
    // which is equally apportioned (eps^2 / 2) among discretization MSE and
    // estimator variance (\Sum var_Y_l / N_l).  Since we do not know the
    // discretization error, we compute an initial estimator variance and
    // then seek to reduce it by a relative_factor <= 1.
    if (mlmfIter == 0) { // eps^2 / 2 = var * relative factor
      eps_sq_div_2 = estimator_var0 * convergenceTol;
      if (outputLevel == DEBUG_OUTPUT)
	     Cout << "Epsilon squared target = " << eps_sq_div_2 << std::endl;
    }

    // All CV lf_increment() calls now follow all ML level evals:
    // > Provides separation of pilot sample from refinements (simplifying
    //   offline execution with data importing w/o undesirable seed progression)
    // > Improves application of max_iterations control in general: user
    //   specification results in consistent count for ML and CV refinements
    // > Incurs a bit more overhead: avg_eval_ratios array, mode resetting
    // > Could potentially have parallel scheduling benefits by grouping
    //   similar Model eval sets for aggregated scheduling
    for (lev=0; lev<num_cv_lev; ++lev) {
      if (delta_N_hf[lev]) {
	configure_indices(group, lf_form, lev, seq_type);//augment LF grp

	// now execute additional LF sample increment, if needed
	if (lf_increment(avg_eval_ratios[lev], N_lf[lev], N_hf[lev],
			 mlmfIter, lev)) {
	  accumulate_mlcv_Qsums(sum_Ll_refined, sum_Llm1_refined, lev, mu_L_hat,
				N_lf[lev]);
	  raw_N_lf[lev] += numSamples;
	  if (outputLevel == DEBUG_OUTPUT)
	    Cout << "Accumulated sums (L_refined[1,2]):\n"
		 << sum_Ll_refined[1] << sum_Ll_refined[2];
	}
      }
    }

    // update targets based on variance estimates
    Real fact = sum_sqrt_var_cost / eps_sq_div_2, N_target;
    for (lev=0; lev<num_hf_lev; ++lev) {
      hf_lev_cost = (lev) ? hf_cost[lev] + hf_cost[lev-1] : hf_cost[lev];
      N_target = (lev < num_cv_lev) ? fact *
	std::sqrt(agg_var_hf[lev] / hf_lev_cost * (1. - avg_rho_dot2_LH[lev])) :
	fact * std::sqrt(agg_var_hf[lev] / hf_lev_cost);
      delta_N_hf[lev] = one_sided_delta(average(N_hf[lev]), N_target);
    }
    ++mlmfIter;
    Cout << "\nMLCVMC iteration " << mlmfIter << " sample increments:\n"
	 << delta_N_hf << std::endl;
  }

  // Iteration complete. Now roll up raw moments from CVMC and MLMC estimators.
  RealMatrix Y_mlmc_mom(numFunctions, 4), Y_cvmc_mom(numFunctions, 4, false);
  for (lev=0; lev<num_cv_lev; ++lev) {
    cv_raw_moments(sum_Ll, sum_Llm1, sum_Hl, sum_Hlm1, sum_Ll_Ll, sum_Ll_Llm1,
		   sum_Llm1_Llm1, sum_Hl_Ll, sum_Hl_Llm1, sum_Hlm1_Ll,
		   sum_Hlm1_Llm1, sum_Hl_Hl, sum_Hl_Hlm1, sum_Hlm1_Hlm1,
		   N_hf[lev], sum_Ll_refined, sum_Llm1_refined, N_lf[lev],
		   rho_dot2_LH, lev, Y_cvmc_mom);
    Y_mlmc_mom += Y_cvmc_mom;
  }
  if (num_hf_lev > num_cv_lev) {
    // MLMC without CV: sum_H = HF Q sums for lev = 0 and HF Y sums for lev > 0
    RealMatrix &sum_H1 = sum_Hl[1], &sum_H2 = sum_Hl[2],
               &sum_H3 = sum_Hl[3], &sum_H4 = sum_Hl[4];
    for (qoi=0; qoi<numFunctions; ++qoi) {
      for (lev=num_cv_lev; lev<num_hf_lev; ++lev) {
	size_t Nlq = N_hf[lev][qoi];
	Y_mlmc_mom(qoi,0) += sum_H1(qoi,lev) / Nlq;
	Y_mlmc_mom(qoi,1) += sum_H2(qoi,lev) / Nlq;
	Y_mlmc_mom(qoi,2) += sum_H3(qoi,lev) / Nlq;
	Y_mlmc_mom(qoi,3) += sum_H4(qoi,lev) / Nlq;
      }
    }
  }
  // Convert uncentered raw moment estimates to final moments (central or std)
  convert_moments(Y_mlmc_mom, momentStats);

  // compute the equivalent number of HF evaluations
  equivHFEvals = raw_N_hf[0] * hf_cost[0] + raw_N_lf[0] * lf_cost[0]; // 1st lev
  for (lev=1; lev<num_hf_lev; ++lev) // subsequent levels incur 2 model costs
    equivHFEvals += raw_N_hf[lev] * (hf_cost[lev] + hf_cost[lev-1]);
  for (lev=1; lev<num_cv_lev; ++lev) // subsequent levels incur 2 model costs
    equivHFEvals += raw_N_lf[lev] * (lf_cost[lev] + lf_cost[lev-1]);
  equivHFEvals /= hf_cost[num_hf_lev-1]; // normalize into equivalent HF evals
}

void NonDMultilevelSampling::
configure_indices(unsigned short group, unsigned short form,
		  size_t lev,           short seq_type)
{
  // Notes:
  // > could consolidate with NonDExpansion::configure_indices() with a passed
  //   model and virtual *_mode() assignments.  Leaving separate for now...
  // > group index is assigned based on step in model form/resolution sequence
  // > CVMC does not use this helper; it requires uncorrected_surrogate_mode()

  Pecos::ActiveKey hf_key;  hf_key.form_key(group, form, lev);

  if ( (seq_type == Pecos::MODEL_FORM_SEQUENCE       && form == 0) ||
       (seq_type == Pecos::RESOLUTION_LEVEL_SEQUENCE && lev  == 0)) {
    // step 0 in the sequence
    bypass_surrogate_mode();
    iteratedModel.active_model_key(hf_key);      // one active fidelity
  }
  else {
    aggregated_models_mode();

    Pecos::ActiveKey lf_key(hf_key.copy()), discrep_key;
    lf_key.decrement_key(seq_type); // seq_index defaults to 0
    // For MLMC/MFMC/MLMFMC, we aggregate levels but don't reduce them
    discrep_key.aggregate_keys(hf_key, lf_key, Pecos::RAW_DATA);
    iteratedModel.active_model_key(discrep_key); // two active fidelities
  }
}

void NonDMultilevelSampling::evaluate_sample_increment(const unsigned short& step)
{
  // advance any sequence specifications (seed_sequence)
  assign_specification_sequence(step);
  // generate new MC parameter sets
  get_parameter_sets(iteratedModel);// pull dist params from any model

  // export separate output files for each data set.  truth_model()
  // has the correct data when in bypass-surrogate mode.
  if (exportSampleSets)
  export_all_samples("ml_", iteratedModel.truth_model(),
       mlmfIter, step);

  // compute allResponses from allVariables using hierarchical model
  evaluate_parameter_sets(iteratedModel, true, false);
}


void NonDMultilevelSampling::assign_specification_sequence(size_t index)
{
  // Note: seedSpec/randomSeed initialized from randomSeedSeqSpec in ctor

  // advance any sequence specifications, as admissible
  // Note: no colloc pts sequence as load_pilot_sample() handles this separately
  int seed_i = random_seed(index);
  if (seed_i) randomSeed = seed_i;// propagate to NonDSampling::initialize_lhs()
  // else previous value will allow existing RNG to continue for varyPattern
}

void NonDMultilevelSampling::accumulate_sums(IntRealMatrixMap& sum_Ql, IntRealMatrixMap& sum_Qlm1,
         IntIntPairRealMatrixMap& sum_QlQlm1, const size_t step,
         const RealVectorArray& offset, Sizet2DArray& N_l)
{
  // process allResponses: accumulate new samples for each qoi and
  // update number of successful samples for each QoI
  //if (mlmfIter == 0) accumulate_offsets(mu_hat[step]);
  accumulate_ml_Qsums(sum_Ql, sum_Qlm1, sum_QlQlm1, step,
                      offset[step], N_l[step]);

  if (outputLevel == DEBUG_OUTPUT)
    Cout << "Accumulated sums (Ql[1,2], Qlm1[1,2]):\n" << sum_Ql[1]
         << sum_Ql[2] << sum_Qlm1[1] << sum_Qlm1[2] << std::endl;
}


void NonDMultilevelSampling::
initialize_ml_Ysums(IntRealMatrixMap& sum_Y, size_t num_lev)
{
  // sum_* are running sums across all increments
  std::pair<int, RealMatrix> empty_pr;
  for (int i=1; i<=4; ++i) {
    empty_pr.first = i;
    // std::map::insert() returns std::pair<IntRMMIter, bool>:
    // use iterator to shape RealMatrix in place and init sums to 0
    sum_Y.insert(empty_pr).first->second.shape(numFunctions, num_lev);
  }
}

  
void NonDMultilevelSampling::
initialize_ml_Qsums(IntRealMatrixMap& sum_Ql, IntRealMatrixMap& sum_Qlm1,
		    IntIntPairRealMatrixMap& sum_QlQlm1, size_t num_lev)
{
  // sum_* are running sums across all increments
  std::pair<int, RealMatrix> empty_irm_pr; int i, j;
  for (i=1; i<=4; ++i) {
    empty_irm_pr.first = i;
    // std::map::insert() returns std::pair<IntRMMIter, bool>:
    // use iterator to shape RealMatrix in place and init sums to 0
    sum_Ql.insert(empty_irm_pr).first->second.shape(numFunctions, num_lev);
    sum_Qlm1.insert(empty_irm_pr).first->second.shape(numFunctions, num_lev);
  }
  std::pair<IntIntPair, RealMatrix> empty_iirm_pr;
  IntIntPair& ii = empty_iirm_pr.first;
  for (i=1; i<=2; ++i)
    for (j=1; j<=2; ++j) {
      ii.first = i; ii.second = j;
      // std::map::insert() returns std::pair<IIPRMMap::iterator, bool>
      sum_QlQlm1.insert(empty_iirm_pr).first->
	second.shape(numFunctions, num_lev);
    }
}

  
void NonDMultilevelSampling::
initialize_cv_sums(IntRealVectorMap& sum_L_shared,
		   IntRealVectorMap& sum_L_refined, IntRealVectorMap& sum_H,
		   IntRealVectorMap& sum_LL,      //IntRealVectorMap& sum_HH,
		   IntRealVectorMap& sum_LH)
{
  // sum_* are running sums across all increments
  std::pair<int, RealVector> empty_pr;
  for (int i=1; i<=4; ++i) {
    empty_pr.first = i;
    // std::map::insert() returns std::pair<IntRVMIter, bool>:
    // use iterator to size RealVector in place and init sums to 0
    sum_L_shared.insert(empty_pr).first->second.size(numFunctions);
    sum_L_refined.insert(empty_pr).first->second.size(numFunctions);
    sum_H.insert(empty_pr).first->second.size(numFunctions);
    sum_LL.insert(empty_pr).first->second.size(numFunctions);
  //sum_HH.insert(empty_pr).first->second.size(numFunctions);
    sum_LH.insert(empty_pr).first->second.size(numFunctions);
  }
}


void NonDMultilevelSampling::
initialize_mlcv_sums(IntRealMatrixMap& sum_L_shared,
		     IntRealMatrixMap& sum_L_refined, IntRealMatrixMap& sum_H,
		     IntRealMatrixMap& sum_LL,        IntRealMatrixMap& sum_LH,
		     IntRealMatrixMap& sum_HH,        size_t num_ml_lev,
		     size_t num_cv_lev)
{
  // sum_* are running sums across all increments
  std::pair<int, RealMatrix> empty_pr;
  for (int i=1; i<=4; ++i) {
    empty_pr.first = i;
    // std::map::insert() returns std::pair<IntRVMIter, bool>:
    // use iterator to shape RealMatrix in place and init sums to 0

    // num_cv_lev:
    sum_L_shared.insert(empty_pr).first->second.shape(numFunctions, num_cv_lev);
    sum_L_refined.insert(empty_pr).first->second.shape(numFunctions,num_cv_lev);
    sum_LL.insert(empty_pr).first->second.shape(numFunctions, num_cv_lev);
    sum_LH.insert(empty_pr).first->second.shape(numFunctions, num_cv_lev);

    // num_ml_lev:
    sum_H.insert(empty_pr).first->second.shape(numFunctions, num_ml_lev);
  }

  // Only need order 1 accumulation for HH
  empty_pr.first = 1;
  sum_HH.insert(empty_pr).first->second.shape(numFunctions, num_ml_lev);
}

void NonDMultilevelSampling::
initialize_mlcv_sums(IntRealMatrixMap& sum_Ll, IntRealMatrixMap& sum_Llm1,
		     IntRealMatrixMap& sum_Ll_refined,
		     IntRealMatrixMap& sum_Llm1_refined,
		     IntRealMatrixMap& sum_Hl, IntRealMatrixMap& sum_Hlm1,
		     IntRealMatrixMap& sum_Ll_Ll, IntRealMatrixMap& sum_Ll_Llm1,
		     IntRealMatrixMap& sum_Llm1_Llm1,
		     IntRealMatrixMap& sum_Hl_Ll, IntRealMatrixMap& sum_Hl_Llm1,
		     IntRealMatrixMap& sum_Hlm1_Ll,
		     IntRealMatrixMap& sum_Hlm1_Llm1,
		     IntRealMatrixMap& sum_Hl_Hl, IntRealMatrixMap& sum_Hl_Hlm1,
		     IntRealMatrixMap& sum_Hlm1_Hlm1, size_t num_ml_lev,
		     size_t num_cv_lev)
{
  // sum_* are running sums across all increments
  std::pair<int, RealMatrix> empty_pr;
  for (int i=1; i<=4; ++i) {
    empty_pr.first = i;
    // std::map::insert() returns std::pair<IntRVMIter, bool>:
    // use iterator to shape RealMatrix in place and init sums to 0

    // num_cv_lev:
    sum_Ll.insert(empty_pr).first->second.shape(numFunctions, num_cv_lev);
    sum_Llm1.insert(empty_pr).first->second.shape(numFunctions, num_cv_lev);
    sum_Ll_refined.insert(empty_pr).first->
      second.shape(numFunctions, num_cv_lev);
    sum_Llm1_refined.insert(empty_pr).first->
      second.shape(numFunctions, num_cv_lev);
    sum_Hlm1.insert(empty_pr).first->second.shape(numFunctions, num_cv_lev);
    sum_Ll_Ll.insert(empty_pr).first->second.shape(numFunctions, num_cv_lev);
    sum_Ll_Llm1.insert(empty_pr).first->second.shape(numFunctions, num_cv_lev);
    sum_Llm1_Llm1.insert(empty_pr).first->second.shape(numFunctions,num_cv_lev);
    sum_Hl_Ll.insert(empty_pr).first->second.shape(numFunctions, num_cv_lev);
    sum_Hl_Llm1.insert(empty_pr).first->second.shape(numFunctions, num_cv_lev);
    sum_Hlm1_Ll.insert(empty_pr).first->second.shape(numFunctions, num_cv_lev);
    sum_Hlm1_Llm1.insert(empty_pr).first->second.shape(numFunctions,num_cv_lev);
    // num_ml_lev:
    sum_Hl.insert(empty_pr).first->second.shape(numFunctions, num_ml_lev);
    sum_Hl_Hl.insert(empty_pr).first->second.shape(numFunctions, num_ml_lev);
    sum_Hl_Hlm1.insert(empty_pr).first->second.shape(numFunctions, num_ml_lev);
    sum_Hlm1_Hlm1.insert(empty_pr).first->second.shape(numFunctions,num_ml_lev);
  }
}


void NonDMultilevelSampling::
accumulate_ml_Qsums(IntRealMatrixMap& sum_Q, size_t lev,
		    const RealVector& offset, SizetArray& num_Q)
{
  using std::isfinite;
  Real q_l, q_l_prod;
  int ord, active_ord; size_t qoi;
  IntRespMCIter r_it; IntRMMIter q_it;
  bool os = !offset.empty();

  for (r_it=allResponses.begin(); r_it!=allResponses.end(); ++r_it) {
    const RealVector& fn_vals = r_it->second.function_values();

    for (qoi=0; qoi<numFunctions; ++qoi) {
      q_l_prod = q_l = (os) ? fn_vals[qoi] - offset[qoi] : fn_vals[qoi];

      if (isfinite(q_l)) { // neither NaN nor +/-Inf
	q_it = sum_Q.begin(); ord = q_it->first;
	active_ord = 1;
	while (q_it!=sum_Q.end()) {

	  if (ord == active_ord) {
	    q_it->second(qoi,lev) += q_l_prod; ++q_it;
	    ord = (q_it == sum_Q.end()) ? 0 : q_it->first;
	  }

	  q_l_prod *= q_l; ++active_ord;
	}
	++num_Q[qoi];
      }
    }
    //Cout << r_it->first << ": " << sum_Q[1];
  }
}


void NonDMultilevelSampling::
accumulate_ml_Qsums(IntRealMatrixMap& sum_Ql, IntRealMatrixMap& sum_Qlm1,
		    IntIntPairRealMatrixMap& sum_QlQlm1, size_t lev,
		    const RealVector& offset, SizetArray& num_Q)
{
  if (lev == 0)
    accumulate_ml_Qsums(sum_Ql, lev, offset, num_Q);
  else {
    using std::isfinite;
    Real q_l, q_lm1, q_l_prod, q_lm1_prod, qq_prod;
    int l1_ord, l2_ord, active_ord; size_t qoi;
    IntRespMCIter r_it; IntRMMIter l1_it, l2_it; IntIntPair pr;
    bool os = !offset.empty();

    for (r_it=allResponses.begin(); r_it!=allResponses.end(); ++r_it) {
      const RealVector& fn_vals = r_it->second.function_values();

      for (qoi=0; qoi<numFunctions; ++qoi) {
	// response mode AGGREGATED_MODELS orders HF (active model key)
	// followed by LF (previous/decremented model key)
	q_l_prod   = q_l   = (os) ?  fn_vals[qoi] - offset[qoi] : fn_vals[qoi];
	q_lm1_prod = q_lm1 = (os) ?
	  fn_vals[qoi+numFunctions] - offset[qoi+numFunctions] :
	  fn_vals[qoi+numFunctions];

	// sync sample counts for Ql and Qlm1
	if (isfinite(q_l) && isfinite(q_lm1)) { // neither NaN nor +/-Inf

	  // covariance terms: products of q_l and q_lm1
	  pr.first = pr.second = 1;
	  qq_prod = q_l_prod * q_lm1_prod;
	  sum_QlQlm1[pr](qoi,lev) += qq_prod;
	  pr.second = 2;
	  sum_QlQlm1[pr](qoi,lev) += qq_prod * q_lm1_prod;
	  pr.first = 2; pr.second = 1;
	  qq_prod *= q_l_prod;
	  sum_QlQlm1[pr](qoi,lev) += qq_prod;
	  pr.second = 2;
	  sum_QlQlm1[pr](qoi,lev) += qq_prod * q_lm1_prod;

	  // mean,variance terms: products of q_l or products of q_lm1
	  l1_it  = sum_Ql.begin();
	  l2_it  = sum_Qlm1.begin();
	  l1_ord = (l1_it == sum_Ql.end())   ? 0 : l1_it->first;
	  l2_ord = (l2_it == sum_Qlm1.end()) ? 0 : l2_it->first;
	  active_ord = 1;
	  while (l1_it != sum_Ql.end() || l2_it != sum_Qlm1.end()) {

	    // Low: Ll, Llm1
	    if (l1_ord == active_ord) {
	      l1_it->second(qoi,lev) += q_l_prod; ++l1_it;
	      l1_ord = (l1_it == sum_Ql.end()) ? 0 : l1_it->first;
	    }
	    if (l2_ord == active_ord) {
	      l2_it->second(qoi,lev) += q_lm1_prod; ++l2_it;
	      l2_ord = (l2_it == sum_Qlm1.end()) ? 0 : l2_it->first;
	    }

	    q_l_prod *= q_l; q_lm1_prod *= q_lm1; ++active_ord;
	  }
	  ++num_Q[qoi];
	}
      }
      //Cout << r_it->first << ": " << sum_Ql[1] << sum_Qlm1[1];
    }
  }
}


void NonDMultilevelSampling::
accumulate_ml_Ysums(IntRealMatrixMap& sum_Y, RealMatrix& sum_YY, size_t lev,
		    const RealVector& offset, SizetArray& num_Y)
{
  using std::isfinite;
  Real lf_fn, lf_prod;
  int y_ord, active_ord; size_t qoi;
  IntRespMCIter r_it; IntRMMIter y_it;
  bool os = !offset.empty();

  if (lev == 0) {
    for (r_it=allResponses.begin(); r_it!=allResponses.end(); ++r_it) {
      const RealVector& fn_vals = r_it->second.function_values();
      for (qoi=0; qoi<numFunctions; ++qoi) {

	lf_prod = lf_fn = (os) ? fn_vals[qoi] - offset[qoi] : fn_vals[qoi];
	if (isfinite(lf_fn)) { // neither NaN nor +/-Inf
	  // add to sum_YY: running sums across all sample increments
	  sum_YY(qoi,lev) += lf_prod * lf_prod;

	  // add to sum_Y: running sums across all sample increments
	  y_it = sum_Y.begin(); y_ord = y_it->first;
	  active_ord = 1;
	  while (y_it!=sum_Y.end() || active_ord <= 1) {
	    if (y_ord == active_ord) {
	      y_it->second(qoi,lev) += lf_prod; ++y_it;
	      y_ord = (y_it == sum_Y.end()) ? 0 : y_it->first;
	    }
	    lf_prod *= lf_fn; ++active_ord;
	  }
	  ++num_Y[qoi];
	}
      }
    }
  }
  else {
    Real hf_fn, hf_prod;
    for (r_it=allResponses.begin(); r_it!=allResponses.end(); ++r_it) {
      const RealVector& fn_vals = r_it->second.function_values();
      for (qoi=0; qoi<numFunctions; ++qoi) {

	// response mode AGGREGATED_MODELS orders HF (active model key)
	// followed by LF (previous/decremented model key)
	hf_prod = hf_fn = (os) ? fn_vals[qoi] - offset[qoi] : fn_vals[qoi];
	lf_prod = lf_fn = (os) ?
	  fn_vals[qoi+numFunctions] - offset[qoi+numFunctions] :
	  fn_vals[qoi+numFunctions];
	if (isfinite(lf_fn) && isfinite(hf_fn)) { // neither NaN nor +/-Inf

	  // add to sum_YY: running sums across all sample increments
	  Real delta_prod = hf_prod - lf_prod;
	  sum_YY(qoi,lev) += delta_prod * delta_prod; // (HF^p-LF^p)^2 for p=1

	  // add to sum_Y: running sums across all sample increments
	  y_it = sum_Y.begin();  y_ord = y_it->first;
	  active_ord = 1;
	  while (y_it!=sum_Y.end() || active_ord <= 1) {
	    if (y_ord == active_ord) {
	      y_it->second(qoi,lev) += hf_prod - lf_prod; // HF^p-LF^p
	      ++y_it; y_ord = (y_it == sum_Y.end()) ? 0 : y_it->first;
	    }
	    hf_prod *= hf_fn; lf_prod *= lf_fn; ++active_ord;
	  }
	  ++num_Y[qoi];
	}
      }
    }
  }
}


void NonDMultilevelSampling::
accumulate_cv_sums(IntRealVectorMap& sum_L, const RealVector& offset,
		   SizetArray& num_L)
{
  // uses one set of allResponses in BYPASS_SURROGATE mode
  // IntRealVectorMap is not a multilevel case --> no discrepancies

  using std::isfinite;
  Real fn_val, prod;
  int ord, active_ord; size_t qoi;
  IntRespMCIter r_it; IntRVMIter l_it;
  bool os = !offset.empty();

  for (r_it=allResponses.begin(); r_it!=allResponses.end(); ++r_it) {
    const RealVector& fn_vals = r_it->second.function_values();

    for (qoi=0; qoi<numFunctions; ++qoi) {
      prod = fn_val = (os) ? fn_vals[qoi] - offset[qoi] : fn_vals[qoi];

      if (isfinite(fn_val)) { // neither NaN nor +/-Inf
	l_it = sum_L.begin(); ord = l_it->first; active_ord = 1;
	while (l_it!=sum_L.end()) {
    
	  if (ord == active_ord) {
	    l_it->second[qoi] += prod; ++l_it;
	    ord = (l_it == sum_L.end()) ? 0 : l_it->first;
	  }

	  prod *= fn_val; ++active_ord;
	}
	++num_L[qoi];
      }
    }
  }
}


void NonDMultilevelSampling::
accumulate_cv_sums(IntRealVectorMap& sum_L_shared,
		   IntRealVectorMap& sum_L_refined, IntRealVectorMap& sum_H,
		   IntRealVectorMap& sum_LL, IntRealVectorMap& sum_LH,
		   RealVector& sum_HH, const RealVector& offset,
		   SizetArray& num_L, SizetArray& num_H)
{
  // uses one set of allResponses in AGGREGATED_MODELS mode
  // IntRealVectorMap is not a multilevel case so no discrepancies

  using std::isfinite;
  Real lf_fn, hf_fn, lf_prod, hf_prod;
  IntRespMCIter r_it; IntRVMIter ls_it, lr_it, h_it, ll_it, lh_it;
  int ls_ord, lr_ord, h_ord, ll_ord, lh_ord, active_ord; size_t qoi;
  bool os = !offset.empty();

  for (r_it=allResponses.begin(); r_it!=allResponses.end(); ++r_it) {
    const RealVector& fn_vals = r_it->second.function_values();

    for (qoi=0; qoi<numFunctions; ++qoi) {

      // response mode AGGREGATED_MODELS orders HF (active model key)
      // followed by LF (previous/decremented model key)
      hf_prod = hf_fn = (os) ? fn_vals[qoi] - offset[qoi] : fn_vals[qoi];
      lf_prod = lf_fn = (os) ?
	fn_vals[qoi+numFunctions] - offset[qoi+numFunctions] :
	fn_vals[qoi+numFunctions];

      // sync sample counts for all L and H interactions at this level
      if (isfinite(lf_fn) && isfinite(hf_fn)) { // neither NaN nor +/-Inf

	// High-High
	sum_HH[qoi] += hf_prod * hf_prod;

	ls_it = sum_L_shared.begin(); lr_it = sum_L_refined.begin();
	h_it  = sum_H.begin(); ll_it = sum_LL.begin(); lh_it = sum_LH.begin();
	ls_ord = /*(ls_it == sum_L_shared.end())  ? 0 :*/ ls_it->first;
	lr_ord = /*(lr_it == sum_L_refined.end()) ? 0 :*/ lr_it->first;
	h_ord  = /*(h_it  == sum_H.end())  ? 0 :*/  h_it->first;
	ll_ord = /*(ll_it == sum_LL.end()) ? 0 :*/ ll_it->first;
	lh_ord = /*(lh_it == sum_LH.end()) ? 0 :*/ lh_it->first;
	active_ord = 1;
	while (ls_it!=sum_L_shared.end() || lr_it!=sum_L_refined.end() ||
	       h_it!=sum_H.end() || ll_it!=sum_LL.end() ||
	       lh_it!=sum_LH.end() || active_ord <= 1) {
    
	  // Low shared
	  if (ls_ord == active_ord) {
	    ls_it->second[qoi] += lf_prod;
	    ++ls_it; ls_ord = (ls_it == sum_L_shared.end())  ? 0 : ls_it->first;
	  }
	  // Low refined
	  if (lr_ord == active_ord) {
	    lr_it->second[qoi] += lf_prod;
	    ++lr_it; lr_ord = (lr_it == sum_L_refined.end()) ? 0 : lr_it->first;
	  }
	  // High
	  if (h_ord == active_ord) {
	    h_it->second[qoi] += hf_prod;
	    ++h_it; h_ord = (h_it == sum_H.end()) ? 0 : h_it->first;
	  }
	  // Low-Low
	  if (ll_ord == active_ord) {
	    ll_it->second[qoi] += lf_prod * lf_prod;
	    ++ll_it; ll_ord = (ll_it == sum_LL.end()) ? 0 : ll_it->first;
	  }
	  // Low-High
	  if (lh_ord == active_ord) {
	    lh_it->second[qoi] += lf_prod * hf_prod;
	    ++lh_it; lh_ord = (lh_it == sum_LH.end()) ? 0 : lh_it->first;
	  }

	  if (ls_ord || lr_ord || ll_ord || lh_ord) lf_prod *= lf_fn;
	  if (h_ord  || lh_ord)                     hf_prod *= hf_fn;
	  ++active_ord;
	}
	++num_L[qoi]; ++num_H[qoi];
      }
    }
  }
}


void NonDMultilevelSampling::
accumulate_mlcv_Qsums(IntRealMatrixMap& sum_Ql, IntRealMatrixMap& sum_Qlm1,
		      size_t lev, const RealVector& offset, SizetArray& num_Q)
{
  if (lev == 0)
    accumulate_ml_Qsums(sum_Ql, lev, offset, num_Q);
  else {
    using std::isfinite;
    Real q_l, q_l_prod, q_lm1_prod, q_lm1;
    int l1_ord, l2_ord, active_ord; size_t qoi;
    IntRespMCIter r_it; IntRMMIter l1_it, l2_it;
    bool os = !offset.empty();

    for (r_it=allResponses.begin(); r_it!=allResponses.end(); ++r_it) {
      const RealVector& fn_vals = r_it->second.function_values();

      for (qoi=0; qoi<numFunctions; ++qoi) {
	// response mode AGGREGATED_MODELS orders HF (active model key)
	// followed by LF (previous/decremented model key)
	q_l_prod   = q_l   = (os) ? fn_vals[qoi] - offset[qoi] : fn_vals[qoi];
	q_lm1_prod = q_lm1 = (os) ?
	  fn_vals[qoi+numFunctions] - offset[qoi+numFunctions] :
	  fn_vals[qoi+numFunctions];

	// sync sample counts for Ql and Qlm1
	if (isfinite(q_l) && isfinite(q_lm1)) { // neither NaN nor +/-Inf
	  l1_it  = sum_Ql.begin();
	  l2_it  = sum_Qlm1.begin();
	  l1_ord = (l1_it == sum_Ql.end())   ? 0 : l1_it->first;
	  l2_ord = (l2_it == sum_Qlm1.end()) ? 0 : l2_it->first;

	  active_ord = 1;
	  while (l1_it != sum_Ql.end() || l2_it != sum_Qlm1.end()) {

	    // Low: Ll, Llm1
	    if (l1_ord == active_ord) {
	      l1_it->second(qoi,lev) += q_l_prod; ++l1_it;
	      l1_ord = (l1_it == sum_Ql.end()) ? 0 : l1_it->first;
	    }
	    if (l2_ord == active_ord) {
	      l2_it->second(qoi,lev) += q_lm1_prod; ++l2_it;
	      l2_ord = (l2_it == sum_Qlm1.end()) ? 0 : l2_it->first;
	    }

	    q_l_prod *= q_l; q_lm1_prod *= q_lm1; ++active_ord;
	  }
	  ++num_Q[qoi];
	}
      }
      //Cout << r_it->first << ": " << sum_Ql[1] << sum_Qlm1[1];
    }
  }
}


void NonDMultilevelSampling::
accumulate_mlcv_Ysums(IntRealMatrixMap& sum_Y, size_t lev,
		      const RealVector& offset, SizetArray& num_Y)
{
  // uses one set of allResponses in BYPASS_SURROGATE (level 0) or
  // AGGREGATED_MODELS (lev > 0) modes.  IntRealMatrixMap is a multilevel
  // case with discrepancies, indexed by level.

  if (lev == 0)
    accumulate_ml_Qsums(sum_Y, lev, offset, num_Y);
  else { // AGGREGATED_MODELS -> 2 sets of qoi per response map
    using std::isfinite;
    Real fn_l, prod_l, fn_lm1, prod_lm1;
    int ord, active_ord; size_t qoi;
    IntRespMCIter r_it; IntRMMIter y_it;
    bool os = !offset.empty();

    for (r_it=allResponses.begin(); r_it!=allResponses.end(); ++r_it) {
      const RealVector& fn_vals = r_it->second.function_values();

      for (qoi=0; qoi<numFunctions; ++qoi) {
	// response mode AGGREGATED_MODELS orders HF (active model key)
	// followed by LF (previous/decremented model key)
	prod_l   = fn_l   = (os) ? fn_vals[qoi] - offset[qoi] : fn_vals[qoi];
	prod_lm1 = fn_lm1 = (os) ?
	  fn_vals[qoi+numFunctions] - offset[qoi+numFunctions] :
	  fn_vals[qoi+numFunctions];

	if (isfinite(fn_l) && isfinite(fn_lm1)) { // neither NaN nor +/-Inf
	  y_it = sum_Y.begin(); ord = y_it->first; active_ord = 1;
	  while (y_it!=sum_Y.end()) {
    
	    if (ord == active_ord) {
	      y_it->second(qoi,lev) += prod_l - prod_lm1; ++y_it;
	      ord = (y_it == sum_Y.end()) ? 0 : y_it->first;
	    }

	    prod_l *= fn_l; prod_lm1 *= fn_lm1;
	    ++active_ord;
	  }
	  ++num_Y[qoi];
	}
      }
      //Cout << r_it->first << ": " << sum_Y[1];
    }
  }
}


void NonDMultilevelSampling::
accumulate_mlcv_Qsums(const IntResponseMap& lf_resp_map,
		      const IntResponseMap& hf_resp_map,
		      IntRealMatrixMap& sum_L_shared,
		      IntRealMatrixMap& sum_L_refined, IntRealMatrixMap& sum_H,
		      IntRealMatrixMap& sum_LL, IntRealMatrixMap& sum_LH,
		      IntRealMatrixMap& sum_HH, size_t lev,
		      const RealVector& lf_offset, const RealVector& hf_offset,
		      SizetArray& num_L, SizetArray& num_H)
{
  using std::isfinite;
  Real lf_l, hf_l, lf_l_prod, hf_l_prod;
  IntRespMCIter lf_r_it, hf_r_it;
  IntRMMIter ls_it, lr_it, h_it, ll_it, lh_it, hh_it;
  int ls_ord, lr_ord, h_ord, ll_ord, lh_ord, hh_ord, active_ord;
  size_t qoi;
  bool lfos = !lf_offset.empty(), hfos = !hf_offset.empty();

  for (lf_r_it =lf_resp_map.begin(), hf_r_it =hf_resp_map.begin();
       lf_r_it!=lf_resp_map.end() && hf_r_it!=hf_resp_map.end();
       ++lf_r_it, ++hf_r_it) {
    const RealVector& lf_fn_vals = lf_r_it->second.function_values();
    const RealVector& hf_fn_vals = hf_r_it->second.function_values();

    for (qoi=0; qoi<numFunctions; ++qoi) {

      lf_l_prod = lf_l = (lfos) ?
	lf_fn_vals[qoi] - lf_offset[qoi] : lf_fn_vals[qoi];
      hf_l_prod = hf_l = (hfos) ?
	hf_fn_vals[qoi] - hf_offset[qoi] : hf_fn_vals[qoi];

      // sync sample counts for all L and H interactions at this level
      if (isfinite(lf_l) && isfinite(hf_l)) { // neither NaN nor +/-Inf
	ls_it = sum_L_shared.begin(); lr_it = sum_L_refined.begin();
	h_it  = sum_H.begin();  ll_it = sum_LL.begin();
	lh_it = sum_LH.begin(); hh_it = sum_HH.begin();
	ls_ord = (ls_it == sum_L_shared.end())  ? 0 : ls_it->first;
	lr_ord = (lr_it == sum_L_refined.end()) ? 0 : lr_it->first;
	h_ord  = (h_it  == sum_H.end())         ? 0 :  h_it->first;
	ll_ord = (ll_it == sum_LL.end())        ? 0 : ll_it->first;
	lh_ord = (lh_it == sum_LH.end())        ? 0 : lh_it->first;
	hh_ord = (hh_it == sum_HH.end())        ? 0 : hh_it->first;
	active_ord = 1;

	while (ls_it!=sum_L_shared.end() || lr_it!=sum_L_refined.end() ||
	       h_it !=sum_H.end()  || ll_it!=sum_LL.end() ||
	       lh_it!=sum_LH.end() || hh_it!=sum_HH.end()) {

	  // Low shared
	  if (ls_ord == active_ord) {
	    ls_it->second(qoi,lev) += lf_l_prod; ++ls_it;
	    ls_ord = (ls_it == sum_L_shared.end()) ? 0 : ls_it->first;
	  }
	  // Low refined
	  if (lr_ord == active_ord) {
	    lr_it->second(qoi,lev) += lf_l_prod; ++lr_it;
	    lr_ord = (lr_it == sum_L_refined.end()) ? 0 : lr_it->first;
	  }
	  // High
	  if (h_ord == active_ord) {
	    h_it->second(qoi,lev) += hf_l_prod; ++h_it;
	    h_ord = (h_it == sum_H.end()) ? 0 : h_it->first;
	  }
	  // Low-Low
	  if (ll_ord == active_ord) {
	    ll_it->second(qoi,lev) += lf_l_prod * lf_l_prod; ++ll_it;
	    ll_ord = (ll_it == sum_LL.end()) ? 0 : ll_it->first;
	  }
	  // Low-High
	  if (lh_ord == active_ord) {
	    lh_it->second(qoi,lev) += lf_l_prod * hf_l_prod; ++lh_it;
	    lh_ord = (lh_it == sum_LH.end()) ? 0 : lh_it->first;
	  }
	  // High-High (no map, only a single matrix for order 1)
	  if (hh_ord == active_ord) {
	    hh_it->second(qoi,lev) += hf_l_prod * hf_l_prod; ++hh_it;
	    hh_ord = (hh_it == sum_HH.end()) ? 0 : hh_it->first;
	  }

	  if (ls_ord || lr_ord || ll_ord || lh_ord) lf_l_prod *= lf_l;
	  if (h_ord  || lh_ord || hh_ord)           hf_l_prod *= hf_l;
	  ++active_ord;
	}
	++num_L[qoi]; ++num_H[qoi];
      }
    }
  }
}


void NonDMultilevelSampling::
accumulate_mlcv_Ysums(const IntResponseMap& lf_resp_map,
		      const IntResponseMap& hf_resp_map,
		      IntRealMatrixMap& sum_L_shared,
		      IntRealMatrixMap& sum_L_refined, IntRealMatrixMap& sum_H,
		      IntRealMatrixMap& sum_LL,        IntRealMatrixMap& sum_LH,
		      IntRealMatrixMap& sum_HH, size_t lev,
		      const RealVector& lf_offset, const RealVector& hf_offset,
		      SizetArray& num_L, SizetArray& num_H)
{
  // uses two sets of responses (LF & HF) in BYPASS_SURROGATE (level 0) or
  // AGGREGATED_MODELS (lev > 0) modes.  IntRealMatrixMap are for multilevel
  // case with discrepancies, indexed by level.

  if (lev == 0) // BYPASS_SURROGATE -> 1 set of qoi per response map
    accumulate_mlcv_Qsums(lf_resp_map, hf_resp_map, sum_L_shared,
			  sum_L_refined, sum_H, sum_LL, sum_LH, sum_HH,
			  lev, lf_offset, hf_offset, num_L, num_H);
  else { // AGGREGATED_MODELS -> 2 sets of qoi per response map
    using std::isfinite;
    Real lf_l, lf_l_prod, lf_lm1, lf_lm1_prod,
         hf_l, hf_l_prod, hf_lm1, hf_lm1_prod;
    IntRespMCIter lf_r_it, hf_r_it;
    IntRMMIter ls_it, lr_it, h_it, ll_it, lh_it, hh_it;
    int ls_ord, lr_ord, h_ord, ll_ord, lh_ord, hh_ord, active_ord;
    size_t qoi;
    bool lfos = !lf_offset.empty(), hfos = !hf_offset.empty();

    for (lf_r_it =lf_resp_map.begin(), hf_r_it =hf_resp_map.begin();
	 lf_r_it!=lf_resp_map.end() && hf_r_it!=hf_resp_map.end();
	 ++lf_r_it, ++hf_r_it) {
      const RealVector& lf_fn_vals = lf_r_it->second.function_values();
      const RealVector& hf_fn_vals = hf_r_it->second.function_values();

      for (qoi=0; qoi<numFunctions; ++qoi) {

	// response mode AGGREGATED_MODELS orders level l (active model key)
	// followed by level l-1 (previous/decremented model key)
	lf_l_prod   = lf_l   = (lfos) ?
	  lf_fn_vals[qoi] - lf_offset[qoi] : lf_fn_vals[qoi];
	lf_lm1_prod = lf_lm1 = (lfos) ?
	  lf_fn_vals[qoi+numFunctions] - lf_offset[qoi+numFunctions] :
	  lf_fn_vals[qoi+numFunctions];
	hf_l_prod   = hf_l   = (hfos) ?
	  hf_fn_vals[qoi] - hf_offset[qoi] : hf_fn_vals[qoi];
	hf_lm1_prod = hf_lm1 = (hfos) ?
	  hf_fn_vals[qoi+numFunctions] - hf_offset[qoi+numFunctions] :
	  hf_fn_vals[qoi+numFunctions];

	// sync sample counts for all L and H interactions at this level
	if (isfinite(lf_l) && isfinite(lf_lm1) &&
	    isfinite(hf_l) && isfinite(hf_lm1)) { // neither NaN nor +/-Inf
	  ls_it  = sum_L_shared.begin(); lr_it = sum_L_refined.begin();
	  h_it   = sum_H.begin();  ll_it = sum_LL.begin();
	  lh_it  = sum_LH.begin(); hh_it = sum_HH.begin();
	  ls_ord = (ls_it == sum_L_shared.end())  ? 0 : ls_it->first;
	  lr_ord = (lr_it == sum_L_refined.end()) ? 0 : lr_it->first;
	  h_ord  = (h_it  == sum_H.end())         ? 0 :  h_it->first;
	  ll_ord = (ll_it == sum_LL.end())        ? 0 : ll_it->first;
	  lh_ord = (lh_it == sum_LH.end())        ? 0 : lh_it->first;
	  hh_ord = (hh_it == sum_HH.end())        ? 0 : hh_it->first;
	  active_ord = 1;

	  while (ls_it!=sum_L_shared.end() || lr_it!=sum_L_refined.end() ||
		 h_it !=sum_H.end()  || ll_it!=sum_LL.end() ||
		 lh_it!=sum_LH.end() || hh_it!=sum_HH.end()) {

	    // Low shared
	    if (ls_ord == active_ord) {
	      ls_it->second(qoi,lev) += lf_l_prod - lf_lm1_prod; ++ls_it;
	      ls_ord = (ls_it == sum_L_shared.end()) ? 0 : ls_it->first;
	    }
	    // Low refined
	    if (lr_ord == active_ord) {
	      lr_it->second(qoi,lev) += lf_l_prod - lf_lm1_prod; ++lr_it;
	      lr_ord = (lr_it == sum_L_refined.end()) ? 0 : lr_it->first;
	    }
	    // High
	    if (h_ord == active_ord) {
	      h_it->second(qoi,lev) += hf_l_prod - hf_lm1_prod; ++h_it;
	      h_ord = (h_it == sum_H.end()) ? 0 : h_it->first;
	    }
	    // Low-Low
	    if (ll_ord == active_ord) {
	      Real delta_prod = lf_l_prod - lf_lm1_prod;
	      ll_it->second(qoi,lev) += delta_prod * delta_prod;
	      ++ll_it; ll_ord = (ll_it == sum_LL.end()) ? 0 : ll_it->first;
	    }
	    // Low-High
	    if (lh_ord == active_ord) {
	      lh_it->second(qoi,lev) += (lf_l_prod - lf_lm1_prod)
		*  (hf_l_prod - hf_lm1_prod);
	      ++lh_it; lh_ord = (lh_it == sum_LH.end()) ? 0 : lh_it->first;
	    }
	    // High-High (map only contains order 1 in some contexts)
	    if (hh_ord == active_ord) {
	      Real delta_prod = hf_l_prod - hf_lm1_prod;
	      hh_it->second(qoi,lev) += delta_prod * delta_prod;
	      ++hh_it; hh_ord = (hh_it == sum_HH.end()) ? 0 : hh_it->first;
	    }

	    if (ls_ord || lr_ord || ll_ord || lh_ord)
	      { lf_l_prod *= lf_l; lf_lm1_prod *= lf_lm1; }
	    if (h_ord || lh_ord || hh_ord)
	      { hf_l_prod *= hf_l; hf_lm1_prod *= hf_lm1; }
	    ++active_ord;
	  }
	  ++num_L[qoi]; ++num_H[qoi];
	}
      }
    }
  }
}


void NonDMultilevelSampling::
accumulate_mlcv_Qsums(const IntResponseMap& lf_resp_map,
		      const IntResponseMap& hf_resp_map,
		      IntRealMatrixMap& sum_Ll, IntRealMatrixMap& sum_Llm1,
		      IntRealMatrixMap& sum_Ll_refined,
		      IntRealMatrixMap& sum_Llm1_refined,
		      IntRealMatrixMap& sum_Hl, IntRealMatrixMap& sum_Hlm1,
		      IntRealMatrixMap& sum_Ll_Ll,
		      IntRealMatrixMap& sum_Ll_Llm1,
		      IntRealMatrixMap& sum_Llm1_Llm1,
		      IntRealMatrixMap& sum_Hl_Ll,
		      IntRealMatrixMap& sum_Hl_Llm1,
		      IntRealMatrixMap& sum_Hlm1_Ll,
		      IntRealMatrixMap& sum_Hlm1_Llm1,
		      IntRealMatrixMap& sum_Hl_Hl,
		      IntRealMatrixMap& sum_Hl_Hlm1,
		      IntRealMatrixMap& sum_Hlm1_Hlm1, size_t lev,
		      const RealVector& lf_offset, const RealVector& hf_offset,
		      SizetArray& num_L, SizetArray& num_H)
{
  // uses two sets of responses (LF & HF) in BYPASS_SURROGATE (level 0) or
  // AGGREGATED_MODELS (lev > 0) modes.  IntRealMatrixMap are for multilevel
  // case with discrepancies, indexed by level.

  if (lev == 0) // level lm1 not available; accumulate only level l
    accumulate_mlcv_Qsums(lf_resp_map, hf_resp_map, sum_Ll, sum_Ll_refined,
			  sum_Hl, sum_Ll_Ll, sum_Hl_Ll, sum_Hl_Hl, lev,
			  lf_offset, hf_offset, num_L, num_H);
  else {
    using std::isfinite;
    Real lf_l_prod, lf_l, lf_lm1_prod, lf_lm1,
      hf_l_prod, hf_l, hf_lm1_prod, hf_lm1;
    IntRespMCIter lf_r_it, hf_r_it;
    IntRMMIter l1_it, l2_it, lr1_it, lr2_it, h1_it, h2_it, ll1_it, ll2_it,
      ll3_it, lh1_it, lh2_it, lh3_it, lh4_it, hh1_it, hh2_it, hh3_it;
    int active_ord, l1_ord, l2_ord, lr1_ord, lr2_ord, h1_ord, h2_ord,
      ll1_ord, ll2_ord, ll3_ord, lh1_ord, lh2_ord, lh3_ord, lh4_ord,
      hh1_ord, hh2_ord, hh3_ord;
    size_t qoi;
    bool lfos = !lf_offset.empty(), hfos = !hf_offset.empty();

    for (lf_r_it =lf_resp_map.begin(), hf_r_it =hf_resp_map.begin();
	 lf_r_it!=lf_resp_map.end() && hf_r_it!=hf_resp_map.end();
	 ++lf_r_it, ++hf_r_it) {
      const RealVector& lf_fn_vals = lf_r_it->second.function_values();
      const RealVector& hf_fn_vals = hf_r_it->second.function_values();

      for (qoi=0; qoi<numFunctions; ++qoi) {

	// response mode AGGREGATED_MODELS orders level l (active model key)
	// followed by level l-1 (previous/decremented model key)
	lf_l_prod   = lf_l   = (lfos) ?
	  lf_fn_vals[qoi] - lf_offset[qoi] : lf_fn_vals[qoi];
	lf_lm1_prod = lf_lm1 = (lfos) ?
	  lf_fn_vals[qoi+numFunctions] - lf_offset[qoi+numFunctions] :
	  lf_fn_vals[qoi+numFunctions];
	hf_l_prod   = hf_l   = (hfos) ?
	  hf_fn_vals[qoi] - hf_offset[qoi] : hf_fn_vals[qoi];
	hf_lm1_prod = hf_lm1 = (hfos) ?
	  hf_fn_vals[qoi+numFunctions] - hf_offset[qoi+numFunctions] :
	  hf_fn_vals[qoi+numFunctions];

	// sync sample counts for all L and H interactions at this level
	if (isfinite(lf_l) && isfinite(lf_lm1) &&
	    isfinite(hf_l) && isfinite(hf_lm1)) { // neither NaN nor +/-Inf
	  // Low: Ll, Llm1, Ll_refined, Llm1_refined
	  l1_it   = sum_Ll.begin();         l2_it  = sum_Llm1.begin();
	  lr1_it  = sum_Ll_refined.begin(); lr2_it = sum_Llm1_refined.begin();
	  l1_ord  = (l1_it == sum_Ll.end())            ? 0 : l1_it->first;
	  l2_ord  = (l2_it == sum_Llm1.end())          ? 0 : l2_it->first;
	  lr1_ord = (lr1_it == sum_Ll_refined.end())   ? 0 : lr1_it->first;
	  lr2_ord = (lr2_it == sum_Llm1_refined.end()) ? 0 : lr2_it->first;
	  // High: Hl, Hlm1
	  h1_it  = sum_Hl.begin();
	  h2_it  = sum_Hlm1.begin();
	  h1_ord = (h1_it == sum_Hl.end())   ? 0 : h1_it->first;
	  h2_ord = (h2_it == sum_Hlm1.end()) ? 0 : h2_it->first;
	  // Low-Low: Ll_Ll, Ll_Llm1, Llm1_Llm1
	  ll1_it = sum_Ll_Ll.begin(); ll2_it = sum_Ll_Llm1.begin();
	  ll3_it = sum_Llm1_Llm1.begin();
	  ll1_ord = (ll1_it == sum_Ll_Ll.end())     ? 0 : ll1_it->first;
	  ll2_ord = (ll2_it == sum_Ll_Llm1.end())   ? 0 : ll2_it->first;
	  ll3_ord = (ll3_it == sum_Llm1_Llm1.end()) ? 0 : ll3_it->first;
	  // Low-High: Hl_Ll, Hl_Llm1, Hlm1_Ll, Hlm1_Llm1
	  lh1_it = sum_Hl_Ll.begin();   lh2_it = sum_Hl_Llm1.begin();
	  lh3_it = sum_Hlm1_Ll.begin(); lh4_it = sum_Hlm1_Llm1.begin();
	  lh1_ord = (lh1_it == sum_Hl_Ll.end())     ? 0 : lh1_it->first;
	  lh2_ord = (lh2_it == sum_Hl_Llm1.end())   ? 0 : lh2_it->first;
	  lh3_ord = (lh3_it == sum_Hlm1_Ll.end())   ? 0 : lh3_it->first;
	  lh4_ord = (lh4_it == sum_Hlm1_Llm1.end()) ? 0 : lh4_it->first;
	  // High-High: Hl_Hl, Hl_Hlm1, Hlm1_Hlm1
	  hh1_it = sum_Hl_Hl.begin();   hh2_it = sum_Hl_Hlm1.begin();
	  hh3_it = sum_Hlm1_Hlm1.begin();
	  hh1_ord = (hh1_it == sum_Hl_Hl.end())     ? 0 : hh1_it->first;
	  hh2_ord = (hh2_it == sum_Hl_Hlm1.end())   ? 0 : hh2_it->first;
	  hh3_ord = (hh3_it == sum_Hlm1_Hlm1.end()) ? 0 : hh3_it->first;

	  active_ord = 1;

	  while (l1_it !=sum_Ll.end()         || l2_it !=sum_Llm1.end()      ||
		 lr1_it!=sum_Ll_refined.end() ||
		 lr2_it!=sum_Llm1_refined.end() || h1_it !=sum_Hl.end()      ||
		 h2_it !=sum_Hlm1.end()       || ll1_it!=sum_Ll_Ll.end()     ||
		 ll2_it!=sum_Ll_Llm1.end()    || ll3_it!=sum_Llm1_Llm1.end() ||
		 lh1_it!=sum_Hl_Ll.end()      || lh2_it!=sum_Hl_Llm1.end()   ||
		 lh3_it!=sum_Hlm1_Ll.end()    || lh4_it!=sum_Hlm1_Llm1.end() ||
		 hh1_it!=sum_Hl_Hl.end()      || hh2_it!=sum_Hl_Hlm1.end()   ||
		 hh3_it!=sum_Hlm1_Hlm1.end()) {

	    // Low: Ll, Llm1, Ll_refined, Llm1_refined
	    if (l1_ord == active_ord) {
	      l1_it->second(qoi,lev) += lf_l_prod; ++l1_it;
	      l1_ord = (l1_it == sum_Ll.end()) ? 0 : l1_it->first;
	    }
	    if (l2_ord == active_ord) {
	      l2_it->second(qoi,lev) += lf_lm1_prod; ++l2_it;
	      l2_ord = (l2_it == sum_Llm1.end()) ? 0 : l2_it->first;
	    }
	    if (lr1_ord == active_ord) {
	      lr1_it->second(qoi,lev) += lf_l_prod; ++lr1_it;
	      lr1_ord = (lr1_it == sum_Ll_refined.end()) ? 0 : lr1_it->first;
	    }
	    if (lr2_ord == active_ord) {
	      lr2_it->second(qoi,lev) += lf_lm1_prod; ++lr2_it;
	      lr2_ord = (lr2_it == sum_Llm1_refined.end()) ? 0 : lr2_it->first;
	    }
	    // High: Hl, Hlm1
	    if (h1_ord == active_ord) {
	      h1_it->second(qoi,lev) += hf_l_prod; ++h1_it;
	      h1_ord = (h1_it == sum_Hl.end()) ? 0 : h1_it->first;
	    }
	    if (h2_ord == active_ord) {
	      h2_it->second(qoi,lev) += hf_lm1_prod; ++h2_it;
	      h2_ord = (h2_it == sum_Hlm1.end()) ? 0 : h2_it->first;
	    }
	    // Low-Low: Ll_Ll, Ll_Llm1, Llm1_Llm1
	    if (ll1_ord == active_ord) {
	      ll1_it->second(qoi,lev) += lf_l_prod * lf_l_prod; ++ll1_it;
	      ll1_ord = (ll1_it == sum_Ll_Ll.end()) ? 0 : ll1_it->first;
	    }
	    if (ll2_ord == active_ord) {
	      ll2_it->second(qoi,lev) += lf_l_prod * lf_lm1_prod; ++ll2_it;
	      ll2_ord = (ll2_it == sum_Ll_Llm1.end()) ? 0 : ll2_it->first;
	    }
	    if (ll3_ord == active_ord) {
	      ll3_it->second(qoi,lev) += lf_lm1_prod * lf_lm1_prod; ++ll3_it;
	      ll3_ord = (ll3_it == sum_Llm1_Llm1.end()) ? 0 : ll3_it->first;
	    }
	    // Low-High: Hl_Ll, Hl_Llm1, Hlm1_Ll, Hlm1_Llm1
	    if (lh1_ord == active_ord) {
	      lh1_it->second(qoi,lev) += hf_l_prod * lf_l_prod; ++lh1_it;
	      lh1_ord = (lh1_it == sum_Hl_Ll.end()) ? 0 : lh1_it->first;
	    }
	    if (lh2_ord == active_ord) {
	      lh2_it->second(qoi,lev) += hf_l_prod * lf_lm1_prod; ++lh2_it;
	      lh2_ord = (lh2_it == sum_Hl_Llm1.end()) ? 0 : lh2_it->first;
	    }
	    if (lh3_ord == active_ord) {
	      lh3_it->second(qoi,lev) += hf_lm1_prod * lf_l_prod; ++lh3_it;
	      lh3_ord = (lh3_it == sum_Hlm1_Ll.end()) ? 0 : lh3_it->first;
	    }
	    if (lh4_ord == active_ord) {
	      lh4_it->second(qoi,lev) += hf_lm1_prod * lf_lm1_prod; ++lh4_it;
	      lh4_ord = (lh4_it == sum_Hlm1_Llm1.end()) ? 0 : lh4_it->first;
	    }
	    // High-High: Hl_Hl, Hl_Hlm1, Hlm1_Hlm1
	    if (hh1_ord == active_ord) {
	      hh1_it->second(qoi,lev) += hf_l_prod * hf_l_prod; ++hh1_it;
	      hh1_ord = (hh1_it == sum_Hl_Hl.end()) ? 0 : hh1_it->first;
	    }
	    if (hh2_ord == active_ord) {
	      hh2_it->second(qoi,lev) += hf_l_prod * hf_lm1_prod; ++hh2_it;
	      hh2_ord = (hh2_it == sum_Hl_Hlm1.end()) ? 0 : hh2_it->first;
	    }
	    if (hh3_ord == active_ord) {
	      hh3_it->second(qoi,lev) += hf_lm1_prod * hf_lm1_prod; ++hh3_it;
	      hh3_ord = (hh3_it == sum_Hlm1_Hlm1.end()) ? 0 : hh3_it->first;
	    }

	    if (l1_ord || lr1_ord || ll1_ord || ll2_ord || lh1_ord || lh3_ord)
	      lf_l_prod   *= lf_l;
	    if (l2_ord || lr2_ord || ll2_ord || ll3_ord || lh2_ord || lh4_ord)
	      lf_lm1_prod *= lf_lm1;
	    if (h1_ord || lh1_ord || lh2_ord || hh1_ord || hh2_ord)
	      hf_l_prod   *= hf_l;
	    if (h2_ord || lh3_ord || lh4_ord || hh2_ord || hh3_ord)
	      hf_lm1_prod *= hf_lm1;
	    ++active_ord;
	  }
	  ++num_L[qoi]; ++num_H[qoi];
	}
      }
    }
  }
}


void NonDMultilevelSampling::shared_increment(size_t iter, size_t lev)
{
  if (iter == _NPOS)  Cout << "\nCVMC sample increments: ";
  else if (iter == 0) Cout << "\nCVMC pilot sample: ";
  else Cout << "\nCVMC iteration " << iter << " sample increments: ";
  Cout << "LF = " << numSamples << " HF = " << numSamples << '\n';

  //aggregated_models_mode(); // set at calling level for CV

  // generate new MC parameter sets
  get_parameter_sets(iteratedModel);// pull dist params from any model

  // export separate output files for each data set:
  if (exportSampleSets) // for HF+LF models, use the HF tags
    export_all_samples("cv_", iteratedModel.truth_model(), iter, lev);

  // compute allResponses from allVariables using hierarchical model
  evaluate_parameter_sets(iteratedModel, true, false);
}


bool NonDMultilevelSampling::
lf_increment(Real avg_eval_ratio, const SizetArray& N_lf,
	     const SizetArray& N_hf, size_t iter, size_t lev)
{
  // ----------------------------------------------
  // Compute Final LF increment for control variate
  // ----------------------------------------------

  // update LF samples based on evaluation ratio
  // r = m/n -> m = r*n -> delta = m-n = (r-1)*n
  // or with inverse r  -> delta = m-n = n/inverse_r - n

  numSamples = one_sided_delta(average(N_lf), average(N_hf) * avg_eval_ratio);
  if (numSamples) {
    Cout << "\nCVMC LF sample increment = " << numSamples;
    if (outputLevel >= DEBUG_OUTPUT)
      Cout << " from avg LF = " << average(N_lf) << ", avg HF = "
	   << average(N_hf) << ", avg eval_ratio = " << avg_eval_ratio;
    Cout << std::endl;

    // generate new MC parameter sets
    get_parameter_sets(iteratedModel);// pull dist params from any model
    // export separate output files for each data set:
    if (exportSampleSets)
      export_all_samples("cv_", iteratedModel.surrogate_model(), iter, lev);

    // Iteration 0 is defined as the pilot sample, and each subsequent iter
    // can be defined as a CV increment followed by an ML increment.  In this
    // case, terminating based on max_iterations results in a final ML increment
    // without a corresponding CV refinement; thus the number of ML and CV
    // refinements is consistent although the final sample profile is not
    // self-consistent -- to override this and finish with a final CV increment
    // corresponding to the final ML increment, the finalCVRefinement flag can
    // be set.  Note: termination based on delta_N_hf=0 has a final ML increment
    // of zero and corresponding final CV increment of zero.  Therefore, this
    // iteration completes on the previous CV increment and is more consistent
    // with finalCVRefinement=true.

    if (iter < max_iter || finalCVRefinement) {
      // hierarchical surrogate mode could be BYPASS_SURROGATE for CV or
      // BYPASS_SURROGATE/AGGREGATED_MODELS for ML-CV
      //bypass_surrogate_mode(); // set at calling level for CV or ML-CV

      // compute allResponses from allVariables using hierarchical model
      evaluate_parameter_sets(iteratedModel, true, false);
      return true;
    }
    else
      return false;
  }
  else {
    Cout << "\nNo CVMC LF sample increment";
    if (outputLevel >= DEBUG_OUTPUT)
      Cout << " from avg LF = " << average(N_lf) << ", avg HF = "
	   << average(N_hf) << ", avg eval_ratio = " << avg_eval_ratio;
    Cout << std::endl;
    return false;
  }
}


Real NonDMultilevelSampling::
eval_ratio(const RealVector& sum_L_shared, const RealVector& sum_H,
	   const RealVector& sum_LL, const RealVector& sum_LH,
	   const RealVector& sum_HH, Real cost_ratio,
	   const SizetArray& N_shared, RealVector& var_H, RealVector& rho2_LH)
{
  Real eval_ratio, avg_eval_ratio = 0.; size_t num_avg = 0;
  for (size_t qoi=0; qoi<numFunctions; ++qoi) {

    Real& rho_sq = rho2_LH[qoi];
    compute_control(sum_L_shared[qoi], sum_H[qoi], sum_LL[qoi], sum_LH[qoi],
		    sum_HH[qoi], N_shared[qoi], var_H[qoi], rho_sq);

    // compute evaluation ratio which determines increment for LF samples
    // > the sample increment optimizes the total computational budget and is
    //   not treated as a worst case accuracy reqmt --> use the QoI average
    // > refinement based only on QoI mean statistics
    // Given use of 1/r in MSE_ratio, one approach would average 1/r, but
    // this does not seem to behave as well in limited numerical experience.
    //if (rho_sq > Pecos::SMALL_NUMBER) {
    //  avg_inv_eval_ratio += std::sqrt((1. - rho_sq)/(cost_ratio * rho_sq));
    if (rho_sq < 1.) { // protect against division by 0
      eval_ratio = std::sqrt(cost_ratio * rho_sq / (1. - rho_sq));
      if (outputLevel >= DEBUG_OUTPUT)
	Cout << "eval_ratio() QoI " << qoi+1 << ": cost_ratio = " << cost_ratio
	     << " rho_sq = " << rho_sq << " eval_ratio = " << eval_ratio
	     << std::endl;
      avg_eval_ratio += eval_ratio;
      ++num_avg;
    }
  }
  if (outputLevel >= DEBUG_OUTPUT)
    Cout << "variance of HF Q:\n" << var_H;

  if (num_avg) avg_eval_ratio /= num_avg;
  else // should not happen, but provide a reasonable upper bound
    avg_eval_ratio = (Real)maxFunctionEvals / average(N_shared);

  return avg_eval_ratio;
}


Real NonDMultilevelSampling::
eval_ratio(RealMatrix& sum_L_shared, RealMatrix& sum_H, RealMatrix& sum_LL,
	   RealMatrix& sum_LH, RealMatrix& sum_HH, Real cost_ratio, size_t lev,
	   const SizetArray& N_shared, RealMatrix& var_H, RealMatrix& rho2_LH)
{
  Real eval_ratio, avg_eval_ratio = 0.; size_t num_avg = 0;
  for (size_t qoi=0; qoi<numFunctions; ++qoi) {

    Real& rho_sq = rho2_LH(qoi,lev);
    compute_control(sum_L_shared(qoi,lev), sum_H(qoi,lev), sum_LL(qoi,lev),
		    sum_LH(qoi,lev), sum_HH(qoi,lev), N_shared[qoi],
		    var_H(qoi,lev), rho_sq);

    if (rho_sq < 1.) { // protect against division by 0
      eval_ratio = std::sqrt(cost_ratio * rho_sq / (1. - rho_sq));
      if (outputLevel >= DEBUG_OUTPUT)
	Cout << "eval_ratio() QoI " << qoi+1 << ": cost_ratio = " << cost_ratio
	     << " rho_sq = " << rho_sq << " eval_ratio = " << eval_ratio
	     << std::endl;
      avg_eval_ratio += eval_ratio;
      ++num_avg;
    }
  }
  if (outputLevel >= DEBUG_OUTPUT) {
    Cout << "variance of HF Q[" << lev << "]:\n";
    write_col_vector_trans(Cout, (int)lev, (int)numFunctions, var_H);
  }

  if (num_avg) avg_eval_ratio /= num_avg;
  else // should not happen, but provide a reasonable upper bound
    avg_eval_ratio = (Real)maxFunctionEvals / average(N_shared);

  return avg_eval_ratio;
}


Real NonDMultilevelSampling::
eval_ratio(RealMatrix& sum_Ll,   RealMatrix& sum_Llm1,  RealMatrix& sum_Hl,
	   RealMatrix& sum_Hlm1, RealMatrix& sum_Ll_Ll, RealMatrix& sum_Ll_Llm1,
	   RealMatrix& sum_Llm1_Llm1, RealMatrix& sum_Hl_Ll,
	   RealMatrix& sum_Hl_Llm1,   RealMatrix& sum_Hlm1_Ll,
	   RealMatrix& sum_Hlm1_Llm1, RealMatrix& sum_Hl_Hl,
	   RealMatrix& sum_Hl_Hlm1,   RealMatrix& sum_Hlm1_Hlm1,
	   Real cost_ratio, size_t lev, const SizetArray& N_shared,
	   RealMatrix& var_YHl,       RealMatrix& rho_dot2_LH)
{
  if (lev == 0)
    return eval_ratio(sum_Ll, sum_Hl, sum_Ll_Ll, sum_Hl_Ll, sum_Hl_Hl,
		      cost_ratio, lev, N_shared, var_YHl, rho_dot2_LH);
  else {
    Real beta_dot, gamma, eval_ratio, avg_eval_ratio = 0.;
    size_t qoi, num_avg = 0;
    for (qoi=0; qoi<numFunctions; ++qoi) {
      Real& rho_dot_sq = rho_dot2_LH(qoi,lev);
      compute_control(sum_Ll(qoi,lev), sum_Llm1(qoi,lev), sum_Hl(qoi,lev),
		      sum_Hlm1(qoi,lev), sum_Ll_Ll(qoi,lev),
		      sum_Ll_Llm1(qoi,lev), sum_Llm1_Llm1(qoi,lev),
		      sum_Hl_Ll(qoi,lev), sum_Hl_Llm1(qoi,lev),
		      sum_Hlm1_Ll(qoi,lev), sum_Hlm1_Llm1(qoi,lev),
		      sum_Hl_Hl(qoi,lev), sum_Hl_Hlm1(qoi,lev),
		      sum_Hlm1_Hlm1(qoi,lev), N_shared[qoi], var_YHl(qoi,lev),
		      rho_dot_sq, beta_dot, gamma);

      if (rho_dot_sq < 1.) { // protect against division by 0
	eval_ratio = std::sqrt(cost_ratio * rho_dot_sq / (1.-rho_dot_sq));
	if (outputLevel >= DEBUG_OUTPUT)
	  Cout << "eval_ratio() QoI " << qoi+1 << ": cost_ratio = "
	       << cost_ratio << " rho_dot_sq = " << rho_dot_sq
	       << " eval_ratio = " << eval_ratio << std::endl;
	avg_eval_ratio += eval_ratio;
	++num_avg;
      }
    }
    if (outputLevel >= DEBUG_OUTPUT) {
      Cout << "variance of HF Y[" << lev << "]:\n";
      write_col_vector_trans(Cout, (int)lev, (int)numFunctions, var_YHl);
    }

    if (num_avg) avg_eval_ratio /= num_avg;
    else // should not happen, but provide a reasonable upper bound
      avg_eval_ratio = (Real)maxFunctionEvals / average(N_shared);

    return avg_eval_ratio;
  }
}


Real NonDMultilevelSampling::
MSE_ratio(Real avg_eval_ratio, const RealVector& var_H,
	  const RealVector& rho2_LH, size_t iter, const SizetArray& N_hf)
{
  if (iter == 0) mcMSEIter0.sizeUninitialized(numFunctions);

  Real mc_mse, cvmc_mse, mse_ratio, avg_mse_ratio = 0.;//,avg_mse_iter_ratio=0.;
  for (size_t qoi=0; qoi<numFunctions; ++qoi) {
    // Compute ratio of MSE for high fidelity MC and multifidelity CVMC
    mse_ratio = 1. - rho2_LH[qoi] * (1. - 1. / avg_eval_ratio); // Ng 2014
    mc_mse = var_H[qoi] / N_hf[qoi]; cvmc_mse = mc_mse * mse_ratio;
    Cout << "Mean square error for QoI " << qoi+1 << " reduced from " << mc_mse
	 << " (MC) to " << cvmc_mse << " (CV); factor = " << mse_ratio << '\n';

    if (iter == 0)
      { mcMSEIter0[qoi] = mc_mse; avg_mse_ratio += mse_ratio; }
    else
      avg_mse_ratio += cvmc_mse / mcMSEIter0[qoi];
  }
  //avg_mse_iter_ratio /= numFunctions;
  avg_mse_ratio /= numFunctions;
  Cout //<< "Average MSE reduction factor from CV for iteration "
       //<< std::setw(4) << iter << " = " << avg_mse_iter_ratio << '\n'
       << "Average MSE reduction factor since pilot MC = " << avg_mse_ratio
       << " targeting convergence tol = " << convergenceTol << "\n\n";
  return avg_mse_ratio;
}


void NonDMultilevelSampling::
cv_raw_moments(IntRealVectorMap& sum_L_shared, IntRealVectorMap& sum_H,
	       IntRealVectorMap& sum_LL,       IntRealVectorMap& sum_LH,
	       const SizetArray& N_shared,     IntRealVectorMap& sum_L_refined,
	       const SizetArray& N_refined,    const RealVector& rho2_LH,
	       RealMatrix& H_raw_mom)
{
  if (H_raw_mom.empty()) H_raw_mom.shapeUninitialized(numFunctions, 4);
  RealVector beta(numFunctions, false);

  // rho2_LH not stored for i > 1
  for (size_t qoi=0; qoi<numFunctions; ++qoi)
    Cout << "rho_LH (Pearson correlation) for QoI " << qoi+1 << " = "
	 << std::setw(9) << std::sqrt(rho2_LH[qoi]) << '\n';
       //<< ", effectiveness ratio = " << std::setw(9) << rho2_LH[qoi] * cr1;

  for (int i=1; i<=4; ++i) {
    compute_control(sum_L_shared[i], sum_H[i], sum_LL[i], sum_LH[i], N_shared,
		    beta);
    Cout << "Moment " << i << ":\n";
    RealVector H_rm_col(Teuchos::View, H_raw_mom[i-1], numFunctions);
    apply_control(sum_H[i], sum_L_shared[i], N_shared, sum_L_refined[i],
		  N_refined, beta, H_rm_col);
  }
}


void NonDMultilevelSampling::
cv_raw_moments(IntRealMatrixMap& sum_L_shared, IntRealMatrixMap& sum_H,
	       IntRealMatrixMap& sum_LL,       IntRealMatrixMap& sum_LH,
	       const SizetArray& N_shared,     IntRealMatrixMap& sum_L_refined,
	       const SizetArray& N_refined,    const RealMatrix& rho2_LH,
	       size_t lev,                     RealMatrix& H_raw_mom)
{
  if (H_raw_mom.empty()) H_raw_mom.shapeUninitialized(numFunctions, 4);
  RealVector beta(numFunctions, false);

  // rho2_LH not stored for i > 1
  for (size_t qoi=0; qoi<numFunctions; ++qoi)
    Cout << "rho_LH (Pearson correlation) for QoI " << qoi+1 << " = "
	 << std::setw(9) << std::sqrt(rho2_LH(qoi,lev)) << '\n';
       //<< ", effectiveness ratio = " << std::setw(9) << rho2_LH(qoi,lev)*cr1;

  for (int i=1; i<=4; ++i) {
    compute_control(sum_L_shared[i], sum_H[i], sum_LL[i], sum_LH[i], N_shared,
		    lev, beta);
    Cout << "Moment " << i << ":\n";
    RealVector H_rm_col(Teuchos::View, H_raw_mom[i-1], numFunctions);
    apply_control(sum_H[i], sum_L_shared[i], N_shared, sum_L_refined[i],
		  N_refined, lev, beta, H_rm_col);
  }
  Cout << '\n'; // for loop over levels
}


void NonDMultilevelSampling::
cv_raw_moments(IntRealMatrixMap& sum_Ll,        IntRealMatrixMap& sum_Llm1,
	       IntRealMatrixMap& sum_Hl,        IntRealMatrixMap& sum_Hlm1,
	       IntRealMatrixMap& sum_Ll_Ll,     IntRealMatrixMap& sum_Ll_Llm1,
	       IntRealMatrixMap& sum_Llm1_Llm1, IntRealMatrixMap& sum_Hl_Ll,
	       IntRealMatrixMap& sum_Hl_Llm1,   IntRealMatrixMap& sum_Hlm1_Ll,
	       IntRealMatrixMap& sum_Hlm1_Llm1, IntRealMatrixMap& sum_Hl_Hl,
	       IntRealMatrixMap& sum_Hl_Hlm1,   IntRealMatrixMap& sum_Hlm1_Hlm1,
	       const SizetArray& N_shared, IntRealMatrixMap& sum_Ll_refined,
	       IntRealMatrixMap& sum_Llm1_refined, const SizetArray& N_refined,
	       const RealMatrix& rho_dot2_LH, size_t lev, RealMatrix& H_raw_mom)
{
  if (lev == 0)
    cv_raw_moments(sum_Ll, sum_Hl, sum_Ll_Ll, sum_Hl_Ll, N_shared,
		   sum_Ll_refined, N_refined, rho_dot2_LH, lev, H_raw_mom);
  else {
    if (H_raw_mom.empty()) H_raw_mom.shapeUninitialized(numFunctions, 4);
    RealVector beta_dot(numFunctions, false), gamma(numFunctions, false);

    // rho_dot2_LH not stored for i > 1
    for (size_t qoi=0; qoi<numFunctions; ++qoi)
      Cout << "rho_dot_LH (Pearson correlation) for QoI " << qoi+1 << " = "
	   << std::setw(9) << std::sqrt(rho_dot2_LH(qoi,lev)) << '\n';
         //<< ", effectiveness ratio = " << rho_dot2_LH(qoi,lev) * cr1;

    // aggregate expected value of estimators for E[Y] for Y=LF^k or Y=HF^k
    for (int i=1; i<=4; ++i) {
      compute_control(sum_Ll[i], sum_Llm1[i], sum_Hl[i], sum_Hlm1[i],
		      sum_Ll_Ll[i], sum_Ll_Llm1[i], sum_Llm1_Llm1[i],
		      sum_Hl_Ll[i], sum_Hl_Llm1[i], sum_Hlm1_Ll[i],
		      sum_Hlm1_Llm1[i], sum_Hl_Hl[i], sum_Hl_Hlm1[i],
		      sum_Hlm1_Hlm1[i], N_shared, lev, beta_dot, gamma);
      Cout << "Moment " << i << ":\n";
      RealVector H_rm_col(Teuchos::View, H_raw_mom[i-1], numFunctions);
      apply_control(sum_Hl[i], sum_Hlm1[i], sum_Ll[i], sum_Llm1[i], N_shared,
		    sum_Ll_refined[i], sum_Llm1_refined[i], N_refined, lev,
		    beta_dot, gamma, H_rm_col);
    }
    Cout << '\n'; // for loop over levels
  }
}


void NonDMultilevelSampling::
compute_control(Real sum_L, Real sum_H, Real sum_LL, Real sum_LH,
		size_t N_shared, Real& beta)
{
  // unbiased mean estimator X-bar = 1/N * sum
  // unbiased sample variance estimator = 1/(N-1) sum[(X_i - X-bar)^2]
  // = 1/(N-1) [ N Raw_X - N X-bar^2 ] = bessel * [Raw_X - X-bar^2]
  //Real mu_L = sum_L / N_shared, mu_H = sum_H / N_shared;
  //Real var_L = (sum_LL / N_shared - mu_L * mu_L) * bessel_corr,
  //    cov_LH = (sum_LH / N_shared - mu_L * mu_H) * bessel_corr;

  // Cancel repeated N_shared and bessel_corr within beta = cov_LH / var_L:
  beta = (sum_LH - sum_L * sum_H / N_shared)
       / (sum_LL - sum_L * sum_L / N_shared);
}


void NonDMultilevelSampling::
compute_control(Real sum_L, Real sum_H, Real sum_LL, Real sum_LH, Real sum_HH,
		size_t N_shared, Real& var_H, Real& rho2_LH)
{
  Real bessel_corr = (Real)N_shared / (Real)(N_shared - 1);

  // unbiased mean estimator X-bar = 1/N * sum
  Real mu_L = sum_L / N_shared, mu_H = sum_H / N_shared;
  // unbiased sample variance estimator = 1/(N-1) sum[(X_i - X-bar)^2]
  // = 1/(N-1) [ N Raw_X - N X-bar^2 ] = bessel * [Raw_X - X-bar^2]
  Real var_L = (sum_LL / N_shared - mu_L * mu_L) * bessel_corr,
      cov_LH = (sum_LH / N_shared - mu_L * mu_H) * bessel_corr;
  var_H      = (sum_HH / N_shared - mu_H * mu_H) * bessel_corr;

  //beta  = cov_LH / var_L;
  rho2_LH = cov_LH / var_L * cov_LH / var_H;
}


void NonDMultilevelSampling::
compute_control(Real sum_Ll, Real sum_Llm1, Real sum_Hl, Real sum_Hlm1,
		Real sum_Ll_Ll, Real sum_Ll_Llm1, Real sum_Llm1_Llm1,
		Real sum_Hl_Ll, Real sum_Hl_Llm1, Real sum_Hlm1_Ll,
		Real sum_Hlm1_Llm1, Real sum_Hl_Hl, Real sum_Hl_Hlm1,
		Real sum_Hlm1_Hlm1, size_t N_shared, Real& var_YH,
		Real& rho_dot2_LH, Real& beta_dot, Real& gamma)
{
  Real bessel_corr = (Real)N_shared / (Real)(N_shared - 1);

  // means, variances, covariances for Q
  // Note: sum_*[i][lm1] is not the same as sum_*lm1[i][lev] due to
  //       discrepancy evaluations with different sample sets!
  Real mu_Ll = sum_Ll / N_shared,  mu_Llm1 = sum_Llm1 / N_shared;
  Real mu_Hl = sum_Hl / N_shared,  mu_Hlm1 = sum_Hlm1 / N_shared;

  Real var_Ll   = (sum_Ll_Ll     / N_shared - mu_Ll   * mu_Ll)   * bessel_corr;
  Real var_Llm1 = (sum_Llm1_Llm1 / N_shared - mu_Llm1 * mu_Llm1) * bessel_corr;
  Real var_Hl   = (sum_Hl_Hl     / N_shared - mu_Hl   * mu_Hl)   * bessel_corr;
  Real var_Hlm1 = (sum_Hlm1_Hlm1 / N_shared - mu_Hlm1 * mu_Hlm1) * bessel_corr;

  Real cov_Hl_Ll   = (sum_Hl_Ll   / N_shared - mu_Hl   * mu_Ll)   * bessel_corr;
  Real cov_Hl_Llm1 = (sum_Hl_Llm1 / N_shared - mu_Hl   * mu_Llm1) * bessel_corr;
  Real cov_Hlm1_Ll = (sum_Hlm1_Ll / N_shared - mu_Hlm1 * mu_Ll)   * bessel_corr;
  Real cov_Hlm1_Llm1
    = (sum_Hlm1_Llm1 / N_shared - mu_Hlm1 * mu_Llm1) * bessel_corr;

  Real cov_Ll_Llm1 = (sum_Ll_Llm1 / N_shared - mu_Ll * mu_Llm1) * bessel_corr;
  Real cov_Hl_Hlm1 = (sum_Hl_Hlm1 / N_shared - mu_Hl * mu_Hlm1) * bessel_corr;

  // quantities derived from Q moments
  // gamma:
  Real cov_YHl_Ll   = cov_Hl_Ll   - cov_Hlm1_Ll;
  Real cov_YHl_Llm1 = cov_Hl_Llm1 - cov_Hlm1_Llm1;
  gamma = (cov_YHl_Llm1 * cov_Ll_Llm1 - var_Llm1 * cov_YHl_Ll)
        / (var_Ll * cov_YHl_Llm1 - cov_YHl_Ll * cov_Ll_Llm1);
  // theta, tau, beta:
  Real cov_YHl_YLldot = gamma * (cov_Hl_Ll - cov_Hlm1_Ll)
                      - cov_Hl_Llm1 + cov_Hlm1_Llm1;
  Real cov_YHl_YLl = cov_Hl_Ll - cov_Hlm1_Ll - cov_Hl_Llm1 + cov_Hlm1_Llm1;
  Real var_YLldot  = gamma * (gamma * var_Ll - 2. * cov_Ll_Llm1) + var_Llm1;
  Real var_YHl = var_Hl - 2. * cov_Hl_Hlm1 + var_Hlm1,
       var_YLl = var_Ll - 2. * cov_Ll_Llm1 + var_Llm1,
       theta   = cov_YHl_YLldot / cov_YHl_YLl, tau = var_YLldot / var_YLl;
  // carry forwards:
  var_YH   = var_Hl - 2. * cov_Hl_Hlm1 + var_Hlm1; // var(H_l - H_lm1)
  beta_dot = cov_YHl_YLldot / var_YLldot;

  // compute evaluation ratio which determines increment for LF samples
  // > the sample increment optimizes the total computational budget and is
  //   not treated as a worst case accuracy reqmt --> use the QoI average
  // > refinement based only on QoI mean statistics
  // Given use of 1/r in MSE_ratio, one approach would average 1/r, but
  // this does not seem to behave as well in limited numerical experience.
  Real rho2_LH = cov_YHl_YLl / var_YHl * cov_YHl_YLl / var_YLl,
       ratio   = theta * theta / tau;
  // variance reduction test
  //if (ratio < 1.) ...switch to Ycorr-based control...
  rho_dot2_LH  = rho2_LH * ratio;
  //rho_dot2_LH = cov_YHl_YLldot / var_YHl * cov_YHl_YLldot / var_YLldot;

  if (outputLevel == DEBUG_OUTPUT)
    Cout << "compute_control(): var reduce ratio = " << ratio << " rho2_LH = "
	 << rho2_LH << " rho_dot2_LH = " << rho_dot2_LH << std::endl;
}


void NonDMultilevelSampling::
apply_control(Real sum_H, Real sum_L_shared, size_t N_shared,
	      Real sum_L_refined, size_t N_refined, Real beta, Real& H_raw_mom)
{
  // apply control for HF uncentered raw moment estimates:
  H_raw_mom = sum_H / N_shared                    // mu_H from shared samples
            - beta * (sum_L_shared  / N_shared -  // mu_L from shared samples
		      sum_L_refined / N_refined); // refined_mu_L incl increment
}


void NonDMultilevelSampling::
apply_control(Real sum_Hl, Real sum_Hlm1, Real sum_Ll, Real sum_Llm1,
	      size_t N_shared,  Real sum_Ll_refined, Real sum_Llm1_refined,
	      size_t N_refined, Real beta_dot, Real gamma, Real& H_raw_mom)
{
  // updated LF expectations following final sample increment:
  Real mu_Hl = sum_Hl / N_shared,  mu_Hlm1 = sum_Hlm1 / N_shared,
       mu_Ll = sum_Ll / N_shared,  mu_Llm1 = sum_Llm1 / N_shared;
  Real refined_mu_Ll   =   sum_Ll_refined / N_refined;
  Real refined_mu_Llm1 = sum_Llm1_refined / N_refined;

  // apply control for HF uncentered raw moment estimates:
  Real mu_YH            = mu_Hl - mu_Hlm1;
  Real mu_YLdot         = gamma *         mu_Ll -         mu_Llm1;
  Real refined_mu_YLdot = gamma * refined_mu_Ll - refined_mu_Llm1;
  H_raw_mom             = mu_YH - beta_dot * (mu_YLdot - refined_mu_YLdot);
}


void NonDMultilevelSampling::
convert_moments(const RealMatrix& raw_mom, RealMatrix& final_mom)
{
  // Note: raw_mom is numFunctions x 4 and final_mom is the transpose
  if (final_mom.empty())
    final_mom.shapeUninitialized(4, numFunctions);

  // Convert uncentered raw moment estimates to central moments
  if (finalMomentsType == CENTRAL_MOMENTS) {
    for (size_t qoi=0; qoi<numFunctions; ++qoi)
      uncentered_to_centered(raw_mom(qoi,0), raw_mom(qoi,1), raw_mom(qoi,2),
			     raw_mom(qoi,3), final_mom(0,qoi), final_mom(1,qoi),
			     final_mom(2,qoi), final_mom(3,qoi));
  }
  // Convert uncentered raw moment estimates to standardized moments
  else { //if (finalMomentsType == STANDARD_MOMENTS) {
    Real cm1, cm2, cm3, cm4;
    for (size_t qoi=0; qoi<numFunctions; ++qoi) {
      uncentered_to_centered(raw_mom(qoi,0), raw_mom(qoi,1), raw_mom(qoi,2),
			     raw_mom(qoi,3), cm1, cm2, cm3, cm4);
      centered_to_standard(cm1, cm2, cm3, cm4, final_mom(0,qoi),
			   final_mom(1,qoi), final_mom(2,qoi),
			   final_mom(3,qoi));
    }
  }

  if (outputLevel >= DEBUG_OUTPUT)
    for (size_t qoi=0; qoi<numFunctions; ++qoi)
      Cout <<  "raw mom 1 = "   << raw_mom(qoi,0)
	   << " final mom 1 = " << final_mom(0,qoi) << '\n'
	   <<  "raw mom 2 = "   << raw_mom(qoi,1)
	   << " final mom 2 = " << final_mom(1,qoi) << '\n'
	   <<  "raw mom 3 = "   << raw_mom(qoi,2)
	   << " final mom 3 = " << final_mom(2,qoi) << '\n'
	   <<  "raw mom 4 = "   << raw_mom(qoi,3)
	   << " final mom 4 = " << final_mom(3,qoi) << "\n\n";
}


void NonDMultilevelSampling::
  compute_error_estimates(IntRealMatrixMap &sum_Ql, IntRealMatrixMap &sum_Qlm1,
                          IntIntPairRealMatrixMap &sum_QlQlm1,
                          Sizet2DArray &num_Q) 
{
  if (!finalMomentsType)
    return;

  if (finalStatErrors.empty())
    finalStatErrors.size(finalStatistics.num_functions()); // init to 0.

  Real agg_estim_var, var_Yl, cm1l, cm2l, cm3l, cm4l, cm1lm1, cm2lm1,
      cm3lm1, cm4lm1, cm1l_sq, cm1lm1_sq, cm2l_sq, cm2lm1_sq, var_Ql, var_Qlm1,
      mu_Q2l, mu_Q2lm1, mu_Q2lQ2lm1,
      mu_Q1lm1_mu_Q2lQ1lm1, mu_Q1lm1_mu_Q1lm1_muQ2l, mu_Q1l_mu_Q1lQ2lm1, mu_Q1l_mu_Q1l_mu_Q2lm1,
      mu_Q1l_mu_Qlm1_mu_Q1lQ1lm1, mu_Q1l_mu_Q1l_mu_Q1lm1_muQ1lm1, mu_Q2l_muQ2lm1, mu_Q1lQ1lm1_mu_Q1lQ1lm1,
      mu_P2lP2lm1, var_P2l, var_P2lm1, covar_P2lP2lm1, term, bessel_corr;
  size_t lev, qoi, cntr = 0, Nlq,
      num_lev = iteratedModel.truth_model().solution_levels();
  IntIntPair pr11(1, 1), pr12(1, 2), pr21(2, 1), pr22(2, 2);
  RealMatrix &sum_Q1l = sum_Ql[1], &sum_Q1lm1 = sum_Qlm1[1],
      &sum_Q2l = sum_Ql[2], &sum_Q2lm1 = sum_Qlm1[2],
      &sum_Q3l = sum_Ql[3], &sum_Q3lm1 = sum_Qlm1[3],
      &sum_Q4l = sum_Ql[4], &sum_Q4lm1 = sum_Qlm1[4],
      &sum_Q1lQ1lm1 = sum_QlQlm1[pr11], &sum_Q1lQ2lm1 = sum_QlQlm1[pr12],
      &sum_Q2lQ1lm1 = sum_QlQlm1[pr21], &sum_Q2lQ2lm1 = sum_QlQlm1[pr22];
  for (qoi = 0; qoi < numFunctions; ++qoi) {

    // std error in mean estimate
    agg_estim_var = 0;
    for (lev = 0; lev < num_lev; ++lev) {
      Nlq = num_Q[lev][qoi];
      agg_estim_var += aggregate_variance_mean_Qsum(sum_Ql, sum_Qlm1, sum_QlQlm1, num_Q, lev, qoi)/Nlq;
    }
    check_negative(agg_estim_var);

    finalStatErrors[cntr++] = std::sqrt(agg_estim_var); // std error
    if (outputLevel >= DEBUG_OUTPUT) {
      Cout << "Estimator SE for mean = " << finalStatErrors[cntr - 1] << "\n";
    }
    // std error in variance or std deviation estimate
    lev = 0;
    agg_estim_var = 0;
    for (lev = 0; lev < num_lev; ++lev) {
      Nlq = num_Q[lev][qoi];
      agg_estim_var += aggregate_variance_variance_Qsum(sum_Ql, sum_Qlm1, sum_QlQlm1, num_Q, lev, qoi)/Nlq;
    }

    check_negative(agg_estim_var);
    if (outputLevel >= DEBUG_OUTPUT){
      Cout << "Estimator Var for variance = " << agg_estim_var << "\n";
      Cout << "Estimator SE for variance = " << sqrt(agg_estim_var) << "\n";
    }

    Real mom2 = momentStats(1, qoi);
    if (finalMomentsType == STANDARD_MOMENTS && mom2 > 0.) {
      // std error of std deviation estimator

      // An approximation for std error of a fn of another std error estimator
      // = derivative of function * std error of the other estimator -->
      // d/dtheta of sqrt( variance(theta) ) = 1/2 variance^{-1/2} = 1/(2 stdev)
      // Note: this approx. assumes normality in the estimator distribution.
      // Harding et al. 2014 assumes normality in the QoI distribution and has
      // been observed to contain bias in numerical experiments, whereas bias
      // in the derivative approx goes to zero asymptotically.
      finalStatErrors[cntr] = std::sqrt(agg_estim_var) / (2. * mom2);
      ++cntr;
      if (outputLevel >= DEBUG_OUTPUT)
        Cout << "Estimator SE for stddev = " << finalStatErrors[cntr - 1] << "\n\n";
    } else // std error of variance estimator
      finalStatErrors[cntr++] = std::sqrt(agg_estim_var);

    // level mapping errors not implemented at this time
    cntr +=
        requestedRespLevels[qoi].length() + requestedProbLevels[qoi].length() +
        requestedRelLevels[qoi].length() + requestedGenRelLevels[qoi].length();
  }
}

void NonDMultilevelSampling::
export_all_samples(String root_prepend, const Model& model, size_t iter,
		   size_t lev)
{
  String tabular_filename(root_prepend);
  const String& iface_id = model.interface_id();
  size_t i, num_samp = allSamples.numCols();
  if (iface_id.empty()) tabular_filename += "NO_ID_i";
  else                  tabular_filename += iface_id + "_i";
  tabular_filename += std::to_string(iter)     +  "_l"
                   +  std::to_string(lev)      +  '_'
                   +  std::to_string(num_samp) + ".dat";
  Variables vars(model.current_variables().copy());

  String context_message("NonDMultilevelSampling::export_all_samples");
  StringArray no_resp_labels;
  String cntr_label("sample_id"), interf_label("interface");

  // Rather than hard override, rely on output_precision user spec
  //int save_wp = write_precision;
  //write_precision = 16; // override
  std::ofstream tabular_stream;
  TabularIO::open_file(tabular_stream, tabular_filename, context_message);
  TabularIO::write_header_tabular(tabular_stream, vars, no_resp_labels,
				  cntr_label, interf_label,exportSamplesFormat);
  for (i=0; i<num_samp; ++i) {
    sample_to_variables(allSamples[i], vars); // NonDSampling version
    TabularIO::write_data_tabular(tabular_stream, vars, iface_id, i+1,
				  exportSamplesFormat);
  }

  TabularIO::close_file(tabular_stream, tabular_filename, context_message);
  //write_precision = save_wp; // restore
}


void NonDMultilevelSampling::post_run(std::ostream& s)
{
  // Final moments are generated within core_run() by convert_moments().
  // No addtional stats are currently supported.
  //if (statsFlag) // calculate statistics on allResponses
  //  compute_statistics(allSamples, allResponses);

  // NonD::update_aleatory_final_statistics() pushes momentStats into
  // finalStatistics
  update_final_statistics();

  Analyzer::post_run(s);
}


void NonDMultilevelSampling::print_results(std::ostream& s, short results_state)
{
  if (statsFlag) {
    print_multilevel_evaluation_summary(s, NLev);
    s << "<<<<< Equivalent number of high fidelity evaluations: "
      << equivHFEvals << "\n\nStatistics based on multilevel sample set:\n";

  //print_statistics(s);
    print_moments(s, "response function",
		  iteratedModel.truth_model().response_labels());
    archive_moments();
    archive_equiv_hf_evals(equivHFEvals); 
  }
}


static RealVector *static_lev_cost_vec(NULL);
static size_t *static_qoi(NULL);
static Real *static_eps_sq_div_2(NULL);
static RealVector *static_Nlq_pilot(NULL);
static size_t *static_numFunctions(NULL);
static size_t  *static_qoiAggregation(NULL);

static IntRealMatrixMap *static_sum_Ql(NULL);
static IntRealMatrixMap *static_sum_Qlm1(NULL);
static IntIntPairRealMatrixMap *static_sum_QlQlm1(NULL);
static RealMatrix *static_scalarization_response_mapping(NULL);

void NonDMultilevelSampling::assign_static_member(Real &conv_tol, size_t &qoi, size_t &qoi_aggregation, 
              size_t &num_functions, RealVector &level_cost_vec,
              IntRealMatrixMap &sum_Ql, IntRealMatrixMap &sum_Qlm1,
              IntIntPairRealMatrixMap &sum_QlQlm1,
              RealVector &pilot_samples, RealMatrix &scalarization_response_mapping) const
{
    static_lev_cost_vec= &level_cost_vec;
    static_qoi = &qoi;
    static_qoiAggregation = &qoi_aggregation;
    static_numFunctions = &num_functions;
    static_sum_Ql = &sum_Ql;
    static_sum_Qlm1 = &sum_Qlm1;
    static_sum_QlQlm1 = &sum_QlQlm1;
    static_eps_sq_div_2 = &conv_tol;
    static_Nlq_pilot = &pilot_samples;
    static_scalarization_response_mapping = &scalarization_response_mapping;
}

static Real *static_mu_four_L(NULL);
static Real *static_mu_four_H(NULL);
static Real *static_var_L(NULL);
static Real *static_var_H(NULL);
static Real *static_Ax(NULL);

void NonDMultilevelSampling::assign_static_member_problem18(Real &var_L_exact, Real &var_H_exact, 
                                                            Real &mu_four_L_exact, Real &mu_four_H_exact, 
                                                            Real &Ax, RealVector &level_cost_vec) const
{
    static_var_L = &var_L_exact;
    static_var_H = &var_H_exact;
    static_mu_four_L = &mu_four_L_exact;
    static_mu_four_H = &mu_four_H_exact;
    static_Ax = &Ax;
    static_lev_cost_vec= &level_cost_vec;
}

void NonDMultilevelSampling::target_cost_objective_eval_npsol(int &mode, int &n, double *x, double &f, double *gradf,
                                                             int &nstate) 
{
  RealVector optpp_x;
  RealVector optpp_grad_f;
  optpp_x.size(n);
  optpp_grad_f.size(n);

  f = -1; //Dummy value

  for (size_t i = 0; i < n; ++i) {
    optpp_x[i] = x[i];
  }
  target_cost_objective_eval_optpp(mode, n, optpp_x, f, optpp_grad_f, nstate);

  for (size_t i = 0; i < n && mode; ++i) {
    gradf[i] = optpp_grad_f[i];
  }

}

void NonDMultilevelSampling::target_cost_constraint_eval_npsol(int& mode, int& m, int& n, int& ldJ, int* needc, double* x, double* g, double* grad_g, int& nstate)
{
  RealVector optpp_x;
  RealVector optpp_g;
  RealMatrix optpp_grad_g(1, n);
  optpp_x.size(n);
  optpp_g.size(n);

  for (size_t i = 0; i < n; ++i) {
    optpp_x[i] = x[i];
  }
  target_cost_constraint_eval_optpp(mode, n, optpp_x, optpp_g, optpp_grad_g, nstate);

  g[0] = optpp_g[0];
  for (size_t i = 0; i < n && mode; ++i) {
    grad_g[i] = optpp_grad_g[0][i];
  }

}

void
NonDMultilevelSampling::target_var_constraint_eval_npsol(int &mode, int &m, int &n, int &ldJ, int *needc, double *x,
                                                         double *g, double *grad_g, int &nstate)
{
  RealVector optpp_x;
  RealVector optpp_g;
  RealMatrix optpp_grad_g(1, n);
  optpp_x.size(n);
  optpp_g.size(n);

  for (size_t i = 0; i < n; ++i) {
    optpp_x[i] = x[i];
  }

  target_var_constraint_eval_optpp(mode, n, optpp_x, optpp_g, optpp_grad_g, nstate);

  g[0] = optpp_g[0];
  for (size_t i = 0; i < n && mode; ++i) {
    grad_g[i] = optpp_grad_g[0][i];
  }
}

void
NonDMultilevelSampling::target_var_objective_eval_npsol(int& mode, int& n, double* x, double& f, double* gradf, int& nstate)
{
  RealVector optpp_x;
  Real optpp_f;
  RealVector optpp_grad_f(n);
  optpp_x.size(n);

  for (size_t i = 0; i < n; ++i) {
    optpp_x[i] = x[i];
  }

  target_var_objective_eval_optpp(mode, n, optpp_x, optpp_f, optpp_grad_f, nstate);

  f = optpp_f;
  for (size_t i = 0; i < n && mode; ++i) {
    gradf[i] = optpp_grad_f[i];
  }
}

void
NonDMultilevelSampling::target_sigma_constraint_eval_npsol(int &mode, int &m, int &n, int &ldJ, int *needc, double *x,
                                                         double *g, double *grad_g, int &nstate)
{
  RealVector optpp_x;
  RealVector optpp_g;
  RealMatrix optpp_grad_g(1, n);
  optpp_x.size(n);
  optpp_g.size(n);

  for (size_t i = 0; i < n; ++i) {
    optpp_x[i] = x[i];
  }

  target_sigma_constraint_eval_optpp(mode, n, optpp_x, optpp_g, optpp_grad_g, nstate);

  g[0] = optpp_g[0];
  for (size_t i = 0; i < n && mode; ++i) {
    grad_g[i] = optpp_grad_g[0][i];
  }
}

void
NonDMultilevelSampling::target_sigma_objective_eval_npsol(int& mode, int& n, double* x, double& f, double* gradf, int& nstate)
{
  RealVector optpp_x;
  Real optpp_f;
  RealVector optpp_grad_f(n);
  optpp_x.size(n);

  for (size_t i = 0; i < n; ++i) {
    optpp_x[i] = x[i];
  }

  target_sigma_objective_eval_optpp(mode, n, optpp_x, optpp_f, optpp_grad_f, nstate);

  f = optpp_f;
  for (size_t i = 0; i < n && mode; ++i) {
    gradf[i] = optpp_grad_f[i];
  }
}

void
NonDMultilevelSampling::target_scalarization_constraint_eval_npsol(int &mode, int &m, int &n, int &ldJ, int *needc, double *x,
                                                         double *g, double *grad_g, int &nstate)
{
  RealVector optpp_x;
  RealVector optpp_g;
  RealMatrix optpp_grad_g(1, n);
  optpp_x.size(n);
  optpp_g.size(n);

  for (size_t i = 0; i < n; ++i) {
    optpp_x[i] = x[i];
  }

  target_scalarization_constraint_eval_optpp(mode, n, optpp_x, optpp_g, optpp_grad_g, nstate);

  g[0] = optpp_g[0];
  for (size_t i = 0; i < n && mode; ++i) {
    grad_g[i] = optpp_grad_g[0][i];
  }
}

void
NonDMultilevelSampling::target_scalarization_objective_eval_npsol(int& mode, int& n, double* x, double& f, double* gradf, int& nstate)
{
  RealVector optpp_x;
  Real optpp_f;
  RealVector optpp_grad_f(n);
  optpp_x.size(n);

  for (size_t i = 0; i < n; ++i) {
    optpp_x[i] = x[i];
  }

  target_scalarization_objective_eval_optpp(mode, n, optpp_x, optpp_f, optpp_grad_f, nstate);

  f = optpp_f;
  for (size_t i = 0; i < n && mode; ++i) {
    gradf[i] = optpp_grad_f[i];
  }
}

void NonDMultilevelSampling::target_var_constraint_eval_logscale_npsol(int& mode, int& m, int& n, int& ldJ, int* needc, double* x, double* g, double* grad_g, int& nstate)
{
  RealVector optpp_x;
  RealVector optpp_g;
  RealMatrix optpp_grad_g(1, n);
  optpp_x.size(n);
  optpp_g.size(n);

  for (size_t i = 0; i < n; ++i) {
    optpp_x[i] = x[i];
  }

  target_var_constraint_eval_logscale_optpp(mode, n, optpp_x, optpp_g, optpp_grad_g, nstate);

  g[0] = optpp_g[0];
  for (size_t i = 0; i < n && mode; ++i) {
    grad_g[i] = optpp_grad_g[0][i];
  }
}

void NonDMultilevelSampling::target_var_objective_eval_logscale_npsol(int& mode, int& n, double* x, double& f, double* gradf, int& nstate)
{
  RealVector optpp_x;
  Real optpp_f;
  RealVector optpp_grad_f(n);
  optpp_x.size(n);

  for (size_t i = 0; i < n; ++i) {
    optpp_x[i] = x[i];
  }

  target_var_objective_eval_logscale_optpp(mode, n, optpp_x, optpp_f, optpp_grad_f, nstate);

  f = optpp_f;
  for (size_t i = 0; i < n && mode; ++i) {
    gradf[i] = optpp_grad_f[i];
  }
}

void NonDMultilevelSampling::target_sigma_constraint_eval_logscale_npsol(int& mode, int& m, int& n, int& ldJ, int* needc, double* x, double* g, double* grad_g, int& nstate)
{
  RealVector optpp_x;
  RealVector optpp_g;
  RealMatrix optpp_grad_g(1, n);
  optpp_x.size(n);
  optpp_g.size(n);

  for (size_t i = 0; i < n; ++i) {
    optpp_x[i] = x[i];
  }

  target_sigma_constraint_eval_logscale_optpp(mode, n, optpp_x, optpp_g, optpp_grad_g, nstate);

  g[0] = optpp_g[0];
  for (size_t i = 0; i < n && mode; ++i) {
    grad_g[i] = optpp_grad_g[0][i];
  }
}

void NonDMultilevelSampling::target_sigma_objective_eval_logscale_npsol(int& mode, int& n, double* x, double& f, double* gradf, int& nstate)
{
  RealVector optpp_x;
  Real optpp_f;
  RealVector optpp_grad_f(n);
  optpp_x.size(n);

  for (size_t i = 0; i < n; ++i) {
    optpp_x[i] = x[i];
  }

  target_sigma_objective_eval_logscale_optpp(mode, n, optpp_x, optpp_f, optpp_grad_f, nstate);

  f = optpp_f;
  for (size_t i = 0; i < n && mode; ++i) {
    gradf[i] = optpp_grad_f[i];
  }
}

void NonDMultilevelSampling::target_scalarization_constraint_eval_logscale_npsol(int& mode, int& m, int& n, int& ldJ, int* needc, double* x, double* g, double* grad_g, int& nstate)
{
  RealVector optpp_x;
  RealVector optpp_g;
  RealMatrix optpp_grad_g(1, n);
  optpp_x.size(n);
  optpp_g.size(n);

  for (size_t i = 0; i < n; ++i) {
    optpp_x[i] = x[i];
  }

  target_scalarization_constraint_eval_logscale_optpp(mode, n, optpp_x, optpp_g, optpp_grad_g, nstate);

  g[0] = optpp_g[0];
  for (size_t i = 0; i < n && mode; ++i) {
    grad_g[i] = optpp_grad_g[0][i];
  }
}

void NonDMultilevelSampling::target_scalarization_objective_eval_logscale_npsol(int& mode, int& n, double* x, double& f, double* gradf, int& nstate)
{
  RealVector optpp_x;
  Real optpp_f;
  RealVector optpp_grad_f(n);
  optpp_x.size(n);

  for (size_t i = 0; i < n; ++i) {
    optpp_x[i] = x[i];
  }

  target_scalarization_objective_eval_logscale_optpp(mode, n, optpp_x, optpp_f, optpp_grad_f, nstate);

  f = optpp_f;
  for (size_t i = 0; i < n && mode; ++i) {
    gradf[i] = optpp_grad_f[i];
  }
}

void NonDMultilevelSampling::target_cost_objective_eval_optpp(int mode, int n, const RealVector &x, double &f,
                                                             RealVector &grad_f, int &result_mode) 
{
  f = 0;

#ifdef HAVE_NPSOL
#elif HAVE_OPTPP
  if(mode & OPTPP::NLPFunction){
      result_mode = OPTPP::NLPFunction;
#endif
  for (int i = 0; i < n; ++i) {
    f += x[i] * (*static_lev_cost_vec)[i];
  }
#ifdef HAVE_NPSOL
#elif HAVE_OPTPP
  }
#endif

#ifdef HAVE_NPSOL
#elif HAVE_OPTPP
  if(mode & OPTPP::NLPGradient){
      result_mode = OPTPP::NLPGradient;
#endif
  for (int i = 0; i < n; ++i) {
    grad_f[i] = (*static_lev_cost_vec)[i];
  }
#ifdef HAVE_NPSOL
#elif HAVE_OPTPP
  }
#endif

}

void NonDMultilevelSampling::target_cost_constraint_eval_optpp(int mode, int n, const RealVector& x, RealVector& g,
                                         RealMatrix& grad_g, int& result_mode) 
{
  g[0] = 0;

#ifdef HAVE_NPSOL
#elif HAVE_OPTPP
  if(mode & OPTPP::NLPFunction){
      result_mode = OPTPP::NLPFunction;
#endif
  for (int i = 0; i < n; ++i) {
    g[0] += x[i] * (*static_lev_cost_vec)[i];
  }
#ifdef HAVE_NPSOL
#elif HAVE_OPTPP
  }
#endif

#ifdef HAVE_NPSOL
#elif HAVE_OPTPP
  if(mode & OPTPP::NLPGradient){
      result_mode = OPTPP::NLPGradient;
#endif
  for (int i = 0; i < n; ++i) {
    grad_g[0][i] = (*static_lev_cost_vec)[i];
  }
#ifdef HAVE_NPSOL
#elif HAVE_OPTPP
  }
#endif

}

void NonDMultilevelSampling::target_var_constraint_eval_logscale_optpp(int mode, int n, const RealVector& x, RealVector& g,
                                                      RealMatrix& grad_g, int& result_mode)
{
  Real agg_estim_var = 0;
  size_t num_lev = n;
  target_var_constraint_eval_optpp(mode, n, x, g, grad_g, result_mode);
  agg_estim_var = g[0];
#ifdef HAVE_NPSOL
#elif HAVE_OPTPP
  if(mode & OPTPP::NLPFunction) {
#endif
  g[0] = std::log(g[0]); // - (*static_eps_sq_div_2);
#ifdef HAVE_NPSOL
#elif HAVE_OPTPP
  }
  if(mode & OPTPP::NLPGradient) {
#endif
  for (size_t lev = 0; lev < num_lev; ++lev) {
    grad_g[0][lev] = grad_g[0][lev]/agg_estim_var;
  }
#ifdef HAVE_NPSOL
#elif HAVE_OPTPP
  }
#endif
}

void NonDMultilevelSampling::target_var_objective_eval_logscale_optpp(int mode, int n, const RealVector& x, double& f,
                                        RealVector& grad_f, int& result_mode)
{
  Real agg_estim_var = 0;
  size_t num_lev = n;
  target_var_objective_eval_optpp(mode, n, x, f, grad_f, result_mode);
  agg_estim_var = f;
#ifdef HAVE_NPSOL
#elif HAVE_OPTPP
  if(mode & OPTPP::NLPFunction) {
#endif
  f = std::log(f);
#ifdef HAVE_NPSOL
#elif HAVE_OPTPP
  }
  if(mode & OPTPP::NLPGradient) {
#endif
  for (size_t lev = 0; lev < num_lev; ++lev) {
    grad_f[lev] = grad_f[lev]/agg_estim_var;
  }
#ifdef HAVE_NPSOL
#elif HAVE_OPTPP
  }
#endif
}

void NonDMultilevelSampling::target_sigma_constraint_eval_logscale_optpp(int mode, int n, const RealVector& x, RealVector& g,
                                                      RealMatrix& grad_g, int& result_mode)
{
  Real agg_estim_var = 0;
  size_t num_lev = n;
  target_sigma_constraint_eval_optpp(mode, n, x, g, grad_g, result_mode);
  agg_estim_var = g[0];
#ifdef HAVE_NPSOL
#elif HAVE_OPTPP
  if(mode & OPTPP::NLPFunction) {
#endif
  g[0] = std::log(g[0]); 
#ifdef HAVE_NPSOL
#elif HAVE_OPTPP
  }
  if(mode & OPTPP::NLPGradient) {
#endif
  for (size_t lev = 0; lev < num_lev; ++lev) {
    grad_g[0][lev] = grad_g[0][lev]/agg_estim_var;
  }
#ifdef HAVE_NPSOL
#elif HAVE_OPTPP
  }
#endif
}


void NonDMultilevelSampling::target_sigma_objective_eval_logscale_optpp(int mode, int n, const RealVector& x, double& f,
                                        RealVector& grad_f, int& result_mode)
{
  Real agg_estim_var = 0;
  size_t num_lev = n;
  target_sigma_objective_eval_optpp(mode, n, x, f, grad_f, result_mode);
  agg_estim_var = f;
#ifdef HAVE_NPSOL
#elif HAVE_OPTPP
  if(mode & OPTPP::NLPFunction) {
#endif
  f = std::log(f); 
#ifdef HAVE_NPSOL
#elif HAVE_OPTPP
  }
  if(mode & OPTPP::NLPGradient) {
#endif
  for (size_t lev = 0; lev < num_lev; ++lev) {
    grad_f[lev] = grad_f[lev]/agg_estim_var;
  }
#ifdef HAVE_NPSOL
#elif HAVE_OPTPP
  }
#endif
}

void NonDMultilevelSampling::target_scalarization_constraint_eval_logscale_optpp(int mode, int n, const RealVector& x, RealVector& g,
                                                      RealMatrix& grad_g, int& result_mode)
{
  Real agg_estim_var = 0;
  size_t num_lev = n;
  target_scalarization_constraint_eval_optpp(mode, n, x, g, grad_g, result_mode);
  agg_estim_var = g[0];
#ifdef HAVE_NPSOL
#elif HAVE_OPTPP
  if(mode & OPTPP::NLPFunction) {
#endif
  g[0] = std::log(g[0]);
#ifdef HAVE_NPSOL
#elif HAVE_OPTPP
  }
  if(mode & OPTPP::NLPGradient) {
#endif
  for (size_t lev = 0; lev < num_lev; ++lev) {
    grad_g[0][lev] = grad_g[0][lev]/agg_estim_var;
  }
#ifdef HAVE_NPSOL
#elif HAVE_OPTPP
  }
#endif
}

void NonDMultilevelSampling::target_scalarization_objective_eval_logscale_optpp(int mode, int n, const RealVector& x, double& f,
                                        RealVector& grad_f, int& result_mode)
{
  Real agg_estim_var = 0;
  size_t num_lev = n;
  target_scalarization_objective_eval_optpp(mode, n, x, f, grad_f, result_mode);
  agg_estim_var = f;
#ifdef HAVE_NPSOL
#elif HAVE_OPTPP
  if(mode & OPTPP::NLPFunction) {
#endif
  f = std::log(f);
#ifdef HAVE_NPSOL
#elif HAVE_OPTPP
  }
  if(mode & OPTPP::NLPGradient) {
#endif
  for (size_t lev = 0; lev < num_lev; ++lev) {
    grad_f[lev] = grad_f[lev]/agg_estim_var;
  }
#ifdef HAVE_NPSOL
#elif HAVE_OPTPP
  }
#endif
}

void NonDMultilevelSampling::target_var_constraint_eval_optpp(int mode, int n, const RealVector &x, RealVector &g,
                                                              RealMatrix &grad_g, int &result_mode) 
{
  bool compute_gradient = false;
#ifdef HAVE_NPSOL
  compute_gradient = mode; //if mode == 0, NPSOL ignores gradients
#elif HAVE_OPTPP
  if(mode & OPTPP::NLPFunction) {
    result_mode = OPTPP::NLPFunction;
  }
  if(mode & OPTPP::NLPGradient){
    compute_gradient = true;
    result_mode = OPTPP::NLPGradient;
  }
#endif
  double g_to_f = 0;
  RealVector grad_g_to_grad_f;
  grad_g_to_grad_f.resize(n);
  target_var_objective_eval_optpp(mode, n, x, g_to_f, grad_g_to_grad_f, result_mode);
  g[0] = g_to_f;
  if(compute_gradient){
    for (size_t lev = 0; lev < n; ++lev) {
      grad_g[0][lev] = grad_g_to_grad_f[lev];
    }
  }
}

void NonDMultilevelSampling::target_var_objective_eval_optpp(int mode, int n, const RealVector& x, double& f,
                                        RealVector& grad_f, int& result_mode)
{
  bool compute_gradient = false;
#ifdef HAVE_NPSOL
  compute_gradient = mode; //if mode == 0, NPSOL ignores gradients
#elif HAVE_OPTPP
  if(mode & OPTPP::NLPFunction) {
    result_mode = OPTPP::NLPFunction;
  }
  if(mode & OPTPP::NLPGradient){
    compute_gradient = true;
    result_mode = OPTPP::NLPGradient;
  }
#endif

  // std error in variance or std deviation estimate
  size_t lev = 0;
  Real Nlq = x[lev];
  size_t Nlq_pilot = (*static_Nlq_pilot)[lev];
  size_t qoi = *static_qoi;
  size_t nb_qois = *static_numFunctions;
  short  qoiAggregation = *static_qoiAggregation;
  size_t num_lev = n;
  RealVector agg_estim_var_l;
  agg_estim_var_l.size(num_lev);
  Real agg_estim_var = 0;

  if (qoiAggregation==QOI_AGGREGATION_SUM) {
    agg_estim_var_l[0] = 0;
    for(size_t qoi = 0; qoi < nb_qois; ++qoi){
      agg_estim_var_l[0] = var_of_var_ml_l0(*static_sum_Ql, *static_sum_Qlm1, *static_sum_QlQlm1, Nlq_pilot, Nlq, qoi,
                                       compute_gradient, grad_f[0]);
      agg_estim_var += agg_estim_var_l[0];
      for (lev = 1; lev < num_lev; ++lev) {
        Nlq = x[lev];
        Nlq_pilot = (*static_Nlq_pilot)[lev];

        agg_estim_var_l[lev] = var_of_var_ml_l(*static_sum_Ql, *static_sum_Qlm1, *static_sum_QlQlm1, Nlq_pilot, Nlq, qoi, lev,
                                         compute_gradient, grad_f[lev]);
        agg_estim_var += agg_estim_var_l[lev];
      }
    }
  }
  else if(qoiAggregation==QOI_AGGREGATION_MAX){
    agg_estim_var_l[0] = var_of_var_ml_l0(*static_sum_Ql, *static_sum_Qlm1, *static_sum_QlQlm1, Nlq_pilot, Nlq, qoi,
                                   compute_gradient, grad_f[0]);
    agg_estim_var += agg_estim_var_l[0];
    for (lev = 1; lev < num_lev; ++lev) {
      Nlq = x[lev];
      Nlq_pilot = (*static_Nlq_pilot)[lev];

      agg_estim_var_l[lev] = var_of_var_ml_l(*static_sum_Ql, *static_sum_Qlm1, *static_sum_QlQlm1, Nlq_pilot, Nlq, qoi, lev,
                                       compute_gradient, grad_f[lev]);
      agg_estim_var += agg_estim_var_l[lev];
    }
  }else{
    Cout << "NonDMultilevelSampling::multilevel_mc_Qsum: qoiAggregation is not known.\n";
    abort_handler(INTERFACE_ERROR);
  }

  f = agg_estim_var; 
}

void NonDMultilevelSampling::target_sigma_constraint_eval_optpp(int mode, int n, const RealVector &x, RealVector &g,
                                                              RealMatrix &grad_g, int &result_mode) 
{

  bool compute_gradient = false;
  #ifdef HAVE_NPSOL
    compute_gradient = mode; //if mode == 0, NPSOL ignores gradients
  #elif HAVE_OPTPP
    if(mode & OPTPP::NLPFunction) {
      result_mode = OPTPP::NLPFunction;
    }
    if(mode & OPTPP::NLPGradient){
      compute_gradient = true;
      result_mode = OPTPP::NLPGradient;
    }
  #endif

  double g_to_f = 0;
  RealVector grad_g_to_grad_f;
  grad_g_to_grad_f.resize(n);
  target_sigma_objective_eval_optpp(mode, n, x, g_to_f, grad_g_to_grad_f, result_mode);
  g[0] = g_to_f;
  if(compute_gradient){
    for (size_t lev = 0; lev < n; ++lev) {
      grad_g[0][lev] = grad_g_to_grad_f[lev];
    }
  }
}

void NonDMultilevelSampling::target_sigma_objective_eval_optpp(int mode, int n, const RealVector& x, double& f,
                                        RealVector& grad_f, int& result_mode)
{

  bool compute_gradient = false;
#ifdef HAVE_NPSOL
  compute_gradient = mode; //if mode == 0, NPSOL ignores gradients
#elif HAVE_OPTPP
  if(mode & OPTPP::NLPFunction) {
    result_mode = OPTPP::NLPFunction;
  }
  if(mode & OPTPP::NLPGradient){
    compute_gradient = true;
    result_mode = OPTPP::NLPGradient;
  }
#endif

  // std error in variance or std deviation estimate
  size_t lev = 0;
  Real Nlq = x[lev];
  size_t Nlq_pilot = (*static_Nlq_pilot)[lev];
  size_t qoi = *static_qoi;
  size_t nb_qois = *static_numFunctions;
  short  qoiAggregation = *static_qoiAggregation;
  size_t num_lev = n;
  RealVector agg_estim_var_of_var_l, agg_estim_var_l, grad_var, grad_var_var;
  agg_estim_var_of_var_l.size(num_lev);
  agg_estim_var_l.size(num_lev);
  grad_var.size(num_lev);
  grad_var_var.size(num_lev);
  RealVector grad_test;
  grad_test.size(num_lev);
  Real agg_estim_var_of_var = 0;
  Real agg_estim_var = 0;
  Real gradient_var = 0;
  Real gradient_var_var = 0;

  IntIntPair pr11(1, 1);

  if (qoiAggregation==QOI_AGGREGATION_SUM) {
    //safe initialization
    for (lev = 0; lev < num_lev; ++lev) {
      agg_estim_var_of_var_l[lev] = 0;
      agg_estim_var_l[lev] = 0;
    }
    for(size_t qoi = 0; qoi < nb_qois; ++qoi){
      agg_estim_var_of_var_l[0] = var_of_var_ml_l0(*static_sum_Ql, *static_sum_Qlm1, *static_sum_QlQlm1, Nlq_pilot, Nlq, qoi,
                                       compute_gradient, gradient_var_var);
      agg_estim_var_of_var += agg_estim_var_of_var_l[0];

      agg_estim_var_l[0] = variance_Ysum_static((*static_sum_Ql)[1][0][qoi], (*static_sum_Ql)[2][0][qoi], Nlq_pilot, Nlq,
                                       compute_gradient, gradient_var); 
      agg_estim_var += agg_estim_var_l[0];

      if(compute_gradient){
      grad_f[0] += agg_estim_var_l[0] > 0 ? 1./4. * 
                    ( 
                      -1./(agg_estim_var_l[0] * agg_estim_var_l[0]) * gradient_var * agg_estim_var_of_var_l[0] 
                      +
                      1./agg_estim_var_l[0] * gradient_var_var
                    ) : 0;
      }

      for (lev = 1; lev < num_lev; ++lev) {
        Nlq = x[lev];
        Nlq_pilot = (*static_Nlq_pilot)[lev];

        agg_estim_var_of_var_l[lev] = var_of_var_ml_l(*static_sum_Ql, *static_sum_Qlm1, *static_sum_QlQlm1, Nlq_pilot, Nlq, qoi, lev,
                                         compute_gradient, gradient_var_var);
        agg_estim_var_of_var += agg_estim_var_of_var_l[lev];

        agg_estim_var_l[lev] = var_lev_l_static((*static_sum_Ql)[1][lev][qoi], (*static_sum_Qlm1)[1][lev][qoi], (*static_sum_Ql)[2][lev][qoi], 
                    (*static_sum_Qlm1)[2][lev][qoi], Nlq_pilot, Nlq, compute_gradient, gradient_var);
        agg_estim_var += agg_estim_var_l[lev];

        if(compute_gradient){
          grad_f[lev] += agg_estim_var_l[0] > 0 ? 1./4. * 
                        ( 
                          -1./(agg_estim_var_l[lev] * agg_estim_var_l[lev]) * gradient_var * agg_estim_var_of_var_l[lev] 
                          +
                          1./agg_estim_var_l[lev] * gradient_var_var
                        ) : 0;
        }
      }
    }
  }else if(qoiAggregation==QOI_AGGREGATION_MAX){
    agg_estim_var_of_var_l[0] = var_of_var_ml_l0(*static_sum_Ql, *static_sum_Qlm1, *static_sum_QlQlm1, Nlq_pilot, Nlq, qoi,
                                   compute_gradient, gradient_var_var);
    agg_estim_var_of_var += agg_estim_var_of_var_l[0];
    grad_var_var[0] = gradient_var_var;

    agg_estim_var_l[0] = variance_Ysum_static((*static_sum_Ql)[1][0][qoi], (*static_sum_Ql)[2][0][qoi], Nlq_pilot, Nlq,
                                       compute_gradient, gradient_var); 
    grad_var[0] = gradient_var;

    agg_estim_var += agg_estim_var_l[0];

    for (lev = 1; lev < num_lev; ++lev) {
      Nlq = x[lev];
      Nlq_pilot = (*static_Nlq_pilot)[lev];

      agg_estim_var_of_var_l[lev] = var_of_var_ml_l(*static_sum_Ql, *static_sum_Qlm1, *static_sum_QlQlm1, Nlq_pilot, Nlq, qoi, lev,
                                       compute_gradient, gradient_var_var);

      agg_estim_var_of_var += agg_estim_var_of_var_l[lev];

      grad_var_var[lev] = gradient_var_var;

      agg_estim_var_l[lev] = var_lev_l_static((*static_sum_Ql)[1][lev][qoi], (*static_sum_Qlm1)[1][lev][qoi], (*static_sum_Ql)[2][lev][qoi], 
                    (*static_sum_Qlm1)[2][lev][qoi], Nlq_pilot, Nlq, compute_gradient, gradient_var);
      agg_estim_var += agg_estim_var_l[lev];
      grad_var[lev] = gradient_var;
    }
    if(compute_gradient){
      for (lev = 0; lev < num_lev; ++lev) {
        grad_f[lev] = agg_estim_var > 0 ? 
                          1./4. * ( (grad_var_var[lev] * agg_estim_var - agg_estim_var_of_var * grad_var[lev])/(agg_estim_var*agg_estim_var) ) 
                          : 0;
      }
    }
  }else{
    Cout << "NonDMultilevelSampling::target_sigma_objective_eval_optpp: qoiAggregation is not known.\n";
    abort_handler(INTERFACE_ERROR);
  }

  f = agg_estim_var > 0 ? 1./4. * agg_estim_var_of_var/agg_estim_var : 0; // - (*static_eps_sq_div_2);
}

void NonDMultilevelSampling::target_scalarization_constraint_eval_optpp(int mode, int n, const RealVector &x, RealVector &g,
                                                              RealMatrix &grad_g, int &result_mode) 
{
  bool compute_gradient = false;
  #ifdef HAVE_NPSOL
    compute_gradient = mode; //if mode == 0, NPSOL ignores gradients
  #elif HAVE_OPTPP
    if(mode & OPTPP::NLPFunction) {
      result_mode = OPTPP::NLPFunction;
    }
    if(mode & OPTPP::NLPGradient){
      compute_gradient = true;
      result_mode = OPTPP::NLPGradient;
    }
  #endif

  double g_to_f = 0;
  RealVector grad_g_to_grad_f;
  grad_g_to_grad_f.resize(n);
  target_scalarization_objective_eval_optpp(mode, n, x, g_to_f, grad_g_to_grad_f, result_mode);
  g[0] = g_to_f;
  if(compute_gradient){
    for (size_t lev = 0; lev < n; ++lev) {
      grad_g[0][lev] = grad_g_to_grad_f[lev];
    }
  }
}

void NonDMultilevelSampling::target_scalarization_objective_eval_optpp(int mode, int n, const RealVector& x, double& f,
                                        RealVector& grad_f, int& result_mode)
{

  bool compute_gradient = false;
#ifdef HAVE_NPSOL
  compute_gradient = mode; //if mode == 0, NPSOL ignores gradients
#elif HAVE_OPTPP
  if(mode & OPTPP::NLPFunction) {
    result_mode = OPTPP::NLPFunction;
  }
  if(mode & OPTPP::NLPGradient){
    compute_gradient = true;
    result_mode = OPTPP::NLPGradient;
  }
#endif

  // std error in variance or std deviation estimate
  size_t lev, Nlq_pilot;
  Real Nlq;
  size_t qoi = *static_qoi;
  size_t nb_qois = *static_numFunctions;
  short  qoiAggregation = *static_qoiAggregation;
  size_t num_lev = n;
  IntIntPair pr11(1, 1);
  
  f = 0;
  for (lev = 0; lev < num_lev; ++lev) {
    grad_f[lev] = 0;
  }
  size_t cur_qoi_offset = 0;
  for(size_t cur_qoi = 0; cur_qoi < nb_qois; ++cur_qoi){
    cur_qoi_offset = cur_qoi*2;

    //Mean
    Real f_mean = 0;
    Real f_var = 0;
    Real cur_grad_var = 0;
    RealVector grad_f_mean;
    grad_f_mean.resize(num_lev);
    if (qoiAggregation==QOI_AGGREGATION_SUM) {
      for(size_t sum_qoi = 0; sum_qoi < nb_qois; ++sum_qoi){
        for (lev = 0; lev < num_lev; ++lev) {
          Nlq = x[lev];
          Nlq_pilot = (*static_Nlq_pilot)[lev];

          f_var = (lev == 0) ? variance_Ysum_static((*static_sum_Ql)[1][0][sum_qoi], (*static_sum_Ql)[2][0][sum_qoi], Nlq_pilot, Nlq,
                                         compute_gradient, cur_grad_var) :
                      variance_Qsum_static((*static_sum_Ql)[1][lev][sum_qoi], (*static_sum_Qlm1)[1][lev][sum_qoi], (*static_sum_Ql)[2][lev][sum_qoi], 
                        (*static_sum_QlQlm1)[pr11][lev][sum_qoi], (*static_sum_Qlm1)[2][lev][sum_qoi], Nlq_pilot, Nlq, compute_gradient, cur_grad_var);
          
          f_mean += f_var/Nlq;

          if(compute_gradient){
            grad_f_mean[lev] += (Nlq * cur_grad_var - f_var)/(Nlq*Nlq);
          }
        }
      }
    }else if(qoiAggregation==QOI_AGGREGATION_MAX){
      for (lev = 0; lev < num_lev; ++lev) {
        Nlq = x[lev];
        Nlq_pilot = (*static_Nlq_pilot)[lev];
        f_var = (lev == 0) ? variance_Ysum_static((*static_sum_Ql)[1][0][cur_qoi], (*static_sum_Ql)[2][0][cur_qoi], Nlq_pilot, Nlq,
                                         compute_gradient, cur_grad_var) :
                             variance_Qsum_static((*static_sum_Ql)[1][lev][cur_qoi], (*static_sum_Qlm1)[1][lev][cur_qoi], (*static_sum_Ql)[2][lev][cur_qoi], 
                                         (*static_sum_QlQlm1)[pr11][lev][cur_qoi], (*static_sum_Qlm1)[2][lev][cur_qoi], Nlq_pilot, Nlq, compute_gradient, cur_grad_var);
        f_mean += f_var/Nlq;
        
        if(compute_gradient){
          grad_f_mean[lev] = (Nlq * cur_grad_var - f_var)/(Nlq*Nlq);
        }
      }
    }else{
      Cout << "NonDMultilevelSampling::target_scalarization_objective_eval_optpp: qoiAggregation is not known.\n";
      abort_handler(INTERFACE_ERROR);
    }

    //Sigma
    Real f_sigma = 0;
    RealVector grad_f_sigma;
    grad_f_sigma.resize(num_lev);
    for (lev = 0; lev < num_lev; ++lev) {
      grad_f_sigma[lev] = 0;
    }
    *static_qoi = cur_qoi;
    target_sigma_objective_eval_optpp(mode, n, x, f_sigma, grad_f_sigma, result_mode);
    *static_qoi = qoi; //Reset pointer

    //Cov
    Real f_upper_bound_cov = std::sqrt(f_mean * f_sigma);
    RealVector grad_f_upper_bound_cov;
    grad_f_upper_bound_cov.resize(num_lev);
    if(compute_gradient){
      for (lev = 0; lev < num_lev; ++lev) {
        grad_f_upper_bound_cov[lev] = f_upper_bound_cov > 0. ? 1./(2.*f_upper_bound_cov)*(grad_f_mean[lev]*f_sigma + f_mean*grad_f_sigma[lev]) : 0;
      }
    }

    Real cov_scaling = 1.0;
    Real f_tmp = (*static_scalarization_response_mapping)(qoi, cur_qoi_offset) * (*static_scalarization_response_mapping)(qoi, cur_qoi_offset) * f_mean 
          + (*static_scalarization_response_mapping)(qoi, cur_qoi_offset+1) * (*static_scalarization_response_mapping)(qoi, cur_qoi_offset+1) * f_sigma 
          + cov_scaling * 2.0 * std::abs((*static_scalarization_response_mapping)(qoi, cur_qoi_offset)) * std::abs((*static_scalarization_response_mapping)(qoi, cur_qoi_offset+1)) * f_upper_bound_cov;
    f += f_tmp > 0 ? f_tmp : 0;
    if(compute_gradient){
      for (lev = 0; lev < num_lev; ++lev) {
        grad_f[lev] += (*static_scalarization_response_mapping)(qoi, cur_qoi_offset) * (*static_scalarization_response_mapping)(qoi, cur_qoi_offset) * grad_f_mean[lev] 
          + (*static_scalarization_response_mapping)(qoi, cur_qoi_offset+1) * (*static_scalarization_response_mapping)(qoi, cur_qoi_offset+1) * grad_f_sigma[lev] 
          + cov_scaling * 2.0 * std::abs((*static_scalarization_response_mapping)(qoi, cur_qoi_offset)) * std::abs((*static_scalarization_response_mapping)(qoi, cur_qoi_offset+1)) * grad_f_upper_bound_cov[lev] ;
      }
    }
  }   
}

void NonDMultilevelSampling::target_var_constraint_eval_optpp_problem18(int mode, int n, const RealVector &x, RealVector &g,
                                                              RealMatrix &grad_g, int &result_mode) 
{
  bool compute_gradient = false;

  #ifdef HAVE_NPSOL
  #elif HAVE_OPTPP
  if(mode & OPTPP::NLPFunction) {
    result_mode = OPTPP::NLPFunction;
  }
  if(mode & OPTPP::NLPGradient){
    compute_gradient = true;
    result_mode = OPTPP::NLPGradient;
  }
  #endif

  Real Hl1_deriv, Hl2_deriv;

  Real Ax = *static_Ax;
  Real var_L = *static_var_L;
  Real var_H = *static_var_H;
  Real mu_four_L = *static_mu_four_L;
  Real mu_four_H = *static_mu_four_H;

  //Level 0
  size_t lev = 0;
  Real Nlq = x[lev];
  Real C1 = mu_four_L;
  Real C2 = var_L * var_L;
  Real Hl1 = 1./Nlq;
  Real Hl2 = (Nlq - 3.)/(Nlq * (Nlq - 1.));
  Real Cost1L = 0;
  Real Cost2L = 0;
  Real var_of_var_l0 = Hl1 * C1 - Hl2 * C2;
  if(compute_gradient){
    Hl1_deriv = -1./(Nlq*Nlq);
    Hl2_deriv = ( (Nlq * (Nlq - 1.)) - (Nlq - 3.)*(2. * Nlq - 1) ) / ( std::pow(Nlq * (Nlq - 1.), 2) );
    grad_g[0][lev] = 1./var_of_var_l0 *
        ( Hl1_deriv * C1 - Hl2_deriv * C2 );
  }

  //Level 1
  lev = 1;
  Nlq = x[lev];
  C1 = mu_four_H + mu_four_L;
  C2 = var_H * var_H + var_L * var_L;
  Hl1 = 1./Nlq;
  Hl2 = (Nlq - 3.)/(Nlq * (Nlq - 1.));
  Real Ax_squared = Ax * Ax;
  Real var_H_squared = var_H * var_H;
  Real Cost1H = std::pow(0.5, 12)/13. * Ax_squared - Ax_squared * var_H_squared;
  Real Cost2H = Ax_squared * var_H_squared;
  Real var_of_var_l1 = Hl1 * C1 - Hl2 * C2 - 2. * Cost1H / Nlq - 2. * Cost2H / (Nlq * (Nlq - 1.));
  if(compute_gradient){
    Hl1_deriv = -1./(Nlq*Nlq);
    Hl2_deriv = ( (Nlq * (Nlq - 1.)) - (Nlq - 3.)*(2. * Nlq - 1) ) / ( (Nlq * (Nlq - 1.))*(Nlq * (Nlq - 1.)) );
    grad_g[0][lev] = 1./var_of_var_l1 *
                     ( Hl1_deriv * C1 - Hl2_deriv * C2
                        - 2. * Cost1H * (-1/(Nlq*Nlq))
                        - 2. * Cost2H * (1 - 2*Nlq ) / (std::pow(Nlq * (Nlq - 1.), 2)) );
  }

  //Final var
  Real var_of_var_ml = var_of_var_l0 + var_of_var_l1;
  g[0] = std::log(var_of_var_ml);
}

void NonDMultilevelSampling::target_sigma_constraint_eval_optpp_problem18(int mode, int n, const RealVector &x, RealVector &g,
                                                              RealMatrix &grad_g, int &result_mode) 
{
  bool compute_gradient = false;

  #ifdef HAVE_NPSOL
  #elif HAVE_OPTPP
  if(mode & OPTPP::NLPFunction) {
    result_mode = OPTPP::NLPFunction;
  }
  if(mode & OPTPP::NLPGradient){
    compute_gradient = true;
    result_mode = OPTPP::NLPGradient;
  }
  #endif

  Real Hl1_deriv, Hl2_deriv;

  Real Ax = *static_Ax;
  Real var_L = *static_var_L;
  Real var_H = *static_var_H;
  Real mu_four_L = *static_mu_four_L;
  Real mu_four_H = *static_mu_four_H;

  //Level 0
  size_t lev = 0;
  Real Nlq = x[lev];
  Real C1 = mu_four_L;
  Real C2 = var_L * var_L;
  Real Hl1 = 1./Nlq;
  Real Hl2 = (Nlq - 3.)/(Nlq * (Nlq - 1.));
  Real Cost1L = 0;
  Real Cost2L = 0;
  Real var_of_var_l0 = Hl1 * C1 - Hl2 * C2;
  if(compute_gradient){
    Hl1_deriv = -1./(Nlq*Nlq);
    Hl2_deriv = ( (Nlq * (Nlq - 1.)) - (Nlq - 3.)*(2. * Nlq - 1) ) / ( std::pow(Nlq * (Nlq - 1.), 2) );
    grad_g[0][lev] = 1./(4.*var_H*var_H) * ((Hl1_deriv * C1 - Hl2_deriv * C2 ) * var_H);
  }

  //Level 1
  lev = 1;
  Nlq = x[lev];
  C1 = mu_four_H + mu_four_L;
  C2 = var_H * var_H + var_L * var_L;
  Hl1 = 1./Nlq;
  Hl2 = (Nlq - 3.)/(Nlq * (Nlq - 1.));
  Real Ax_squared = Ax * Ax;
  Real var_H_squared = var_H * var_H;
  Real Cost1H = std::pow(0.5, 12)/13. * Ax_squared - Ax_squared * var_H_squared;
  Real Cost2H = Ax_squared * var_H_squared;
  Real var_of_var_l1 = Hl1 * C1 - Hl2 * C2 - 2. * Cost1H / Nlq - 2. * Cost2H / (Nlq * (Nlq - 1.));
  if(compute_gradient){
    Hl1_deriv = -1./(Nlq*Nlq);
    Hl2_deriv = ( (Nlq * (Nlq - 1.)) - (Nlq - 3.)*(2. * Nlq - 1) ) / ( (Nlq * (Nlq - 1.))*(Nlq * (Nlq - 1.)) );
    grad_g[0][lev] = 1./(4.*var_H*var_H) * ( Hl1_deriv * C1 - Hl2_deriv * C2
                        - 2. * Cost1H * (-1/(Nlq*Nlq))
                        - 2. * Cost2H * (1 - 2*Nlq ) / (std::pow(Nlq * (Nlq - 1.), 2)) * var_H );   
  }
  //Final var
  Real var_of_var_ml = var_of_var_l0 + var_of_var_l1;
  g[0] = (1./(4. * var_H ) * var_of_var_ml);
}

double NonDMultilevelSampling::exact_var_of_var_problem18(const RealVector &Nl) {

  Real Ax = *static_Ax;
  Real var_L = *static_var_L;
  Real var_H = *static_var_H;
  Real mu_four_L = *static_mu_four_L;
  Real mu_four_H = *static_mu_four_H;

  //Level 0
  size_t lev = 0;
  Real Nlq = Nl[lev];
  Real C1 = mu_four_L;
  Real C2 = var_L * var_L;
  Real Hl1 = 1./Nlq;
  Real Hl2 = (Nlq - 3.)/(Nlq * (Nlq - 1.));
  Real Cost1L = 0;
  Real Cost2L = 0;
  Real var_of_var_l0 = Hl1 * C1 - Hl2 * C2;

  //Level 1
  lev = 1;
  Nlq = Nl[lev];
  C1 = mu_four_H + mu_four_L;
  C2 = var_H * var_H + var_L * var_L;
  Hl1 = 1./Nlq;
  Hl2 = (Nlq - 3.)/(Nlq * (Nlq - 1.));
  Real Ax_squared = Ax * Ax;
  Real var_H_squared = var_H * var_H;
  Real Cost1H = std::pow(0.5, 12)/13. * Ax_squared - Ax_squared * var_H_squared;
  Real Cost2H = Ax_squared * var_H_squared;
  Real var_of_var_l1 = Hl1 * C1 - Hl2 * C2 - 2. * Cost1H / Nlq - 2. * Cost2H / (Nlq * (Nlq - 1.));

  //Final var
  Real var_of_var_ml = var_of_var_l0 + var_of_var_l1;
  return var_of_var_ml;
 }

 double NonDMultilevelSampling::exact_var_of_sigma_problem18(const RealVector &Nl) {
  Real Ax = *static_Ax;
  Real var_L = *static_var_L;
  Real var_H = *static_var_H;
  Real mu_four_L = *static_mu_four_L;
  Real mu_four_H = *static_mu_four_H;

  //Level 0
  size_t lev = 0;
  Real Nlq = Nl[lev];
  Real C1 = mu_four_L;
  Real C2 = var_L * var_L;
  Real Hl1 = 1./Nlq;
  Real Hl2 = (Nlq - 3.)/(Nlq * (Nlq - 1.));
  Real Cost1L = 0;
  Real Cost2L = 0;
  Real var_of_var_l0 = Hl1 * C1 - Hl2 * C2;

  //Level 1
  lev = 1;
  Nlq = Nl[lev];
  C1 = mu_four_H + mu_four_L;
  C2 = var_H * var_H + var_L * var_L;
  Hl1 = 1./Nlq;
  Hl2 = (Nlq - 3.)/(Nlq * (Nlq - 1.));
  Real Ax_squared = Ax * Ax;
  Real var_H_squared = var_H * var_H;
  Real Cost1H = std::pow(0.5, 12)/13. * Ax_squared - Ax_squared * var_H_squared;
  Real Cost2H = Ax_squared * var_H_squared;
  Real var_of_var_l1 = Hl1 * C1 - Hl2 * C2 - 2. * Cost1H / Nlq - 2. * Cost2H / (Nlq * (Nlq - 1.));

  //Final var
  Real var_of_var_ml = var_of_var_l0 + var_of_var_l1;
  return (1./(4. * var_H ) * var_of_var_ml);
 }

} // namespace Dakota<|MERGE_RESOLUTION|>--- conflicted
+++ resolved
@@ -604,7 +604,7 @@
     }
     //For testing
     std::ofstream myfile;  
-<<<<<<< HEAD
+
     /* Cantilever
     myfile.open("cantilever_sampleallocation_sigma.txt", std::ofstream::out | std::ofstream::app);                      //2                  //3                  //4
     myfile         << w                     << "\t" << t     
@@ -623,8 +623,6 @@
            << "\t" << N_target_qoi_FN(1, 0) << "\t" << (N_target_qoi_FN(1, 1)) << "\n";
     myfile.close();
     */
-=======
->>>>>>> f5a7bcf0
     
     ////
     compute_moments(sum_Ql, sum_Qlm1, sum_QlQlm1, N_l);
