--- conflicted
+++ resolved
@@ -264,12 +264,8 @@
   Model& truth_model = iteratedModel.truth_model();
 
   size_t qoi, num_steps = truth_model.solution_levels();// 1 model form
-<<<<<<< HEAD
-  unsigned short& step = (true) ? lev : model_form; // option not active
-=======
   size_t& step = lev;//(true) ? lev : form; // model form option not active
   size_t max_iter = (maxIterations < 0) ? 25 : maxIterations; // default = -1
->>>>>>> 172faa27
   Real eps_sq_div_2, sum_sqrt_var_cost, estimator_var0 = 0., lev_cost;
   // retrieve cost estimates across soln levels for a particular model form
   RealVector cost = truth_model.solution_level_costs(), agg_var(num_steps);
@@ -395,10 +391,6 @@
 
 /** This function performs "geometrical" MLMC on a single model form
     with multiple discretization levels. */
-<<<<<<< HEAD
-void NonDMultilevelSampling::multilevel_mc_Qsum(unsigned short model_form)
-{    
-=======
 void NonDMultilevelSampling::multilevel_mc_Qsum(unsigned short form)
 {
     // assign truth model form (solution level assignment is deferred until loop)
@@ -414,16 +406,16 @@
 
     size_t max_iter = (maxIterations < 0) ? 25 : maxIterations; // default = -1
     Real eps_sq_div_2, sum_sqrt_var_cost, estimator_var0 = 0., lev_cost, place_holder;
->>>>>>> 172faa27
+
     // retrieve cost estimates across soln levels for a particular model form
-    RealVector cost,
-      estimator_var0_qoi(numFunctions), eps_sq_div_2_qoi(numFunctions);
-    size_t num_steps;//1 model form
-    initialize_key_cost_steps(model_form, num_steps, cost);
-    seq_index = 2;
-    unsigned short lev = USHRT_MAX;
-    unsigned short& step = (true) ? lev : model_form;
-      
+    RealVector cost = truth_model.solution_level_costs(), agg_var(num_steps), agg_var_of_var(num_steps),
+       estimator_var0_qoi(numFunctions), eps_sq_div_2_qoi(numFunctions),
+      sum_sqrt_var_cost_qoi(numFunctions), sum_sqrt_var_cost_var_qoi(numFunctions), sum_sqrt_var_cost_mean_qoi(numFunctions),
+       agg_var_l_qoi(numFunctions), level_cost_vec(num_steps);
+    RealMatrix agg_var_qoi(numFunctions, num_steps), agg_var_mean_qoi(numFunctions, num_steps),
+       agg_var_var_qoi(numFunctions, num_steps), N_target_qoi(numFunctions, num_steps);
+    RealMatrix N_target_qoi_FN(numFunctions, num_steps);
+
     // For moment estimation, we accumulate telescoping sums for Q^i using
     // discrepancies Yi = Q^i_{lev} - Q^i_{lev-1} (Y_diff_Qpow[i] for i=1:4).
     // For computing N_l from estimator variance, we accumulate square of Y1
@@ -431,7 +423,6 @@
     IntRealMatrixMap sum_Ql, sum_Qlm1;
     IntIntPairRealMatrixMap sum_QlQlm1;
     initialize_ml_Qsums(sum_Ql, sum_Qlm1, sum_QlQlm1, num_steps);
-    RealMatrix agg_var_qoi(numFunctions, num_steps);
 
     // Initialize for pilot sample
     SizetArray delta_N_l;
@@ -540,14 +531,10 @@
 
     while (Pecos::l1_norm(delta_N_l) && mlmfIter <= max_iter) {
       for (step=0; step<num_steps; ++step) {
-<<<<<<< HEAD
-        configure_indices(step, model_form, lev, seq_index);
-=======
 
         configure_indices(step, form, lev, seq_type);
         lev_cost = level_cost(cost, step);
         level_cost_vec[step] = lev_cost;
->>>>>>> 172faa27
 
         // set the number of current samples from the defined increment
         numSamples = delta_N_l[step];
@@ -750,13 +737,10 @@
 
   size_t qoi, num_hf_lev = truth_model.solution_levels(),
     num_cv_lev = std::min(num_hf_lev, surr_model.solution_levels());
-<<<<<<< HEAD
-  unsigned short& group = lev; // no alias switch for this algorithm
-
-=======
+
   size_t& group = lev; // no alias switch for this algorithm
   size_t max_iter = (maxIterations < 0) ? 25 : maxIterations; // default = -1
->>>>>>> 172faa27
+
   Real avg_eval_ratio, eps_sq_div_2, sum_sqrt_var_cost, estimator_var0 = 0.,
     lf_lev_cost, hf_lev_cost;
   // retrieve cost estimates across solution levels for HF model
@@ -983,13 +967,10 @@
 
   size_t qoi, num_hf_lev = truth_model.solution_levels(),
     num_cv_lev = std::min(num_hf_lev, surr_model.solution_levels());
-<<<<<<< HEAD
-  unsigned short& group = lev; // no alias switch for this algorithm
-
-=======
+
   size_t& group = lev; // no alias switch for this algorithm
   size_t max_iter = (maxIterations < 0) ? 25 : maxIterations; // default = -1
->>>>>>> 172faa27
+
   Real avg_eval_ratio, eps_sq_div_2, sum_sqrt_var_cost, estimator_var0 = 0.,
     lf_lev_cost, hf_lev_cost;
   // retrieve cost estimates across solution levels for HF model
@@ -1222,19 +1203,6 @@
   for (lev=1; lev<num_cv_lev; ++lev) // subsequent levels incur 2 model costs
     equivHFEvals += raw_N_lf[lev] * (lf_cost[lev] + lf_cost[lev-1]);
   equivHFEvals /= hf_cost[num_hf_lev-1]; // normalize into equivalent HF evals
-}
-
-
-void NonDMultilevelSampling::initialize_key_cost_steps(const unsigned short& model_form, size_t& num_steps, RealVector& cost)
-{
-  // assign truth model form (solution level assignment is deferred until loop)
-  UShortArray truth_key;
-  unsigned short lev = USHRT_MAX; // lev updated in loop below
-  Pecos::DiscrepancyCalculator::form_key(0, model_form, lev, truth_key);
-  iteratedModel.active_model_key(truth_key);
-  Model& truth_model = iteratedModel.truth_model();
-  num_steps = truth_model.solution_levels();
-  cost = truth_model.solution_level_costs();
 }
 
 void NonDMultilevelSampling::
