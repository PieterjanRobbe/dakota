--- conflicted
+++ resolved
@@ -321,11 +321,7 @@
 		0., Pecos::NO_NESTING_OVERRIDE, Pecos::NO_GROWTH_OVERRIDE,
 		false, false),
   //expOrderSpec(problem_db.get_ushort("method.nond.expansion_order")),
-<<<<<<< HEAD
-  normalizedCoeffOutput(false), // TO DO
-=======
   normalizedCoeffOutput(false), // TO DO: need to detect this in file
->>>>>>> 928098f4
   uSpaceType(u_space_type), expansionImportFile(exp_import_file)
   //expansionExportFile(
   //  problem_db.get_string("method.nond.export_expansion_file"))
