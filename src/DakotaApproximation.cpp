--- conflicted
+++ resolved
@@ -1088,22 +1088,19 @@
 }
 
 
-<<<<<<< HEAD
+void Approximation::map_variable_labels(const Variables& dfsm_vars)
+{
+  if (approxRep)
+    approxRep->map_variable_labels(dfsm_vars);
+  else {
+    Cerr << "Error: Approximation::map_variable_labels() called on unsupported "
+	 << "approximation type." << std::endl;
+    abort_handler(APPROX_ERROR);
+  }
+}
+
+
 /*
-=======
-void Approximation::map_variable_labels(const Variables& dfsm_vars)
-{
-  if (approxRep)
-    approxRep->map_variable_labels(dfsm_vars);
-  else {
-    Cerr << "Error: Approximation::map_variable_labels() called on unsupported "
-	 << "approximation type." << std::endl;
-    abort_handler(APPROX_ERROR);
-  }
-}
-
-
->>>>>>> 88ab8d66
 void Approximation::
 variables_to_sdv(const RealVector& c_vars, const IntVector& di_vars,
                  const RealVector& dr_vars)
