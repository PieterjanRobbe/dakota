--- conflicted
+++ resolved
@@ -6979,11 +6979,7 @@
 
 /* It seems these are redundant with Method_mp_type:
 static short
-<<<<<<< HEAD
 	MP_(c3AdvanceType),
-=======
-        MP_(c3RefineType),
->>>>>>> 90dbe57a
         MP_(expansionType),
         MP_(nestingOverride),
         MP_(refinementControl),
@@ -7388,19 +7384,11 @@
 	MP2s(approxCorrectionType,ADDITIVE_CORRECTION),
 	MP2s(approxCorrectionType,COMBINED_CORRECTION),
 	MP2s(approxCorrectionType,MULTIPLICATIVE_CORRECTION),
-<<<<<<< HEAD
 	MP2s(c3AdvanceType,MAX_ORDER_ADVANCEMENT),
 	MP2s(c3AdvanceType,MAX_RANK_ADVANCEMENT),
 	MP2s(c3AdvanceType,MAX_RANK_ORDER_ADVANCEMENT),
 	MP2s(c3AdvanceType,START_ORDER_ADVANCEMENT),
 	MP2s(c3AdvanceType,START_RANK_ADVANCEMENT),
-=======
-      //MP2s(c3RefineType,UNIFORM_START_ORDER),
-      //MP2s(c3RefineType,UNIFORM_START_RANK),
-      //MP2s(c3RefineType,UNIFORM_MAX_ORDER),
-      //MP2s(c3RefineType,UNIFORM_MAX_RANK),
-      //MP2s(c3RefineType,UNIFORM_MAX_RANK_ORDER),
->>>>>>> 90dbe57a
 	MP2s(pointsManagement,MINIMUM_POINTS),
 	MP2s(pointsManagement,RECOMMENDED_POINTS),
       //MP2p(refinementControl,UNIFORM_CONTROL),  // Pecos
@@ -7542,11 +7530,7 @@
 static short
 	MP_(annNodes),
 	MP_(annRandomWeight),
-<<<<<<< HEAD
 	MP_(c3AdvanceType),
-=======
-      //MP_(c3RefineType),
->>>>>>> 90dbe57a
 	MP_(krigingFindNugget),
 	MP_(krigingMaxTrials),
 	MP_(marsMaxBases),
