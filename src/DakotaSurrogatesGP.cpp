/*  _______________________________________________________________________

    DAKOTA: Design Analysis Kit for Optimization and Terascale Applications
    Copyright 2014-2020 National Technology & Engineering Solutions of Sandia, LLC (NTESS).
    This software is distributed under the GNU Lesser General Public License.
    For more information, see the README file in the top Dakota directory.
    _______________________________________________________________________ */

#include "DakotaSurrogatesGP.hpp"

#include "DakotaVariables.hpp"
#include "ProblemDescDB.hpp"
#include "SharedSurfpackApproxData.hpp"

// Headers from Surrogates module
#include "GaussianProcess.hpp"
 
using dakota::VectorXd;
using dakota::MatrixXd;

namespace Dakota {


SurrogatesGPApprox::
SurrogatesGPApprox(const ProblemDescDB& problem_db,
		   const SharedApproxData& shared_data,
		   const String& approx_label):
  SurrogatesBaseApprox(problem_db, shared_data, approx_label)
{
  // DTS: Updated default behavior to have no trend (i.e. if trend
  // keyword is absent there is no trend)
  surrogateOpts.sublist("Trend").set("estimate trend", true);
  const String& trend_string =
    problem_db.get_string("model.surrogate.trend_order");
  if (trend_string == "constant")
    surrogateOpts.sublist("Trend").sublist("Options").set("max degree", 0);
  else if (trend_string == "linear")
    surrogateOpts.sublist("Trend").sublist("Options").set("max degree", 1);
  else if (trend_string == "quadratic")
    surrogateOpts.sublist("Trend").sublist("Options").set("max degree", 2);
  else
    surrogateOpts.sublist("Trend").set("estimate trend", false);

  // TODO: Surfpack find_nugget is an integer; likely want bool or
  // different semantics
  Real nugget = problem_db.get_real("model.surrogate.nugget");
  short find_nugget = problem_db.get_short("model.surrogate.find_nugget");
  if (find_nugget > 0) {
    surrogateOpts.sublist("Nugget").set("estimate nugget", true);
    surrogateOpts.sublist("Nugget").set("fixed nugget", 0.0);
  }
  else {
    surrogateOpts.sublist("Nugget").set("estimate nugget", false);
    // defaults to 0.0 if not specified
    surrogateOpts.sublist("Nugget").set("fixed nugget", nugget);
  }

  // Number of optimization restarts
  int num_restarts = problem_db.get_int("model.surrogate.num_restarts");
  surrogateOpts.set("num restarts", num_restarts);
<<<<<<< HEAD

  // hard coding for now; deterministic optimizer starts
  surrogateOpts.set("gp seed", 42);

  //  surrogateOpts.set("advanced_options_file",
  //		    problem_db.get_string("model.advanced_options_file"));

  // validate supported metrics
  std::set<std::string> allowed_metrics =
    { "sum_squared", "mean_squared", "root_mean_squared",
      "sum_abs", "mean_abs", "max_abs",
      "sum_abs_percent", "mean_abs_percent", // APE, MAPE
      "rsquared" };
  SharedSurfpackApproxData* shared_surf_data_rep
    = (SharedSurfpackApproxData*)sharedDataRep;
  shared_surf_data_rep->validate_metrics(allowed_metrics);
=======
>>>>>>> 672f767a
}


/// On-the-fly constructor
SurrogatesGPApprox::
SurrogatesGPApprox(const SharedApproxData& shared_data):
  SurrogatesBaseApprox(shared_data) {}

int
SurrogatesGPApprox::min_coefficients() const
{
  // TODO (with @dtseidl): This should be based on minimum points
  // needed to build the trend, when present, or some other reasonable
  // default
  return sharedDataRep->numVars + 1;
}


void
SurrogatesGPApprox::build()
{
  MatrixXd vars, resp;
  convert_surrogate_data(vars, resp);

  // construct the surrogate
  if (!advanced_options_file.empty()) {
    model.reset(new dakota::surrogates::GaussianProcess
	        (vars, resp, advanced_options_file));
  }
  else {
    model.reset(new dakota::surrogates::GaussianProcess
	        (vars, resp, surrogateOpts));
  }
}


} // namespace Dakota<|MERGE_RESOLUTION|>--- conflicted
+++ resolved
@@ -58,13 +58,6 @@
   // Number of optimization restarts
   int num_restarts = problem_db.get_int("model.surrogate.num_restarts");
   surrogateOpts.set("num restarts", num_restarts);
-<<<<<<< HEAD
-
-  // hard coding for now; deterministic optimizer starts
-  surrogateOpts.set("gp seed", 42);
-
-  //  surrogateOpts.set("advanced_options_file",
-  //		    problem_db.get_string("model.advanced_options_file"));
 
   // validate supported metrics
   std::set<std::string> allowed_metrics =
@@ -75,8 +68,6 @@
   SharedSurfpackApproxData* shared_surf_data_rep
     = (SharedSurfpackApproxData*)sharedDataRep;
   shared_surf_data_rep->validate_metrics(allowed_metrics);
-=======
->>>>>>> 672f767a
 }
 
 
