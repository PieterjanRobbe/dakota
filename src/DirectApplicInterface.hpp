--- conflicted
+++ resolved
@@ -60,13 +60,8 @@
 		HERBIE, SMOOTH_HERBIE, SHUBERT,
 		SALINAS, MODELCENTER, GENZ, DAMPED_OSCILLATOR,
 		ANISOTROPIC_QUADRATIC_FORM , BAYES_LINEAR,
-<<<<<<< HEAD
-		STEADY_STATE_DIFFUSION_1D, TRANSIENT_DIFFUSION_1D,
-		PREDATOR_PREY, PROBLEM18};
-=======
 		STEADY_STATE_DIFFUSION_1D, SS_DIFFUSION_DISCREPANCY,
-		TRANSIENT_DIFFUSION_1D,	PREDATOR_PREY};
->>>>>>> 67a50f15
+		TRANSIENT_DIFFUSION_1D,	PREDATOR_PREY, PROBLEM18};
 
 /// enumeration for how local variables are stored (values must employ
 /// a bit representation)
