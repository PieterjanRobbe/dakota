--- conflicted
+++ resolved
@@ -46,10 +46,6 @@
   PolynomialRegression(const MatrixXd &samples, const MatrixXd &response,
 		                   const ParameterList &options);
 
-  // Options-based constructor to model defaults like GP
-  PolynomialRegression(const MatrixXd& samples, const MatrixXd& response,
-		       Teuchos::ParameterList& options);
-
   // Simple constructor
   PolynomialRegression(int total_order, int nvars);
 
@@ -83,20 +79,6 @@
   void build_surrogate();
   void surrogate_value(const MatrixXd &eval_points, MatrixXd &approx_values);
 
-<<<<<<< HEAD
-  // Derivatives
-
-  void gradient(const MatrixXd &samples, MatrixXd &gradient);
-  void hessian(const MatrixXd &sample, MatrixXd &hessian); 
-
-private:
-
-  /*
-  int find_matching_row(const MatrixXd &hyperbolic_indices, 
-                        const VectorXd &decremented_indices);
-                        */
-
-=======
   // Surrogate parent API
   void build(const MatrixXd &samples, const MatrixXd &response) override;
   void value(const MatrixXd &eval_points, MatrixXd &approx_values) override;
@@ -105,7 +87,6 @@
 
 private:
   void default_options() override;
->>>>>>> 0923a435
   // Input fields
   int numTerms;
   int numVars;
