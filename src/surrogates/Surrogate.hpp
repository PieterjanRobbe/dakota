/*  _______________________________________________________________________

    DAKOTA: Design Analysis Kit for Optimization and Terascale Applications
    Copyright 2014-2020 National Technology & Engineering Solutions of Sandia, LLC (NTESS).
    This software is distributed under the GNU Lesser General Public License.
    For more information, see the README file in the top Dakota directory.
    _______________________________________________________________________ */

#ifndef DAKOTA_SURROGATES_SURROGATE_HPP
#define DAKOTA_SURROGATES_SURROGATE_HPP

#include "DataScaler.hpp"
#include "util_data_types.hpp"

#include <boost/serialization/serialization.hpp>
#include <boost/serialization/assume_abstract.hpp>

#include <boost/archive/text_oarchive.hpp>
#include <boost/archive/text_iarchive.hpp>
#include <boost/archive/binary_oarchive.hpp>
#include <boost/archive/binary_iarchive.hpp>
#include <fstream>


namespace dakota {
namespace surrogates {

/**
 *  \brief Parent class for surrogate models.
 *
 *  The Surrogate class defines the API for surrogate models
 *  contained in the Dakota surrogates module.
 *
 *  Pure virtual functions include build, value, and
 *  default_options. Gradient and Hessian methods are optional.
 *
 *  Configuration options for a surrogate are set through the
 *  use of a Teuchos ParameterList named configOptions.
 */
class Surrogate {

public:

  /// Constructor that uses defaultConfigOptions and does not build.
  Surrogate();

  /**
   * \brief Constructor that sets configOptions but does not build.
   * \param[in] param_list List that overrides entries in defaultConfigOptions.
   */
  Surrogate(const Teuchos::ParameterList& param_list);

  /**
   * \brief Constructor for the Surrogate that sets configOptions
   *        and builds the GP.
   * \param[in] samples Matrix of data for surrogate construction - (num_samples by num_features)
   * \param[in] response Vector of targets for surrogate construction - (num_samples by num_qoi = 1; only 1 response is supported currently).
   * \param[in] param_list List that overrides entries in defaultConfigOptions
   */
  Surrogate(const MatrixXd &samples, const MatrixXd &response,
            const Teuchos::ParameterList &param_list);

  /// Default destructor.
  virtual ~Surrogate();

  /**
   * \brief Build the Surrogate using specified build data.
   *
   * \param[in] samples Matrix of data for surrogate construction - (num_samples by num_features)
   * \param[in] response Vector of responses/targets for surrogate construction - (num_samples by num_qoi)
   */
  virtual void build(const MatrixXd &samples, const MatrixXd &response) = 0;

  /**
   *  \brief Evaluate the Surrogate at a set of prediction points.
   *  \param[in] samples Matrix of prediction points - (num_pts by num_features).
   *  \param[out] value Values of the Surrogate at the prediction
   *  points - (num_pts by num_qoi) 
   */
  virtual void value(const MatrixXd &samples, MatrixXd &value) = 0;

  /**
   *  \brief Evaluate the gradient of the Surrogate at a set of prediction points.
   *  \param[in] samples Coordinates of the prediction points - (num_pts by num_features).
   *  \param[out] gradient Matrix of gradient vectors at the prediction points - 
   *  (num_pts by num_features).
   *  \param[in] qoi Index of the quantity of interest for gradient evaluation - 
   *  0 for scalar-valued surrogates.
   *
   */
  virtual void gradient(const MatrixXd &samples, MatrixXd &gradient, int qoi);

  /**
   *  \brief Evaluate the Hessian of the Surrogate at a single point.
   *  \param[in] samples Coordinates of the prediction point - (num_samples by num_features).
   *  \param[out] hessian Hessian matrix at the prediction point - 
   *  (num_features by num_features).
   *  \param[in] qoi Index of the quantity of interest for Hessian evaluation - 
   *  0 for scalar-valued surrogates.
   */
  virtual void hessian(const MatrixXd &samples, MatrixXd &hessian, int qoi);

  /**
   *  \brief Set the Surrogate's configOptions.
   *  \param[in] options ParameterList of configuration options.
   */
  void set_options(const ParameterList &options);

  /**
   *  \brief Get the Surrogate's configOptions.
   *  \param[out] options ParameterList of configuration options.
   */
  void get_options(ParameterList &options);

  /// Initialize the Surrogate's defaultConfigOptions.
  virtual void default_options() = 0;

  /// DataScaler class for a Surrogate's build samples.
  util::DataScaler dataScaler;

  /// serialize Surrogate (derived type only) to file
  template<typename DerivedSurr>
  static void save(const DerivedSurr& surr_out, const std::string& outfile,
		   const bool binary);

  /// serialize Surrogate (derived type only) from file
  template<typename DerivedSurr>
  static void load(const std::string& infile, const bool binary,
		   DerivedSurr& pr4);

  /// Evalute metrics at specified points (within surrogates)
  VectorXd evaluate_metrics(const StringArray &mnames,
                            const MatrixXd &points,
                            const MatrixXd &ref_values);

  /// Evalute metrics at specified points (from Dakota)
  RealMatrix evaluate_metrics(const StringArray &mnames,
                              const RealMatrix &points,
                              const RealMatrix &ref_values);

  /// Perform K-folds cross-validation (within surrogates)
  VectorXd cross_validate(const MatrixXd &samples,
    const MatrixXd &response, const StringArray &mnames,
    const int num_folds = 5, const int seed = 20);

  /// Perform K-folds cross-validation (from Dakota)
  RealMatrix cross_validate(const RealMatrix &samples,
    const RealMatrix &response, const StringArray &mnames,
    const int num_folds = 5, const int seed = 20);

protected:
  /// Number of samples in the Surrogate's build samples.
  int numSamples;
  /// Number of features/variables in the Surrogate's build samples.
  int numVariables;
  /**
   *  \brief Number of quantities of interest predicted by the surrogate. For 
   *  scaler-valued surrogates numQOI = 1.
   */
  int numQOI;
  /// Default Key/value options to configure the surrogate.
  ParameterList defaultConfigOptions;
  /// Key/value options to configure the surrogate - will override defaultConfigOptions.
  ParameterList configOptions;

<<<<<<< HEAD
  // BMA: Could instead use virtual copy constructor idiom
  /// clone derived Surrogate class for use in cross-validation
  virtual std::shared_ptr<Surrogate> clone() const = 0;
=======

private:

  /// Allow serializers access to private class data
  friend class boost::serialization::access;
  /// Serializer for base class data (call from dervied with base_object)
  template<class Archive>
  void serialize(Archive& archive, const unsigned int version);
>>>>>>> 672f767a

};


template<typename DerivedSurr>
void Surrogate::save(const DerivedSurr& surr_out, const std::string& outfile,
		     const bool binary)
{
  if (binary) {
    std::ofstream model_ostream(outfile, std::ios::out|std::ios::binary);
    if (!model_ostream.good())
      throw std::runtime_error("Failure opening model file '" + outfile +
			       "' for binary save.");

    boost::archive::binary_oarchive output_archive(model_ostream);
    output_archive << surr_out;
    std::cout << "Model saved to binary file '" << outfile << "'."
	      << std::endl;
  }
  else {
    std::ofstream model_ostream(outfile, std::ios::out);
    if (!model_ostream.good())
      throw std::runtime_error("Failure opening model file '" + outfile +
			       "' for save.");
    boost::archive::text_oarchive output_archive(model_ostream);
    output_archive << surr_out;
    std::cout << "Model saved to text file '" << outfile << "'."
	      << std::endl;
  }
}


template<typename DerivedSurr>
void Surrogate::load(const std::string& infile, const bool binary,
		     DerivedSurr& surr_in)
{
  if (binary) {
    std::ifstream model_istream(infile, std::ios::in|std::ios::binary);
    if (!model_istream.good())
      throw std::string("Failure opening model file for load.");

    boost::archive::binary_iarchive input_archive(model_istream);
    input_archive >> surr_in;
    std::cout << "Model loaded from binary file '" << infile << "'."
	      << std::endl;
  }
  else {
    std::ifstream model_istream(infile, std::ios::in);
    if (!model_istream.good())
      throw std::string("Failure opening model file for load.");

    boost::archive::text_iarchive input_archive(model_istream);
    input_archive >> surr_in;
    std::cout << "Model loaded from text file." << std::endl;
  }
}


template<class Archive>
void Surrogate::serialize(Archive& archive, const unsigned int version)
{
  // For future extension such as archiving final config options (will
  // require writing a serializer that maps to ParameterList
  // serialization)
  archive & dataScaler;
  archive & numSamples;
  archive & numVariables;
  //archive & configOptions;
}

} // namespace surrogates
} // namespace dakota


BOOST_SERIALIZATION_ASSUME_ABSTRACT(dakota::surrogates::Surrogate)

#endif // include guard<|MERGE_RESOLUTION|>--- conflicted
+++ resolved
@@ -163,11 +163,10 @@
   /// Key/value options to configure the surrogate - will override defaultConfigOptions.
   ParameterList configOptions;
 
-<<<<<<< HEAD
   // BMA: Could instead use virtual copy constructor idiom
   /// clone derived Surrogate class for use in cross-validation
   virtual std::shared_ptr<Surrogate> clone() const = 0;
-=======
+
 
 private:
 
@@ -176,7 +175,6 @@
   /// Serializer for base class data (call from dervied with base_object)
   template<class Archive>
   void serialize(Archive& archive, const unsigned int version);
->>>>>>> 672f767a
 
 };
 
