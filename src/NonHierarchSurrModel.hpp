--- conflicted
+++ resolved
@@ -1,12 +1,8 @@
 /*  _______________________________________________________________________
 
     DAKOTA: Design Analysis Kit for Optimization and Terascale Applications
-<<<<<<< HEAD
-    Copyright 2014-2020
+    Copyright 2014-2022
     National Technology & Engineering Solutions of Sandia, LLC (NTESS).
-=======
-    Copyright 2014-2022 National Technology & Engineering Solutions of Sandia, LLC (NTESS).
->>>>>>> a00681e4
     This software is distributed under the GNU Lesser General Public License.
     For more information, see the README file in the top Dakota directory.
     _______________________________________________________________________ */
